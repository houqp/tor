<<<<<<< HEAD
Changes in version 0.2.2.6-alpha - 2009-10-??
  o Major features:
    - Directory authorities can now create, vote, and serve on multiple
      parallel formats of directory data as part of their voting process.
      This is a partial implementation of Proposal 162: "Publish the
      consensus in multiple flavors."
    - Directory authorities can now agree on and publish small summaries of
      router information that clients can use in place of regular server
      descriptors.  This will eventually allow clients to use far less
      bandwidth for downloading information about the network.  This begins
      the implementation of of Proposal 158: "Clients download a consensus +
      Microdescriptors".
    - The directory voting system is now extensible to use multiple hash
      algorithms for signatures and resource selection.  Newer formats are
      signed with SHA256, with a possibility for moving to a better hash
      algorithm in the future.

  o Code simplifications and refactorings:
    - Numerous changes, bugfixes, and workarounds from Nathan Freitas
      to help Tor build correctly for Android phones.
    - Begun converting Tor's signature and message digest logic to handle
      multiple hash algorithms.

  o Minor bugfixes:
    - Fix a crash bug when trying to initialize the evdns module in
      Libevent 2.
    - Stop logging at severity 'warn' when some other Tor client tries
      to establish a circuit with us using weak DH keys. It's a protocol
      violation, but that doesn't mean ordinary users need to hear about
      it. Fixes the bug part of bug 1114. Bugfix on 0.1.0.13.


Changes in version 0.2.2.5-alpha - 2009-10-11
  Tor 0.2.2.5-alpha fixes a few compile problems in 0.2.2.4-alpha.

  o Major bugfixes:
    - Make the tarball compile again. Oops. Bugfix on 0.2.2.4-alpha.

  o New directory authorities:
    - Move dizum to an alternate IP address.


Changes in version 0.2.2.4-alpha - 2009-10-10
  Tor 0.2.2.4-alpha fixes more crash bugs in 0.2.2.2-alpha. It also
  introduces a new unit test framework, shifts directry authority
  addresses around to reduce the impact from recent blocking events,
  and fixes a few smaller bugs.

  o Major bugfixes:
    - Fix several more asserts in the circuit_build_times code, for
      example one that causes Tor to fail to start once we have
      accumulated 5000 build times in the state file. Bugfixes on
      0.2.2.2-alpha; fixes bug 1108.

  o New directory authorities:
    - Move moria1 and Tonga to alternate IP addresses.

  o Minor features:
    - Log SSL state transitions at debug level during handshake, and
      include SSL states in error messages. This may help debug future
      SSL handshake issues.
    - Add a new "Handshake" log domain for activities that happen
      during the TLS handshake.
    - Revert to the "June 3 2009" ip-to-country file. The September one
      seems to have removed most US IP addresses.
    - Directory authorities now reject Tor relays with versions less than
      0.1.2.14. This step cuts out four relays from the current network,
      none of which are very big.

  o Minor bugfixes:
    - Fix a couple of smaller issues with gathering statistics. Bugfixes
      on 0.2.2.1-alpha.
    - Fix two memory leaks in the error case of
      circuit_build_times_parse_state(). Bugfix on 0.2.2.2-alpha.
    - Don't count one-hop circuits when we're estimating how long it
      takes circuits to build on average. Otherwise we'll set our circuit
      build timeout lower than we should. Bugfix on 0.2.2.2-alpha.
    - Directory authorities no longer change their opinion of, or vote on,
      whether a router is Running, unless they have themselves been
      online long enough to have some idea. Bugfix on 0.2.0.6-alpha.
      Fixes bug 1023.

  o Code simplifications and refactoring:
    - Revise our unit tests to use the "tinytest" framework, so we
      can run tests in their own processes, have smarter setup/teardown
      code, and so on. The unit test code has moved to its own
      subdirectory, and has been split into multiple modules.


Changes in version 0.2.2.3-alpha - 2009-09-23
  Tor 0.2.2.3-alpha fixes a few crash bugs in 0.2.2.2-alpha.

  o Major bugfixes:
    - Fix an overzealous assert in our new circuit build timeout code.
      Bugfix on 0.2.2.2-alpha; fixes bug 1103.

  o Minor bugfixes:
    - If the networkstatus consensus tells us that we should use a
      negative circuit package window, ignore it. Otherwise we'll
      believe it and then trigger an assert. Bugfix on 0.2.2.2-alpha.


Changes in version 0.2.2.2-alpha - 2009-09-21
  Tor 0.2.2.2-alpha introduces our latest performance improvement for
  clients: Tor tracks the average time it takes to build a circuit, and
  avoids using circuits that take too long to build. For fast connections,
  this feature can cut your expected latency in half. For slow or flaky
  connections, it could ruin your Tor experience. Let us know if it does!

  o Major features:
    - Tor now tracks how long it takes to build client-side circuits
      over time, and adapts its timeout to local network performance.
      Since a circuit that takes a long time to build will also provide
      bad performance, we get significant latency improvements by
      discarding the slowest 20% of circuits. Specifically, Tor creates
      circuits more aggressively than usual until it has enough data
      points for a good timeout estimate. Implements proposal 151.
      We are especially looking for reports (good and bad) from users with
      both EDGE and broadband connections that can move from broadband
      to EDGE and find out if the build-time data in the .tor/state gets
      reset without loss of Tor usability. You should also see a notice
      log message telling you that Tor has reset its timeout.
    - Directory authorities can now vote on arbitary integer values as
      part of the consensus process. This is designed to help set
      network-wide parameters. Implements proposal 167.
    - Tor now reads the "circwindow" parameter out of the consensus,
      and uses that value for its circuit package window rather than the
      default of 1000 cells. Begins the implementation of proposal 168.

  o Major bugfixes:
    - Fix a remotely triggerable memory leak when a consensus document
      contains more than one signature from the same voter. Bugfix on
      0.2.0.3-alpha.

  o Minor bugfixes:
    - Fix an extremely rare infinite recursion bug that could occur if
      we tried to log a message after shutting down the log subsystem.
      Found by Matt Edman. Bugfix on 0.2.0.16-alpha.
    - Fix parsing for memory or time units given without a space between
      the number and the unit. Bugfix on 0.2.2.1-alpha; fixes bug 1076.
    - A networkstatus vote must contain exactly one signature. Spec
      conformance issue. Bugfix on 0.2.0.3-alpha.
    - Fix an obscure bug where hidden services on 64-bit big-endian
      systems might mis-read the timestamp in v3 introduce cells, and
      refuse to connect back to the client. Discovered by "rotor".
      Bugfix on 0.2.1.6-alpha.
    - We were triggering a CLOCK_SKEW controller status event whenever
      we connect via the v2 connection protocol to any relay that has
      a wrong clock. Instead, we should only inform the controller when
      it's a trusted authority that claims our clock is wrong. Bugfix
      on 0.2.0.20-rc; starts to fix bug 1074. Reported by SwissTorExit.
    - We were telling the controller about CHECKING_REACHABILITY and
      REACHABILITY_FAILED status events whenever we launch a testing
      circuit or notice that one has failed. Instead, only tell the
      controller when we want to inform the user of overall success or
      overall failure. Bugfix on 0.1.2.6-alpha. Fixes bug 1075. Reported
      by SwissTorExit.
    - Don't warn when we're using a circuit that ends with a node
      excluded in ExcludeExitNodes, but the circuit is not used to access
      the outside world. This should help fix bug 1090, but more problems
      remain. Bugfix on 0.2.1.6-alpha.
    - Work around a small memory leak in some versions of OpenSSL that
      stopped the memory used by the hostname TLS extension from being
      freed.
    - Make our 'torify' script more portable; if we have only one of
      'torsocks' or 'tsocks' installed, don't complain to the user;
      and explain our warning about tsocks better.

  o Minor features:
    - Add a "getinfo status/accepted-server-descriptor" controller
      command, which is the recommended way for controllers to learn
      whether our server descriptor has been successfully received by at
      least on directory authority. Un-recommend good-server-descriptor
      getinfo and status events until we have a better design for them.
    - Update to the "September 4 2009" ip-to-country file.


Changes in version 0.2.2.1-alpha - 2009-08-26
  Tor 0.2.2.1-alpha disables ".exit" address notation by default, allows
  Tor clients to bootstrap on networks where only port 80 is reachable,
  makes it more straightforward to support hardware crypto accelerators,
  and starts the groundwork for gathering stats safely at relays.

  o Security fixes:
    - Start the process of disabling ".exit" address notation, since it
      can be used for a variety of esoteric application-level attacks
      on users. To reenable it, set "AllowDotExit 1" in your torrc. Fix
      on 0.0.9rc5.

  o New directory authorities:
    - Set up urras (run by Jacob Appelbaum) as the seventh v3 directory
      authority.

  o Major features:
    - New AccelName and AccelDir options add support for dynamic OpenSSL
      hardware crypto acceleration engines.
    - Tor now supports tunneling all of its outgoing connections over
      a SOCKS proxy, using the SOCKS4Proxy and/or SOCKS5Proxy
      configuration options. Code by Christopher Davis.

  o Major bugfixes:
    - Send circuit or stream sendme cells when our window has decreased
      by 100 cells, not when it has decreased by 101 cells. Bug uncovered
      by Karsten when testing the "reduce circuit window" performance
      patch. Bugfix on the 54th commit on Tor -- from July 2002,
      before the release of Tor 0.0.0. This is the new winner of the
      oldest-bug prize.

  o New options for gathering stats safely:
    - Directories that set "DirReqStatistics 1" write statistics on
      directory request to disk every 24 hours. As compared to the
      --enable-geoip-stats flag in 0.2.1.x, there are a few improvements:
      1) stats are written to disk exactly every 24 hours; 2) estimated
      shares of v2 and v3 requests are determined as mean values, not at
      the end of a measurement period; 3) unresolved requests are listed
      with country code '??'; 4) directories also measure download times.
    - Exit nodes that set "ExitPortStatistics 1" write statistics on the
      number of exit streams and transferred bytes per port to disk every
      24 hours.
    - Relays that set "CellStatistics 1" write statistics on how long
      cells spend in their circuit queues to disk every 24 hours.
    - Entry nodes that set "EntryStatistics 1" write statistics on the
      rough number and origins of connecting clients to disk every 24
      hours.
    - Relays that write any of the above statistics to disk and set
      "ExtraInfoStatistics 1" include the past 24 hours of statistics in
      their extra-info documents.

  o Minor features:
    - New --digests command-line switch to output the digests of the
      source files Tor was built with.
    - The "torify" script now uses torsocks where available.
    - The memarea code now uses a sentinel value at the end of each area
      to make sure nothing writes beyond the end of an area. This might
      help debug some conceivable causes of bug 930.
    - Time and memory units in the configuration file can now be set to
      fractional units. For example, "2.5 GB" is now a valid value for
      AccountingMax.
    - Certain Tor clients (such as those behind check.torproject.org) may
      want to fetch the consensus in an extra early manner. To enable this
      a user may now set FetchDirInfoExtraEarly to 1. This also depends on
      setting FetchDirInfoEarly to 1. Previous behavior will stay the same
      as only certain clients who must have this information sooner should
      set this option.
    - Instead of adding the svn revision to the Tor version string, report
      the git commit (when we're building from a git checkout).

  o Minor bugfixes:
    - If any the v3 certs we download are unparseable, we should actually
      notice the failure so we don't retry indefinitely. Bugfix on
      0.2.0.x; reported by "rotator".
    - If the cached cert file is unparseable, warn but don't exit.
    - Fix possible segmentation fault on directory authorities. Bugfix on
      0.2.1.14-rc.
    - When Tor fails to parse a descriptor of any kind, dump it to disk.
      Might help diagnosing bug 1051.

  o Deprecated and removed features:
    - The controller no longer accepts the old obsolete "addr-mappings/"
      or "unregistered-servers-" GETINFO values.
    - Hidden services no longer publish version 0 descriptors, and clients
      do not request or use version 0 descriptors. However, the old hidden
      service authorities still accept and serve version 0 descriptors
      when contacted by older hidden services/clients.
    - The EXTENDED_EVENTS and VERBOSE_NAMES controller features are now
      always on; using them is necessary for correct forward-compatible
      controllers.
    - Remove support for .noconnect style addresses. Nobody was using
      them, and they provided another avenue for detecting Tor users
      via application-level web tricks.

  o Packaging changes:
    - Upgrade Vidalia from 0.1.15 to 0.2.3 in the Windows and OS X
      installer bundles. See
      https://trac.vidalia-project.net/browser/vidalia/tags/vidalia-0.2.3/CHANGELOG
      for details of what's new in Vidalia 0.2.3.
    - Windows Vidalia Bundle: update Privoxy from 3.0.6 to 3.0.14-beta.
    - OS X Vidalia Bundle: move to Polipo 1.0.4 with Tor specific
      configuration file, rather than the old Privoxy.
    - OS X Vidalia Bundle: Vidalia, Tor, and Polipo are compiled as
      x86-only for better compatibility with OS X 10.6, aka Snow Leopard.
    - OS X Tor Expert Bundle: Tor is compiled as x86-only for
      better compatibility with OS X 10.6, aka Snow Leopard.
    - OS X Vidalia Bundle: The multi-package installer is now replaced
      by a simple drag and drop to the /Applications folder. This change
      occurred with the upgrade to Vidalia 0.2.3.
=======
Changes in Version 0.2.1.21 - 20??-??-??
  o Minor bugfixes:
    - Do not refuse to learn about authority certs and v2 networkstatus
      documents that are older than the latest consensus.  This bug might
      have degraded client bootstrapping.  Bugfix on 0.2.0.10-alpha.
      Spotted and fixed by xmux.
>>>>>>> 56048637


Changes in version 0.2.1.20 - 2009-10-15
  o Major bugfixes:
    - Send circuit or stream sendme cells when our window has decreased
      by 100 cells, not when it has decreased by 101 cells. Bug uncovered
      by Karsten when testing the "reduce circuit window" performance
      patch. Bugfix on the 54th commit on Tor -- from July 2002,
      before the release of Tor 0.0.0. This is the new winner of the
      oldest-bug prize.
    - Fix a remotely triggerable memory leak when a consensus document
      contains more than one signature from the same voter. Bugfix on
      0.2.0.3-alpha.
    - Avoid segfault in rare cases when finishing an introduction circuit
      as a client and finding out that we don't have an introduction key
      for it. Fixes bug 1073. Reported by Aaron Swartz.

  o Major features:
    - Tor now reads the "circwindow" parameter out of the consensus,
      and uses that value for its circuit package window rather than the
      default of 1000 cells. Begins the implementation of proposal 168.

  o New directory authorities:
    - Set up urras (run by Jacob Appelbaum) as the seventh v3 directory
      authority.
    - Move moria1 and tonga to alternate IP addresses.

  o Minor bugfixes:
    - Fix a signed/unsigned compile warning in 0.2.1.19.
    - Fix possible segmentation fault on directory authorities. Bugfix on
      0.2.1.14-rc.
    - Fix an extremely rare infinite recursion bug that could occur if
      we tried to log a message after shutting down the log subsystem.
      Found by Matt Edman. Bugfix on 0.2.0.16-alpha.
    - Fix an obscure bug where hidden services on 64-bit big-endian
      systems might mis-read the timestamp in v3 introduce cells, and
      refuse to connect back to the client. Discovered by "rotor".
      Bugfix on 0.2.1.6-alpha.
    - We were triggering a CLOCK_SKEW controller status event whenever
      we connect via the v2 connection protocol to any relay that has
      a wrong clock. Instead, we should only inform the controller when
      it's a trusted authority that claims our clock is wrong. Bugfix
      on 0.2.0.20-rc; starts to fix bug 1074. Reported by SwissTorExit.
    - We were telling the controller about CHECKING_REACHABILITY and
      REACHABILITY_FAILED status events whenever we launch a testing
      circuit or notice that one has failed. Instead, only tell the
      controller when we want to inform the user of overall success or
      overall failure. Bugfix on 0.1.2.6-alpha. Fixes bug 1075. Reported
      by SwissTorExit.
    - Don't warn when we're using a circuit that ends with a node
      excluded in ExcludeExitNodes, but the circuit is not used to access
      the outside world. This should help fix bug 1090. Bugfix on
      0.2.1.6-alpha.
    - Work around a small memory leak in some versions of OpenSSL that
      stopped the memory used by the hostname TLS extension from being
      freed.

  o Minor features:
    - Add a "getinfo status/accepted-server-descriptor" controller
      command, which is the recommended way for controllers to learn
      whether our server descriptor has been successfully received by at
      least on directory authority. Un-recommend good-server-descriptor
      getinfo and status events until we have a better design for them.


Changes in version 0.2.1.19 - 2009-07-28
  Tor 0.2.1.19 fixes a major bug with accessing and providing hidden
  services on Tor 0.2.1.3-alpha through 0.2.1.18.

  o Major bugfixes:
    - Make accessing hidden services on 0.2.1.x work right again.
      Bugfix on 0.2.1.3-alpha; workaround for bug 1038. Diagnosis and
      part of patch provided by "optimist".

  o Minor features:
    - When a relay/bridge is writing out its identity key fingerprint to
      the "fingerprint" file and to its logs, write it without spaces. Now
      it will look like the fingerprints in our bridges documentation,
      and confuse fewer users.

  o Minor bugfixes:
    - Relays no longer publish a new server descriptor if they change
      their MaxAdvertisedBandwidth config option but it doesn't end up
      changing their advertised bandwidth numbers. Bugfix on 0.2.0.28-rc;
      fixes bug 1026. Patch from Sebastian.
    - Avoid leaking memory every time we get a create cell but we have
      so many already queued that we refuse it. Bugfix on 0.2.0.19-alpha;
      fixes bug 1034. Reported by BarkerJr.


Changes in version 0.2.1.18 - 2009-07-24
  Tor 0.2.1.18 lays the foundations for performance improvements,
  adds status events to help users diagnose bootstrap problems, adds
  optional authentication/authorization for hidden services, fixes a
  variety of potential anonymity problems, and includes a huge pile of
  other features and bug fixes.

  o Build fixes:
    - Add LIBS=-lrt to Makefile.am so the Tor RPMs use a static libevent.


Changes in version 0.2.1.17-rc - 2009-07-07
  Tor 0.2.1.17-rc marks the fourth -- and hopefully last -- release
  candidate for the 0.2.1.x series. It lays the groundwork for further
  client performance improvements, and also fixes a big bug with directory
  authorities that were causing them to assign Guard and Stable flags
  poorly.

  The Windows bundles also finally include the geoip database that we
  thought we'd been shipping since 0.2.0.x (oops), and the OS X bundles
  should actually install Torbutton rather than giving you a cryptic
  failure message (oops).

  o Major features:
    - Clients now use the bandwidth values in the consensus, rather than
      the bandwidth values in each relay descriptor. This approach opens
      the door to more accurate bandwidth estimates once the directory
      authorities start doing active measurements. Implements more of
      proposal 141.

  o Major bugfixes:
    - When Tor clients restart after 1-5 days, they discard all their
      cached descriptors as too old, but they still use the cached
      consensus document. This approach is good for robustness, but
      bad for performance: since they don't know any bandwidths, they
      end up choosing at random rather than weighting their choice by
      speed. Fixed by the above feature of putting bandwidths in the
      consensus. Bugfix on 0.2.0.x.
    - Directory authorities were neglecting to mark relays down in their
      internal histories if the relays fall off the routerlist without
      ever being found unreachable. So there were relays in the histories
      that haven't been seen for eight months, and are listed as being
      up for eight months. This wreaked havoc on the "median wfu"
      and "median mtbf" calculations, in turn making Guard and Stable
      flags very wrong, hurting network performance. Fixes bugs 696 and
      969. Bugfix on 0.2.0.6-alpha.

  o Minor bugfixes:
    - Serve the DirPortFrontPage page even when we have been approaching
      our quotas recently. Fixes bug 1013; bugfix on 0.2.1.8-alpha.
    - The control port would close the connection before flushing long
      replies, such as the network consensus, if a QUIT command was issued
      before the reply had completed. Now, the control port flushes all
      pending replies before closing the connection. Also fixed a spurious
      warning when a QUIT command is issued after a malformed or rejected
      AUTHENTICATE command, but before the connection was closed. Patch
      by Marcus Griep. Bugfix on 0.2.0.x; fixes bugs 1015 and 1016.
    - When we can't find an intro key for a v2 hidden service descriptor,
      fall back to the v0 hidden service descriptor and log a bug message.
      Workaround for bug 1024.
    - Fix a log message that did not respect the SafeLogging option.
      Resolves bug 1027.

  o Minor features:
    - If we're a relay and we change our IP address, be more verbose
      about the reason that made us change. Should help track down
      further bugs for relays on dynamic IP addresses.


Changes in version 0.2.0.35 - 2009-06-24
  o Security fix:
    - Avoid crashing in the presence of certain malformed descriptors.
      Found by lark, and by automated fuzzing.
    - Fix an edge case where a malicious exit relay could convince a
      controller that the client's DNS question resolves to an internal IP
      address. Bug found and fixed by "optimist"; bugfix on 0.1.2.8-beta.

  o Major bugfixes:
    - Finally fix the bug where dynamic-IP relays disappear when their
      IP address changes: directory mirrors were mistakenly telling
      them their old address if they asked via begin_dir, so they
      never got an accurate answer about their new address, so they
      just vanished after a day. For belt-and-suspenders, relays that
      don't set Address in their config now avoid using begin_dir for
      all direct connections. Should fix bugs 827, 883, and 900.
    - Fix a timing-dependent, allocator-dependent, DNS-related crash bug
      that would occur on some exit nodes when DNS failures and timeouts
      occurred in certain patterns. Fix for bug 957.

  o Minor bugfixes:
    - When starting with a cache over a few days old, do not leak
      memory for the obsolete router descriptors in it. Bugfix on
      0.2.0.33; fixes bug 672.
    - Hidden service clients didn't use a cached service descriptor that
      was older than 15 minutes, but wouldn't fetch a new one either,
      because there was already one in the cache. Now, fetch a v2
      descriptor unless the same descriptor was added to the cache within
      the last 15 minutes. Fixes bug 997; reported by Marcus Griep.


Changes in version 0.2.1.16-rc - 2009-06-20
  Tor 0.2.1.16-rc speeds up performance for fast exit relays, and fixes
  a bunch of minor bugs.

  o Security fixes:
    - Fix an edge case where a malicious exit relay could convince a
      controller that the client's DNS question resolves to an internal IP
      address. Bug found and fixed by "optimist"; bugfix on 0.1.2.8-beta.

  o Major performance improvements (on 0.2.0.x):
    - Disable and refactor some debugging checks that forced a linear scan
      over the whole server-side DNS cache. These accounted for over 50%
      of CPU time on a relatively busy exit node's gprof profile. Found
      by Jacob.
    - Disable some debugging checks that appeared in exit node profile
      data.

  o Minor features:
    - Update to the "June 3 2009" ip-to-country file.
    - Do not have tor-resolve automatically refuse all .onion addresses;
      if AutomapHostsOnResolve is set in your torrc, this will work fine.

  o Minor bugfixes (on 0.2.0.x):
    - Log correct error messages for DNS-related network errors on
      Windows.
    - Fix a race condition that could cause crashes or memory corruption
      when running as a server with a controller listening for log
      messages.
    - Avoid crashing when we have a policy specified in a DirPolicy or
      SocksPolicy or ReachableAddresses option with ports set on it,
      and we re-load the policy. May fix bug 996.
    - Hidden service clients didn't use a cached service descriptor that
      was older than 15 minutes, but wouldn't fetch a new one either,
      because there was already one in the cache. Now, fetch a v2
      descriptor unless the same descriptor was added to the cache within
      the last 15 minutes. Fixes bug 997; reported by Marcus Griep.

  o Minor bugfixes (on 0.2.1.x):
    - Don't warn users about low port and hibernation mix when they
      provide a *ListenAddress directive to fix that. Bugfix on
      0.2.1.15-rc.
    - When switching back and forth between bridge mode, do not start
      gathering GeoIP data until two hours have passed.
    - Do not complain that the user has requested an excluded node as
      an exit when the node is not really an exit. This could happen
      because the circuit was for testing, or an introduction point.
      Fix for bug 984.


Changes in version 0.2.1.15-rc - 2009-05-25
  Tor 0.2.1.15-rc marks the second release candidate for the 0.2.1.x
  series. It fixes a major bug on fast exit relays, as well as a variety
  of more minor bugs.

  o Major bugfixes (on 0.2.0.x):
    - Fix a timing-dependent, allocator-dependent, DNS-related crash bug
      that would occur on some exit nodes when DNS failures and timeouts
      occurred in certain patterns. Fix for bug 957.

  o Minor bugfixes (on 0.2.0.x):
    - Actually return -1 in the error case for read_bandwidth_usage().
      Harmless bug, since we currently don't care about the return value
      anywhere. Bugfix on 0.2.0.9-alpha.
    - Provide a more useful log message if bug 977 (related to buffer
      freelists) ever reappears, and do not crash right away.
    - Fix an assertion failure on 64-bit platforms when we allocated
      memory right up to the end of a memarea, then realigned the memory
      one step beyond the end. Fixes a possible cause of bug 930.
    - Protect the count of open sockets with a mutex, so we can't
      corrupt it when two threads are closing or opening sockets at once.
      Fix for bug 939. Bugfix on 0.2.0.1-alpha.
    - Don't allow a bridge to publish its router descriptor to a
      non-bridge directory authority. Fixes part of bug 932.
    - When we change to or from being a bridge, reset our counts of
      client usage by country. Fixes bug 932.
    - Fix a bug that made stream bandwidth get misreported to the
      controller.
    - Stop using malloc_usable_size() to use more area than we had
      actually allocated: it was safe, but made valgrind really unhappy.
    - Fix a memory leak when v3 directory authorities load their keys
      and cert from disk. Bugfix on 0.2.0.1-alpha.

  o Minor bugfixes (on 0.2.1.x):
    - Fix use of freed memory when deciding to mark a non-addable
      descriptor as never-downloadable. Bugfix on 0.2.1.9-alpha.


Changes in version 0.2.1.14-rc - 2009-04-12
  Tor 0.2.1.14-rc marks the first release candidate for the 0.2.1.x
  series. It begins fixing some major performance problems, and also
  finally addresses the bug that was causing relays on dynamic IP
  addresses to fall out of the directory.

  o Major features:
    - Clients replace entry guards that were chosen more than a few months
      ago. This change should significantly improve client performance,
      especially once more people upgrade, since relays that have been
      a guard for a long time are currently overloaded.

  o Major bugfixes (on 0.2.0):
    - Finally fix the bug where dynamic-IP relays disappear when their
      IP address changes: directory mirrors were mistakenly telling
      them their old address if they asked via begin_dir, so they
      never got an accurate answer about their new address, so they
      just vanished after a day. For belt-and-suspenders, relays that
      don't set Address in their config now avoid using begin_dir for
      all direct connections. Should fix bugs 827, 883, and 900.
    - Relays were falling out of the networkstatus consensus for
      part of a day if they changed their local config but the
      authorities discarded their new descriptor as "not sufficiently
      different". Now directory authorities accept a descriptor as changed
      if bandwidthrate or bandwidthburst changed. Partial fix for bug 962;
      patch by Sebastian.
    - Avoid crashing in the presence of certain malformed descriptors.
      Found by lark, and by automated fuzzing.

  o Minor features:
    - When generating circuit events with verbose nicknames for
      controllers, try harder to look up nicknames for routers on a
      circuit. (Previously, we would look in the router descriptors we had
      for nicknames, but not in the consensus.) Partial fix for bug 941.
    - If the bridge config line doesn't specify a port, assume 443.
      This makes bridge lines a bit smaller and easier for users to
      understand.
    - Raise the minimum bandwidth to be a relay from 20000 bytes to 20480
      bytes (aka 20KB/s), to match our documentation. Also update
      directory authorities so they always assign the Fast flag to relays
      with 20KB/s of capacity. Now people running relays won't suddenly
      find themselves not seeing any use, if the network gets faster
      on average.
    - Update to the "April 3 2009" ip-to-country file.

  o Minor bugfixes:
    - Avoid trying to print raw memory to the logs when we decide to
      give up on downloading a given relay descriptor. Bugfix on
      0.2.1.9-alpha.
    - In tor-resolve, when the Tor client to use is specified by
      <hostname>:<port>, actually use the specified port rather than
      defaulting to 9050. Bugfix on 0.2.1.6-alpha.
    - Make directory usage recording work again. Bugfix on 0.2.1.6-alpha.
    - When starting with a cache over a few days old, do not leak
      memory for the obsolete router descriptors in it. Bugfix on
      0.2.0.33.
    - Avoid double-free on list of successfully uploaded hidden
      service discriptors. Fix for bug 948. Bugfix on 0.2.1.6-alpha.
    - Change memarea_strndup() implementation to work even when
      duplicating a string at the end of a page. This bug was
      harmless for now, but could have meant crashes later. Fix by
      lark. Bugfix on 0.2.1.1-alpha.
    - Limit uploaded directory documents to be 16M rather than 500K.
      The directory authorities were refusing v3 consensus votes from
      other authorities, since the votes are now 504K. Fixes bug 959;
      bugfix on 0.0.2pre17 (where we raised it from 50K to 500K ;).
    - Directory authorities should never send a 503 "busy" response to
      requests for votes or keys. Bugfix on 0.2.0.8-alpha; exposed by
      bug 959.


Changes in version 0.2.1.13-alpha - 2009-03-09
  Tor 0.2.1.13-alpha includes another big pile of minor bugfixes and
  cleanups. We're finally getting close to a release candidate.

  o Major bugfixes:
    - Correctly update the list of which countries we exclude as
      exits, when the GeoIP file is loaded or reloaded. Diagnosed by
      lark. Bugfix on 0.2.1.6-alpha.

  o Minor bugfixes (on 0.2.0.x and earlier):
    - Automatically detect MacOSX versions earlier than 10.4.0, and
      disable kqueue from inside Tor when running with these versions.
      We previously did this from the startup script, but that was no
      help to people who didn't use the startup script. Resolves bug 863.
    - When we had picked an exit node for a connection, but marked it as
      "optional", and it turned out we had no onion key for the exit,
      stop wanting that exit and try again. This situation may not
      be possible now, but will probably become feasible with proposal
      158. Spotted by rovv. Fixes another case of bug 752.
    - Clients no longer cache certificates for authorities they do not
      recognize. Bugfix on 0.2.0.9-alpha.
    - When we can't transmit a DNS request due to a network error, retry
      it after a while, and eventually transmit a failing response to
      the RESOLVED cell. Bugfix on 0.1.2.5-alpha.
    - If the controller claimed responsibility for a stream, but that
      stream never finished making its connection, it would live
      forever in circuit_wait state. Now we close it after SocksTimeout
      seconds. Bugfix on 0.1.2.7-alpha; reported by Mike Perry.
    - Drop begin cells to a hidden service if they come from the middle
      of a circuit. Patch from lark.
    - When we erroneously receive two EXTEND cells for the same circuit
      ID on the same connection, drop the second. Patch from lark.
    - Fix a crash that occurs on exit nodes when a nameserver request
      timed out. Bugfix on 0.1.2.1-alpha; our CLEAR debugging code had
      been suppressing the bug since 0.1.2.10-alpha. Partial fix for
      bug 929.
    - Do not assume that a stack-allocated character array will be
      64-bit aligned on platforms that demand that uint64_t access is
      aligned. Possible fix for bug 604.
    - Parse dates and IPv4 addresses in a locale- and libc-independent
      manner, to avoid platform-dependent behavior on malformed input.
    - Build correctly when configured to build outside the main source
      path. Patch from Michael Gold.
    - We were already rejecting relay begin cells with destination port
      of 0. Now also reject extend cells with destination port or address
      of 0. Suggested by lark.

  o Minor bugfixes (on 0.2.1.x):
    - Don't re-extend introduction circuits if we ran out of RELAY_EARLY
      cells. Bugfix on 0.2.1.3-alpha. Fixes more of bug 878.
    - If we're an exit node, scrub the IP address to which we are exiting
      in the logs. Bugfix on 0.2.1.8-alpha.

  o Minor features:
    - On Linux, use the prctl call to re-enable core dumps when the user
      is option is set.
    - New controller event NEWCONSENSUS that lists the networkstatus
      lines for every recommended relay. Now controllers like Torflow
      can keep up-to-date on which relays they should be using.
    - Update to the "February 26 2009" ip-to-country file.


Changes in version 0.2.0.34 - 2009-02-08
  Tor 0.2.0.34 features several more security-related fixes. You should
  upgrade, especially if you run an exit relay (remote crash) or a
  directory authority (remote infinite loop), or you're on an older
  (pre-XP) or not-recently-patched Windows (remote exploit).

  This release marks end-of-life for Tor 0.1.2.x. Those Tor versions
  have many known flaws, and nobody should be using them. You should
  upgrade. If you're using a Linux or BSD and its packages are obsolete,
  stop using those packages and upgrade anyway.

  o Security fixes:
    - Fix an infinite-loop bug on handling corrupt votes under certain
      circumstances. Bugfix on 0.2.0.8-alpha.
    - Fix a temporary DoS vulnerability that could be performed by
      a directory mirror. Bugfix on 0.2.0.9-alpha; reported by lark.
    - Avoid a potential crash on exit nodes when processing malformed
      input. Remote DoS opportunity. Bugfix on 0.2.0.33.
    - Do not accept incomplete ipv4 addresses (like 192.168.0) as valid.
      Spec conformance issue. Bugfix on Tor 0.0.2pre27.

  o Minor bugfixes:
    - Fix compilation on systems where time_t is a 64-bit integer.
      Patch from Matthias Drochner.
    - Don't consider expiring already-closed client connections. Fixes
      bug 893. Bugfix on 0.0.2pre20.


Changes in version 0.2.1.12-alpha - 2009-02-08
  Tor 0.2.1.12-alpha features several more security-related fixes. You
  should upgrade, especially if you run an exit relay (remote crash) or
  a directory authority (remote infinite loop), or you're on an older
  (pre-XP) or not-recently-patched Windows (remote exploit). It also
  includes a big pile of minor bugfixes and cleanups.

  o Security fixes:
    - Fix an infinite-loop bug on handling corrupt votes under certain
      circumstances. Bugfix on 0.2.0.8-alpha.
    - Fix a temporary DoS vulnerability that could be performed by
      a directory mirror. Bugfix on 0.2.0.9-alpha; reported by lark.
    - Avoid a potential crash on exit nodes when processing malformed
      input. Remote DoS opportunity. Bugfix on 0.2.1.7-alpha.

  o Minor bugfixes:
    - Let controllers actually ask for the "clients_seen" event for
      getting usage summaries on bridge relays. Bugfix on 0.2.1.10-alpha;
      reported by Matt Edman.
    - Fix a compile warning on OSX Panther. Fixes bug 913; bugfix against
      0.2.1.11-alpha.
    - Fix a bug in address parsing that was preventing bridges or hidden
      service targets from being at IPv6 addresses.
    - Solve a bug that kept hardware crypto acceleration from getting
      enabled when accounting was turned on. Fixes bug 907. Bugfix on
      0.0.9pre6.
    - Remove a bash-ism from configure.in to build properly on non-Linux
      platforms. Bugfix on 0.2.1.1-alpha.
    - Fix code so authorities _actually_ send back X-Descriptor-Not-New
      headers. Bugfix on 0.2.0.10-alpha.
    - Don't consider expiring already-closed client connections. Fixes
      bug 893. Bugfix on 0.0.2pre20.
    - Fix another interesting corner-case of bug 891 spotted by rovv:
      Previously, if two hosts had different amounts of clock drift, and
      one of them created a new connection with just the wrong timing,
      the other might decide to deprecate the new connection erroneously.
      Bugfix on 0.1.1.13-alpha.
    - Resolve a very rare crash bug that could occur when the user forced
      a nameserver reconfiguration during the middle of a nameserver
      probe. Fixes bug 526. Bugfix on 0.1.2.1-alpha.
    - Support changing value of ServerDNSRandomizeCase during SIGHUP.
      Bugfix on 0.2.1.7-alpha.
    - If we're using bridges and our network goes away, be more willing
      to forgive our bridges and try again when we get an application
      request. Bugfix on 0.2.0.x.

  o Minor features:
    - Support platforms where time_t is 64 bits long. (Congratulations,
      NetBSD!) Patch from Matthias Drochner.
    - Add a 'getinfo status/clients-seen' controller command, in case
      controllers want to hear clients_seen events but connect late.

  o Build changes:
    - Disable GCC's strict alias optimization by default, to avoid the
      likelihood of its introducing subtle bugs whenever our code violates
      the letter of C99's alias rules.


Changes in version 0.2.0.33 - 2009-01-21
  Tor 0.2.0.33 fixes a variety of bugs that were making relays less
  useful to users. It also finally fixes a bug where a relay or client
  that's been off for many days would take a long time to bootstrap.

  This update also fixes an important security-related bug reported by
  Ilja van Sprundel. You should upgrade. (We'll send out more details
  about the bug once people have had some time to upgrade.)

  o Security fixes:
    - Fix a heap-corruption bug that may be remotely triggerable on
      some platforms. Reported by Ilja van Sprundel.

  o Major bugfixes:
    - When a stream at an exit relay is in state "resolving" or
      "connecting" and it receives an "end" relay cell, the exit relay
      would silently ignore the end cell and not close the stream. If
      the client never closes the circuit, then the exit relay never
      closes the TCP connection. Bug introduced in Tor 0.1.2.1-alpha;
      reported by "wood".
    - When sending CREATED cells back for a given circuit, use a 64-bit
      connection ID to find the right connection, rather than an addr:port
      combination. Now that we can have multiple OR connections between
      the same ORs, it is no longer possible to use addr:port to uniquely
      identify a connection.
    - Bridge relays that had DirPort set to 0 would stop fetching
      descriptors shortly after startup, and then briefly resume
      after a new bandwidth test and/or after publishing a new bridge
      descriptor. Bridge users that try to bootstrap from them would
      get a recent networkstatus but would get descriptors from up to
      18 hours earlier, meaning most of the descriptors were obsolete
      already. Reported by Tas; bugfix on 0.2.0.13-alpha.
    - Prevent bridge relays from serving their 'extrainfo' document
      to anybody who asks, now that extrainfo docs include potentially
      sensitive aggregated client geoip summaries. Bugfix on
      0.2.0.13-alpha.
    - If the cached networkstatus consensus is more than five days old,
      discard it rather than trying to use it. In theory it could be
      useful because it lists alternate directory mirrors, but in practice
      it just means we spend many minutes trying directory mirrors that
      are long gone from the network. Also discard router descriptors as
      we load them if they are more than five days old, since the onion
      key is probably wrong by now. Bugfix on 0.2.0.x. Fixes bug 887.

  o Minor bugfixes:
    - Do not mark smartlist_bsearch_idx() function as ATTR_PURE. This bug
      could make gcc generate non-functional binary search code. Bugfix
      on 0.2.0.10-alpha.
    - Build correctly on platforms without socklen_t.
    - Compile without warnings on solaris.
    - Avoid potential crash on internal error during signature collection.
      Fixes bug 864. Patch from rovv.
    - Correct handling of possible malformed authority signing key
      certificates with internal signature types. Fixes bug 880.
      Bugfix on 0.2.0.3-alpha.
    - Fix a hard-to-trigger resource leak when logging credential status.
      CID 349.
    - When we can't initialize DNS because the network is down, do not
      automatically stop Tor from starting. Instead, we retry failed
      dns_init() every 10 minutes, and change the exit policy to reject
      *:* until one succeeds. Fixes bug 691.
    - Use 64 bits instead of 32 bits for connection identifiers used with
      the controller protocol, to greatly reduce risk of identifier reuse.
    - When we're choosing an exit node for a circuit, and we have
      no pending streams, choose a good general exit rather than one that
      supports "all the pending streams". Bugfix on 0.1.1.x. Fix by rovv.
    - Fix another case of assuming, when a specific exit is requested,
      that we know more than the user about what hosts it allows.
      Fixes one case of bug 752. Patch from rovv.
    - Clip the MaxCircuitDirtiness config option to a minimum of 10
      seconds. Warn the user if lower values are given in the
      configuration. Bugfix on 0.1.0.1-rc. Patch by Sebastian.
    - Clip the CircuitBuildTimeout to a minimum of 30 seconds. Warn the
      user if lower values are given in the configuration. Bugfix on
      0.1.1.17-rc. Patch by Sebastian.
    - Fix a memory leak when we decline to add a v2 rendezvous descriptor to
      the cache because we already had a v0 descriptor with the same ID.
      Bugfix on 0.2.0.18-alpha.
    - Fix a race condition when freeing keys shared between main thread
      and CPU workers that could result in a memory leak. Bugfix on
      0.1.0.1-rc. Fixes bug 889.
    - Send a valid END cell back when a client tries to connect to a
      nonexistent hidden service port. Bugfix on 0.1.2.15. Fixes bug
      840. Patch from rovv.
    - Check which hops rendezvous stream cells are associated with to
      prevent possible guess-the-streamid injection attacks from
      intermediate hops. Fixes another case of bug 446. Based on patch
      from rovv.
    - If a broken client asks a non-exit router to connect somewhere,
      do not even do the DNS lookup before rejecting the connection.
      Fixes another case of bug 619. Patch from rovv.
    - When a relay gets a create cell it can't decrypt (e.g. because it's
      using the wrong onion key), we were dropping it and letting the
      client time out. Now actually answer with a destroy cell. Fixes
      bug 904. Bugfix on 0.0.2pre8.

  o Minor bugfixes (hidden services):
    - Do not throw away existing introduction points on SIGHUP. Bugfix on
      0.0.6pre1. Patch by Karsten. Fixes bug 874.

  o Minor features:
    - Report the case where all signatures in a detached set are rejected
      differently than the case where there is an error handling the
      detached set.
    - When we realize that another process has modified our cached
      descriptors, print out a more useful error message rather than
      triggering an assertion. Fixes bug 885. Patch from Karsten.
    - Implement the 0x20 hack to better resist DNS poisoning: set the
      case on outgoing DNS requests randomly, and reject responses that do
      not match the case correctly. This logic can be disabled with the
      ServerDNSRamdomizeCase setting, if you are using one of the 0.3%
      of servers that do not reliably preserve case in replies. See
      "Increased DNS Forgery Resistance through 0x20-Bit Encoding"
      for more info.
    - Check DNS replies for more matching fields to better resist DNS
      poisoning.
    - Never use OpenSSL compression: it wastes RAM and CPU trying to
      compress cells, which are basically all encrypted, compressed, or
      both.


Changes in version 0.2.1.11-alpha - 2009-01-20
  Tor 0.2.1.11-alpha finishes fixing the "if your Tor is off for a
  week it will take a long time to bootstrap again" bug. It also fixes
  an important security-related bug reported by Ilja van Sprundel. You
  should upgrade. (We'll send out more details about the bug once people
  have had some time to upgrade.)

  o Security fixes:
    - Fix a heap-corruption bug that may be remotely triggerable on
      some platforms. Reported by Ilja van Sprundel.

  o Major bugfixes:
    - Discard router descriptors as we load them if they are more than
      five days old. Otherwise if Tor is off for a long time and then
      starts with cached descriptors, it will try to use the onion
      keys in those obsolete descriptors when building circuits. Bugfix
      on 0.2.0.x. Fixes bug 887.

  o Minor features:
    - Try to make sure that the version of Libevent we're running with
      is binary-compatible with the one we built with. May address bug
      897 and others.
    - Make setting ServerDNSRandomizeCase to 0 actually work. Bugfix
      for bug 905. Bugfix on 0.2.1.7-alpha.
    - Add a new --enable-local-appdata configuration switch to change
      the default location of the datadir on win32 from APPDATA to
      LOCAL_APPDATA. In the future, we should migrate to LOCAL_APPDATA
      entirely. Patch from coderman.

  o Minor bugfixes:
    - Make outbound DNS packets respect the OutboundBindAddress setting.
      Fixes the bug part of bug 798. Bugfix on 0.1.2.2-alpha.
    - When our circuit fails at the first hop (e.g. we get a destroy
      cell back), avoid using that OR connection anymore, and also
      tell all the one-hop directory requests waiting for it that they
      should fail. Bugfix on 0.2.1.3-alpha.
    - In the torify(1) manpage, mention that tsocks will leak your
      DNS requests.


Changes in version 0.2.1.10-alpha - 2009-01-06
  Tor 0.2.1.10-alpha fixes two major bugs in bridge relays (one that
  would make the bridge relay not so useful if it had DirPort set to 0,
  and one that could let an attacker learn a little bit of information
  about the bridge's users), and a bug that would cause your Tor relay
  to ignore a circuit create request it can't decrypt (rather than reply
  with an error). It also fixes a wide variety of other bugs.

  o Major bugfixes:
    - If the cached networkstatus consensus is more than five days old,
      discard it rather than trying to use it. In theory it could
      be useful because it lists alternate directory mirrors, but in
      practice it just means we spend many minutes trying directory
      mirrors that are long gone from the network. Helps bug 887 a bit;
      bugfix on 0.2.0.x.
    - Bridge relays that had DirPort set to 0 would stop fetching
      descriptors shortly after startup, and then briefly resume
      after a new bandwidth test and/or after publishing a new bridge
      descriptor. Bridge users that try to bootstrap from them would
      get a recent networkstatus but would get descriptors from up to
      18 hours earlier, meaning most of the descriptors were obsolete
      already. Reported by Tas; bugfix on 0.2.0.13-alpha.
    - Prevent bridge relays from serving their 'extrainfo' document
      to anybody who asks, now that extrainfo docs include potentially
      sensitive aggregated client geoip summaries. Bugfix on
      0.2.0.13-alpha.

  o Minor features:
    - New controller event "clients_seen" to report a geoip-based summary
      of which countries we've seen clients from recently. Now controllers
      like Vidalia can show bridge operators that they're actually making
      a difference.
    - Build correctly against versions of OpenSSL 0.9.8 or later built
      without support for deprecated functions.
    - Update to the "December 19 2008" ip-to-country file.

  o Minor bugfixes (on 0.2.0.x):
    - Authorities now vote for the Stable flag for any router whose
      weighted MTBF is at least 5 days, regardless of the mean MTBF.
    - Do not remove routers as too old if we do not have any consensus
      document. Bugfix on 0.2.0.7-alpha.
    - Do not accept incomplete ipv4 addresses (like 192.168.0) as valid.
      Spec conformance issue. Bugfix on Tor 0.0.2pre27.
    - When an exit relay resolves a stream address to a local IP address,
      do not just keep retrying that same exit relay over and
      over. Instead, just close the stream. Addresses bug 872. Bugfix
      on 0.2.0.32. Patch from rovv.
    - If a hidden service sends us an END cell, do not consider
      retrying the connection; just close it. Patch from rovv.
    - When we made bridge authorities stop serving bridge descriptors over
      unencrypted links, we also broke DirPort reachability testing for
      bridges. So bridges with a non-zero DirPort were printing spurious
      warns to their logs. Bugfix on 0.2.0.16-alpha. Fixes bug 709.
    - When a relay gets a create cell it can't decrypt (e.g. because it's
      using the wrong onion key), we were dropping it and letting the
      client time out. Now actually answer with a destroy cell. Fixes
      bug 904. Bugfix on 0.0.2pre8.
    - Squeeze 2-5% out of client performance (according to oprofile) by
      improving the implementation of some policy-manipulation functions.

  o Minor bugfixes (on 0.2.1.x):
    - Make get_interface_address() function work properly again; stop
      guessing the wrong parts of our address as our address.
    - Do not cannibalize a circuit if we're out of RELAY_EARLY cells to
      send on that circuit. Otherwise we might violate the proposal-110
      limit. Bugfix on 0.2.1.3-alpha. Partial fix for bug 878. Diagnosis
      thanks to Karsten.
    - When we're sending non-EXTEND cells to the first hop in a circuit,
      for example to use an encrypted directory connection, we don't need
      to use RELAY_EARLY cells: the first hop knows what kind of cell
      it is, and nobody else can even see the cell type. Conserving
      RELAY_EARLY cells makes it easier to cannibalize circuits like
      this later.
    - Stop logging nameserver addresses in reverse order.
    - If we are retrying a directory download slowly over and over, do
      not automatically give up after the 254th failure. Bugfix on
      0.2.1.9-alpha.
    - Resume reporting accurate "stream end" reasons to the local control
      port. They were lost in the changes for Proposal 148. Bugfix on
      0.2.1.9-alpha.

  o Deprecated and removed features:
    - The old "tor --version --version" command, which would print out
      the subversion "Id" of most of the source files, is now removed. It
      turned out to be less useful than we'd expected, and harder to
      maintain.

  o Code simplifications and refactoring:
    - Change our header file guard macros to be less likely to conflict
      with system headers. Adam Langley noticed that we were conflicting
      with log.h on Android.
    - Tool-assisted documentation cleanup. Nearly every function or
      static variable in Tor should have its own documentation now.


Changes in version 0.2.1.9-alpha - 2008-12-25
  Tor 0.2.1.9-alpha fixes many more bugs, some of them security-related.

  o New directory authorities:
    - gabelmoo (the authority run by Karsten Loesing) now has a new
      IP address.

  o Security fixes:
    - Never use a connection with a mismatched address to extend a
      circuit, unless that connection is canonical. A canonical
      connection is one whose address is authenticated by the router's
      identity key, either in a NETINFO cell or in a router descriptor.
    - Avoid a possible memory corruption bug when receiving hidden service
      descriptors. Bugfix on 0.2.1.6-alpha.

  o Major bugfixes:
    - Fix a logic error that would automatically reject all but the first
      configured DNS server. Bugfix on 0.2.1.5-alpha. Possible fix for
      part of bug 813/868. Bug spotted by coderman.
    - When a stream at an exit relay is in state "resolving" or
      "connecting" and it receives an "end" relay cell, the exit relay
      would silently ignore the end cell and not close the stream. If
      the client never closes the circuit, then the exit relay never
      closes the TCP connection. Bug introduced in 0.1.2.1-alpha;
      reported by "wood".
    - When we can't initialize DNS because the network is down, do not
      automatically stop Tor from starting. Instead, retry failed
      dns_init() every 10 minutes, and change the exit policy to reject
      *:* until one succeeds. Fixes bug 691.

  o Minor features:
    - Give a better error message when an overzealous init script says
      "sudo -u username tor --user username". Makes Bug 882 easier for
      users to diagnose.
    - When a directory authority gives us a new guess for our IP address,
      log which authority we used. Hopefully this will help us debug
      the recent complaints about bad IP address guesses.
    - Detect svn revision properly when we're using git-svn.
    - Try not to open more than one descriptor-downloading connection
      to an authority at once. This should reduce load on directory
      authorities. Fixes bug 366.
    - Add cross-certification to newly generated certificates, so that
      a signing key is enough information to look up a certificate.
      Partial implementation of proposal 157.
    - Start serving certificates by <identity digest, signing key digest>
      pairs. Partial implementation of proposal 157.
    - Clients now never report any stream end reason except 'MISC'.
      Implements proposal 148.
    - On platforms with a maximum syslog string length, truncate syslog
      messages to that length ourselves, rather than relying on the
      system to do it for us.
    - Optimize out calls to time(NULL) that occur for every IO operation,
      or for every cell. On systems where time() is a slow syscall,
      this fix will be slightly helpful.
    - Exit servers can now answer resolve requests for ip6.arpa addresses.
    - When we download a descriptor that we then immediately (as
      a directory authority) reject, do not retry downloading it right
      away. Should save some bandwidth on authorities. Fix for bug
      888. Patch by Sebastian Hahn.
    - When a download gets us zero good descriptors, do not notify
      Tor that new directory information has arrived.
    - Avoid some nasty corner cases in the logic for marking connections
      as too old or obsolete or noncanonical for circuits.  Partial
      bugfix on bug 891.

  o Minor features (controller):
    - New CONSENSUS_ARRIVED event to note when a new consensus has
      been fetched and validated.
    - When we realize that another process has modified our cached
      descriptors file, print out a more useful error message rather
      than triggering an assertion. Fixes bug 885. Patch from Karsten.
    - Add an internal-use-only __ReloadTorrcOnSIGHUP option for
      controllers to prevent SIGHUP from reloading the
      configuration. Fixes bug 856.

  o Minor bugfixes:
    - Resume using the correct "REASON=" stream when telling the
      controller why we closed a stream. Bugfix in 0.2.1.1-alpha.
    - When a canonical connection appears later in our internal list
      than a noncanonical one for a given OR ID, always use the
      canonical one. Bugfix on 0.2.0.12-alpha. Fixes bug 805.
      Spotted by rovv.
    - Clip the MaxCircuitDirtiness config option to a minimum of 10
      seconds. Warn the user if lower values are given in the
      configuration. Bugfix on 0.1.0.1-rc. Patch by Sebastian.
    - Clip the CircuitBuildTimeout to a minimum of 30 seconds. Warn the
      user if lower values are given in the configuration. Bugfix on
      0.1.1.17-rc. Patch by Sebastian.
    - Fix a race condition when freeing keys shared between main thread
      and CPU workers that could result in a memory leak. Bugfix on
      0.1.0.1-rc. Fixes bug 889.

  o Minor bugfixes (hidden services):
    - Do not throw away existing introduction points on SIGHUP (bugfix on
      0.0.6pre1); also, do not stall hidden services because we're
      throwing away introduction points; bugfix on 0.2.1.7-alpha. Spotted
      by John Brooks. Patch by Karsten. Fixes bug 874.
    - Fix a memory leak when we decline to add a v2 rendezvous
      descriptor to the cache because we already had a v0 descriptor
      with the same ID. Bugfix on 0.2.0.18-alpha.

  o Deprecated and removed features:
    - RedirectExits has been removed. It was deprecated since
      0.2.0.3-alpha.
    - Finally remove deprecated "EXTENDED_FORMAT" controller feature. It
      has been called EXTENDED_EVENTS since 0.1.2.4-alpha.
    - Cell pools are now always enabled; --disable-cell-pools is ignored.

  o Code simplifications and refactoring:
    - Rename the confusing or_is_obsolete field to the more appropriate
      is_bad_for_new_circs, and move it to or_connection_t where it
      belongs.
    - Move edge-only flags from connection_t to edge_connection_t: not
      only is this better coding, but on machines of plausible alignment,
      it should save 4-8 bytes per connection_t. "Every little bit helps."
    - Rename ServerDNSAllowBrokenResolvConf to ServerDNSAllowBrokenConfig
      for consistency; keep old option working for backward compatibility.
    - Simplify the code for finding connections to use for a circuit.


Changes in version 0.2.1.8-alpha - 2008-12-08
  Tor 0.2.1.8-alpha fixes some crash bugs in earlier alpha releases,
  builds better on unusual platforms like Solaris and old OS X, and
  fixes a variety of other issues.

  o Major features:
    - New DirPortFrontPage option that takes an html file and publishes
      it as "/" on the DirPort. Now relay operators can provide a
      disclaimer without needing to set up a separate webserver. There's
      a sample disclaimer in contrib/tor-exit-notice.html.

  o Security fixes:
    - When the client is choosing entry guards, now it selects at most
      one guard from a given relay family. Otherwise we could end up with
      all of our entry points into the network run by the same operator.
      Suggested by Camilo Viecco. Fix on 0.1.1.11-alpha.

  o Major bugfixes:
    - Fix a DOS opportunity during the voting signature collection process
      at directory authorities. Spotted by rovv. Bugfix on 0.2.0.x.
    - Fix a possible segfault when establishing an exit connection. Bugfix
      on 0.2.1.5-alpha.

  o Minor bugfixes:
    - Get file locking working on win32. Bugfix on 0.2.1.6-alpha. Fixes
      bug 859.
    - Made Tor a little less aggressive about deleting expired
      certificates. Partial fix for bug 854.
    - Stop doing unaligned memory access that generated bus errors on
      sparc64. Bugfix on 0.2.0.10-alpha. Fix for bug 862.
    - Fix a crash bug when changing EntryNodes from the controller. Bugfix
      on 0.2.1.6-alpha. Fix for bug 867. Patched by Sebastian.
    - Make USR2 log-level switch take effect immediately. Bugfix on
      0.1.2.8-beta.
    - If one win32 nameserver fails to get added, continue adding the
      rest, and don't automatically fail.
    - Use fcntl() for locking when flock() is not available. Should fix
      compilation on Solaris. Should fix Bug 873. Bugfix on 0.2.1.6-alpha.
    - Do not mark smartlist_bsearch_idx() function as ATTR_PURE. This bug
      could make gcc generate non-functional binary search code. Bugfix
      on 0.2.0.10-alpha.
    - Build correctly on platforms without socklen_t.
    - Avoid potential crash on internal error during signature collection.
      Fixes bug 864. Patch from rovv.
    - Do not use C's stdio library for writing to log files. This will
      improve logging performance by a minute amount, and will stop
      leaking fds when our disk is full. Fixes bug 861.
    - Stop erroneous use of O_APPEND in cases where we did not in fact
      want to re-seek to the end of a file before every last write().
    - Correct handling of possible malformed authority signing key
      certificates with internal signature types. Fixes bug 880. Bugfix
      on 0.2.0.3-alpha.
    - Fix a hard-to-trigger resource leak when logging credential status.
      CID 349.

  o Minor features:
    - Directory mirrors no longer fetch the v1 directory or
      running-routers files. They are obsolete, and nobody asks for them
      anymore. This is the first step to making v1 authorities obsolete.

  o Minor features (controller):
    - Return circuit purposes in response to GETINFO circuit-status. Fixes
      bug 858.


Changes in version 0.2.0.32 - 2008-11-20
  Tor 0.2.0.32 fixes a major security problem in Debian and Ubuntu
  packages (and maybe other packages) noticed by Theo de Raadt, fixes
  a smaller security flaw that might allow an attacker to access local
  services, further improves hidden service performance, and fixes a
  variety of other issues.

  o Security fixes:
    - The "User" and "Group" config options did not clear the
      supplementary group entries for the Tor process. The "User" option
      is now more robust, and we now set the groups to the specified
      user's primary group. The "Group" option is now ignored. For more
      detailed logging on credential switching, set CREDENTIAL_LOG_LEVEL
      in common/compat.c to LOG_NOTICE or higher. Patch by Jacob Appelbaum
      and Steven Murdoch. Bugfix on 0.0.2pre14. Fixes bug 848 and 857.
    - The "ClientDNSRejectInternalAddresses" config option wasn't being
      consistently obeyed: if an exit relay refuses a stream because its
      exit policy doesn't allow it, we would remember what IP address
      the relay said the destination address resolves to, even if it's
      an internal IP address. Bugfix on 0.2.0.7-alpha; patch by rovv.

  o Major bugfixes:
    - Fix a DOS opportunity during the voting signature collection process
      at directory authorities. Spotted by rovv. Bugfix on 0.2.0.x.

  o Major bugfixes (hidden services):
    - When fetching v0 and v2 rendezvous service descriptors in parallel,
      we were failing the whole hidden service request when the v0
      descriptor fetch fails, even if the v2 fetch is still pending and
      might succeed. Similarly, if the last v2 fetch fails, we were
      failing the whole hidden service request even if a v0 fetch is
      still pending. Fixes bug 814. Bugfix on 0.2.0.10-alpha.
    - When extending a circuit to a hidden service directory to upload a
      rendezvous descriptor using a BEGIN_DIR cell, almost 1/6 of all
      requests failed, because the router descriptor has not been
      downloaded yet. In these cases, do not attempt to upload the
      rendezvous descriptor, but wait until the router descriptor is
      downloaded and retry. Likewise, do not attempt to fetch a rendezvous
      descriptor from a hidden service directory for which the router
      descriptor has not yet been downloaded. Fixes bug 767. Bugfix
      on 0.2.0.10-alpha.

  o Minor bugfixes:
    - Fix several infrequent memory leaks spotted by Coverity.
    - When testing for libevent functions, set the LDFLAGS variable
      correctly. Found by Riastradh.
    - Avoid a bug where the FastFirstHopPK 0 option would keep Tor from
      bootstrapping with tunneled directory connections. Bugfix on
      0.1.2.5-alpha. Fixes bug 797. Found by Erwin Lam.
    - When asked to connect to A.B.exit:80, if we don't know the IP for A
      and we know that server B rejects most-but-not all connections to
      port 80, we would previously reject the connection. Now, we assume
      the user knows what they were asking for. Fixes bug 752. Bugfix
      on 0.0.9rc5. Diagnosed by BarkerJr.
    - If we overrun our per-second write limits a little, count this as
      having used up our write allocation for the second, and choke
      outgoing directory writes. Previously, we had only counted this when
      we had met our limits precisely. Fixes bug 824. Patch from by rovv.
      Bugfix on 0.2.0.x (??).
    - Remove the old v2 directory authority 'lefkada' from the default
      list. It has been gone for many months.
    - Stop doing unaligned memory access that generated bus errors on
      sparc64. Bugfix on 0.2.0.10-alpha. Fixes bug 862.
    - Make USR2 log-level switch take effect immediately. Bugfix on
      0.1.2.8-beta.

  o Minor bugfixes (controller):
    - Make DNS resolved events into "CLOSED", not "FAILED". Bugfix on
      0.1.2.5-alpha. Fix by Robert Hogan. Resolves bug 807.


Changes in version 0.2.1.7-alpha - 2008-11-08
  Tor 0.2.1.7-alpha fixes a major security problem in Debian and Ubuntu
  packages (and maybe other packages) noticed by Theo de Raadt, fixes
  a smaller security flaw that might allow an attacker to access local
  services, adds better defense against DNS poisoning attacks on exit
  relays, further improves hidden service performance, and fixes a
  variety of other issues.

  o Security fixes:
    - The "ClientDNSRejectInternalAddresses" config option wasn't being
      consistently obeyed: if an exit relay refuses a stream because its
      exit policy doesn't allow it, we would remember what IP address
      the relay said the destination address resolves to, even if it's
      an internal IP address. Bugfix on 0.2.0.7-alpha; patch by rovv.
    - The "User" and "Group" config options did not clear the
      supplementary group entries for the Tor process. The "User" option
      is now more robust, and we now set the groups to the specified
      user's primary group. The "Group" option is now ignored. For more
      detailed logging on credential switching, set CREDENTIAL_LOG_LEVEL
      in common/compat.c to LOG_NOTICE or higher. Patch by Jacob Appelbaum
      and Steven Murdoch. Bugfix on 0.0.2pre14. Fixes bug 848.
    - Do not use or believe expired v3 authority certificates. Patch
      from Karsten. Bugfix in 0.2.0.x. Fixes bug 851.

  o Minor features:
    - Now NodeFamily and MyFamily config options allow spaces in
      identity fingerprints, so it's easier to paste them in.
      Suggested by Lucky Green.
    - Implement the 0x20 hack to better resist DNS poisoning: set the
      case on outgoing DNS requests randomly, and reject responses that do
      not match the case correctly. This logic can be disabled with the
      ServerDNSRandomizeCase setting, if you are using one of the 0.3%
      of servers that do not reliably preserve case in replies. See
      "Increased DNS Forgery Resistance through 0x20-Bit Encoding"
      for more info.
    - Preserve case in replies to DNSPort requests in order to support
      the 0x20 hack for resisting DNS poisoning attacks.

  o Hidden service performance improvements:
    - When the client launches an introduction circuit, retry with a
      new circuit after 30 seconds rather than 60 seconds.
    - Launch a second client-side introduction circuit in parallel
      after a delay of 15 seconds (based on work by Christian Wilms).
    - Hidden services start out building five intro circuits rather
      than three, and when the first three finish they publish a service
      descriptor using those. Now we publish our service descriptor much
      faster after restart.

  o Minor bugfixes:
    - Minor fix in the warning messages when you're having problems
      bootstrapping; also, be more forgiving of bootstrap problems when
      we're still making incremental progress on a given bootstrap phase.
    - When we're choosing an exit node for a circuit, and we have
      no pending streams, choose a good general exit rather than one that
      supports "all the pending streams". Bugfix on 0.1.1.x. Fix by rovv.
    - Send a valid END cell back when a client tries to connect to a
      nonexistent hidden service port. Bugfix on 0.1.2.15. Fixes bug
      840. Patch from rovv.
    - If a broken client asks a non-exit router to connect somewhere,
      do not even do the DNS lookup before rejecting the connection.
      Fixes another case of bug 619. Patch from rovv.
    - Fix another case of assuming, when a specific exit is requested,
      that we know more than the user about what hosts it allows.
      Fixes another case of bug 752. Patch from rovv.
    - Check which hops rendezvous stream cells are associated with to
      prevent possible guess-the-streamid injection attacks from
      intermediate hops. Fixes another case of bug 446. Based on patch
      from rovv.
    - Avoid using a negative right-shift when comparing 32-bit
      addresses. Possible fix for bug 845 and bug 811.
    - Make the assert_circuit_ok() function work correctly on circuits that
      have already been marked for close.
    - Fix read-off-the-end-of-string error in unit tests when decoding
      introduction points.
    - Fix uninitialized size field for memory area allocation: may improve
      memory performance during directory parsing.
    - Treat duplicate certificate fetches as failures, so that we do
      not try to re-fetch an expired certificate over and over and over.
    - Do not say we're fetching a certificate when we'll in fact skip it
      because of a pending download.


Changes in version 0.2.1.6-alpha - 2008-09-30
  Tor 0.2.1.6-alpha further improves performance and robustness of
  hidden services, starts work on supporting per-country relay selection,
  and fixes a variety of smaller issues.

  o Major features:
    - Implement proposal 121: make it possible to build hidden services
      that only certain clients are allowed to connect to. This is
      enforced at several points, so that unauthorized clients are unable
      to send INTRODUCE cells to the service, or even (depending on the
      type of authentication) to learn introduction points. This feature
      raises the bar for certain kinds of active attacks against hidden
      services. Code by Karsten Loesing.
    - Relays now store and serve v2 hidden service descriptors by default,
      i.e., the new default value for HidServDirectoryV2 is 1. This is
      the last step in proposal 114, which aims to make hidden service
      lookups more reliable.
    - Start work to allow node restrictions to include country codes. The
      syntax to exclude nodes in a country with country code XX is
      "ExcludeNodes {XX}". Patch from Robert Hogan. It still needs some
      refinement to decide what config options should take priority if
      you ask to both use a particular node and exclude it.
    - Allow ExitNodes list to include IP ranges and country codes, just
      like the Exclude*Nodes lists. Patch from Robert Hogan.

  o Major bugfixes:
    - Fix a bug when parsing ports in tor_addr_port_parse() that caused
      Tor to fail to start if you had it configured to use a bridge
      relay. Fixes bug 809. Bugfix on 0.2.1.5-alpha.
    - When extending a circuit to a hidden service directory to upload a
      rendezvous descriptor using a BEGIN_DIR cell, almost 1/6 of all
      requests failed, because the router descriptor had not been
      downloaded yet. In these cases, we now wait until the router
      descriptor is downloaded, and then retry. Likewise, clients
      now skip over a hidden service directory if they don't yet have
      its router descriptor, rather than futilely requesting it and
      putting mysterious complaints in the logs. Fixes bug 767. Bugfix
      on 0.2.0.10-alpha.
    - When fetching v0 and v2 rendezvous service descriptors in parallel,
      we were failing the whole hidden service request when the v0
      descriptor fetch fails, even if the v2 fetch is still pending and
      might succeed. Similarly, if the last v2 fetch fails, we were
      failing the whole hidden service request even if a v0 fetch is
      still pending. Fixes bug 814. Bugfix on 0.2.0.10-alpha.
    - DNS replies need to have names matching their requests, but
      these names should be in the questions section, not necessarily
      in the answers section. Fixes bug 823. Bugfix on 0.2.1.5-alpha.

  o Minor features:
    - Update to the "September 1 2008" ip-to-country file.
    - Allow ports 465 and 587 in the default exit policy again. We had
      rejected them in 0.1.0.15, because back in 2005 they were commonly
      misconfigured and ended up as spam targets. We hear they are better
      locked down these days.
    - Use a lockfile to make sure that two Tor processes are not
      simultaneously running with the same datadir.
    - Serve the latest v3 networkstatus consensus via the control
      port. Use "getinfo dir/status-vote/current/consensus" to fetch it.
    - Better logging about stability/reliability calculations on directory
      servers.
    - Drop the requirement to have an open dir port for storing and
      serving v2 hidden service descriptors.
    - Directory authorities now serve a /tor/dbg-stability.txt URL to
      help debug WFU and MTBF calculations.
    - Implement most of Proposal 152: allow specialized servers to permit
      single-hop circuits, and clients to use those servers to build
      single-hop circuits when using a specialized controller. Patch
      from Josh Albrecht. Resolves feature request 768.
    - Add a -p option to tor-resolve for specifying the SOCKS port: some
      people find host:port too confusing.
    - Make TrackHostExit mappings expire a while after their last use, not
      after their creation. Patch from Robert Hogan.
    - Provide circuit purposes along with circuit events to the controller.

  o Minor bugfixes:
    - Fix compile on OpenBSD 4.4-current. Bugfix on 0.2.1.5-alpha.
      Reported by Tas.
    - Fixed some memory leaks -- some quite frequent, some almost
      impossible to trigger -- based on results from Coverity.
    - When testing for libevent functions, set the LDFLAGS variable
      correctly. Found by Riastradh.
    - Fix an assertion bug in parsing policy-related options; possible fix
      for bug 811.
    - Catch and report a few more bootstrapping failure cases when Tor
      fails to establish a TCP connection. Cleanup on 0.2.1.x.
    - Avoid a bug where the FastFirstHopPK 0 option would keep Tor from
      bootstrapping with tunneled directory connections. Bugfix on
      0.1.2.5-alpha. Fixes bug 797. Found by Erwin Lam.
    - When asked to connect to A.B.exit:80, if we don't know the IP for A
      and we know that server B rejects most-but-not all connections to
      port 80, we would previously reject the connection. Now, we assume
      the user knows what they were asking for. Fixes bug 752. Bugfix
      on 0.0.9rc5. Diagnosed by BarkerJr.
    - If we are not using BEGIN_DIR cells, don't attempt to contact hidden
      service directories if they have no advertised dir port. Bugfix
      on 0.2.0.10-alpha.
    - If we overrun our per-second write limits a little, count this as
      having used up our write allocation for the second, and choke
      outgoing directory writes. Previously, we had only counted this when
      we had met our limits precisely. Fixes bug 824. Patch by rovv.
      Bugfix on 0.2.0.x (??).
    - Avoid a "0 divided by 0" calculation when calculating router uptime
      at directory authorities. Bugfix on 0.2.0.8-alpha.
    - Make DNS resolved controller events into "CLOSED", not
      "FAILED". Bugfix on 0.1.2.5-alpha. Fix by Robert Hogan. Resolves
      bug 807.
    - Fix a bug where an unreachable relay would establish enough
      reachability testing circuits to do a bandwidth test -- if
      we already have a connection to the middle hop of the testing
      circuit, then it could establish the last hop by using the existing
      connection. Bugfix on 0.1.2.2-alpha, exposed when we made testing
      circuits no longer use entry guards in 0.2.1.3-alpha.
    - If we have correct permissions on $datadir, we complain to stdout
      and fail to start. But dangerous permissions on
      $datadir/cached-status/ would cause us to open a log and complain
      there. Now complain to stdout and fail to start in both cases. Fixes
      bug 820, reported by seeess.
    - Remove the old v2 directory authority 'lefkada' from the default
      list. It has been gone for many months.

  o Code simplifications and refactoring:
    - Revise the connection_new functions so that a more typesafe variant
      exists. This will work better with Coverity, and let us find any
      actual mistakes we're making here.
    - Refactor unit testing logic so that dmalloc can be used sensibly
      with unit tests to check for memory leaks.
    - Move all hidden-service related fields from connection and circuit
      structure to substructures: this way they won't eat so much memory.


Changes in version 0.2.0.31 - 2008-09-03
  Tor 0.2.0.31 addresses two potential anonymity issues, starts to fix
  a big bug we're seeing where in rare cases traffic from one Tor stream
  gets mixed into another stream, and fixes a variety of smaller issues.

  o Major bugfixes:
    - Make sure that two circuits can never exist on the same connection
      with the same circuit ID, even if one is marked for close. This
      is conceivably a bugfix for bug 779. Bugfix on 0.1.0.4-rc.
    - Relays now reject risky extend cells: if the extend cell includes
      a digest of all zeroes, or asks to extend back to the relay that
      sent the extend cell, tear down the circuit. Ideas suggested
      by rovv.
    - If not enough of our entry guards are available so we add a new
      one, we might use the new one even if it overlapped with the
      current circuit's exit relay (or its family). Anonymity bugfix
      pointed out by rovv.

  o Minor bugfixes:
    - Recover 3-7 bytes that were wasted per memory chunk. Fixes bug
      794; bug spotted by rovv. Bugfix on 0.2.0.1-alpha.
    - Correctly detect the presence of the linux/netfilter_ipv4.h header
      when building against recent kernels. Bugfix on 0.1.2.1-alpha.
    - Pick size of default geoip filename string correctly on windows.
      Fixes bug 806. Bugfix on 0.2.0.30.
    - Make the autoconf script accept the obsolete --with-ssl-dir
      option as an alias for the actually-working --with-openssl-dir
      option. Fix the help documentation to recommend --with-openssl-dir.
      Based on a patch by "Dave". Bugfix on 0.2.0.1-alpha.
    - When using the TransPort option on OpenBSD, and using the User
      option to change UID and drop privileges, make sure to open
      /dev/pf before dropping privileges. Fixes bug 782. Patch from
      Christopher Davis. Bugfix on 0.1.2.1-alpha.
    - Try to attach connections immediately upon receiving a RENDEZVOUS2
      or RENDEZVOUS_ESTABLISHED cell. This can save a second or two
      on the client side when connecting to a hidden service. Bugfix
      on 0.0.6pre1. Found and fixed by Christian Wilms; resolves bug 743.
    - When closing an application-side connection because its circuit is
      getting torn down, generate the stream event correctly. Bugfix on
      0.1.2.x. Anonymous patch.


Changes in version 0.2.1.5-alpha - 2008-08-31
  Tor 0.2.1.5-alpha moves us closer to handling IPv6 destinations, puts
  in a lot of the infrastructure for adding authorization to hidden
  services, lays the groundwork for having clients read their load
  balancing information out of the networkstatus consensus rather than
  the individual router descriptors, addresses two potential anonymity
  issues, and fixes a variety of smaller issues.

  o Major features:
    - Convert many internal address representations to optionally hold
      IPv6 addresses.
    - Generate and accept IPv6 addresses in many protocol elements.
    - Make resolver code handle nameservers located at ipv6 addresses.
    - Begin implementation of proposal 121 ("Client authorization for
      hidden services"): configure hidden services with client
      authorization, publish descriptors for them, and configure
      authorization data for hidden services at clients. The next
      step is to actually access hidden services that perform client
      authorization.
    - More progress toward proposal 141: Network status consensus
      documents and votes now contain bandwidth information for each
      router and a summary of that router's exit policy. Eventually this
      will be used by clients so that they do not have to download every
      known descriptor before building circuits.

  o Major bugfixes (on 0.2.0.x and before):
    - When sending CREATED cells back for a given circuit, use a 64-bit
      connection ID to find the right connection, rather than an addr:port
      combination. Now that we can have multiple OR connections between
      the same ORs, it is no longer possible to use addr:port to uniquely
      identify a connection.
    - Relays now reject risky extend cells: if the extend cell includes
      a digest of all zeroes, or asks to extend back to the relay that
      sent the extend cell, tear down the circuit. Ideas suggested
      by rovv.
    - If not enough of our entry guards are available so we add a new
      one, we might use the new one even if it overlapped with the
      current circuit's exit relay (or its family). Anonymity bugfix
      pointed out by rovv.

  o Minor bugfixes:
    - Recover 3-7 bytes that were wasted per memory chunk. Fixes bug
      794; bug spotted by rovv. Bugfix on 0.2.0.1-alpha.
    - When using the TransPort option on OpenBSD, and using the User
      option to change UID and drop privileges, make sure to open /dev/pf
      before dropping privileges. Fixes bug 782. Patch from Christopher
      Davis. Bugfix on 0.1.2.1-alpha.
    - Correctly detect the presence of the linux/netfilter_ipv4.h header
      when building against recent kernels. Bugfix on 0.1.2.1-alpha.
    - Add a missing safe_str() call for a debug log message.
    - Use 64 bits instead of 32 bits for connection identifiers used with
      the controller protocol, to greatly reduce risk of identifier reuse.
    - Make the autoconf script accept the obsolete --with-ssl-dir
      option as an alias for the actually-working --with-openssl-dir
      option. Fix the help documentation to recommend --with-openssl-dir.
      Based on a patch by "Dave". Bugfix on 0.2.0.1-alpha.

  o Minor features:
    - Rate-limit too-many-sockets messages: when they happen, they happen
      a lot. Resolves bug 748.
    - Resist DNS poisoning a little better by making sure that names in
      answer sections match.
    - Print the SOCKS5 error message string as well as the error code
      when a tor-resolve request fails. Patch from Jacob.


Changes in version 0.2.1.4-alpha - 2008-08-04
  Tor 0.2.1.4-alpha fixes a pair of crash bugs in 0.2.1.3-alpha.

  o Major bugfixes:
    - The address part of exit policies was not correctly written
      to router descriptors. This generated router descriptors that failed
      their self-checks. Noticed by phobos, fixed by Karsten. Bugfix
      on 0.2.1.3-alpha.
    - Tor triggered a false assert when extending a circuit to a relay
      but we already have a connection open to that relay. Noticed by
      phobos, fixed by Karsten. Bugfix on 0.2.1.3-alpha.

  o Minor bugfixes:
    - Fix a hidden service logging bug: in some edge cases, the router
      descriptor of a previously picked introduction point becomes
      obsolete and we need to give up on it rather than continually
      complaining that it has become obsolete. Observed by xiando. Bugfix
      on 0.2.1.3-alpha.

  o Removed features:
    - Take out the TestVia config option, since it was a workaround for
      a bug that was fixed in Tor 0.1.1.21.


Changes in version 0.2.1.3-alpha - 2008-08-03
  Tor 0.2.1.3-alpha implements most of the pieces to prevent
  infinite-length circuit attacks (see proposal 110); fixes a bug that
  might cause exit relays to corrupt streams they send back; allows
  address patterns (e.g. 255.128.0.0/16) to appear in ExcludeNodes and
  ExcludeExitNodes config options; and fixes a big pile of bugs.

  o Bootstrapping bugfixes (on 0.2.1.x-alpha):
    - Send a bootstrap problem "warn" event on the first problem if the
      reason is NO_ROUTE (that is, our network is down).

  o Major features:
    - Implement most of proposal 110: The first K cells to be sent
      along a circuit are marked as special "early" cells; only K "early"
      cells will be allowed. Once this code is universal, we can block
      certain kinds of DOS attack by requiring that EXTEND commands must
      be sent using an "early" cell.

  o Major bugfixes:
    - Try to attach connections immediately upon receiving a RENDEZVOUS2
      or RENDEZVOUS_ESTABLISHED cell. This can save a second or two
      on the client side when connecting to a hidden service. Bugfix
      on 0.0.6pre1. Found and fixed by Christian Wilms; resolves bug 743.
    - Ensure that two circuits can never exist on the same connection
      with the same circuit ID, even if one is marked for close. This
      is conceivably a bugfix for bug 779; fixes a bug on 0.1.0.4-rc.

  o Minor features:
    - When relays do their initial bandwidth measurement, don't limit
      to just our entry guards for the test circuits. Otherwise we tend
      to have multiple test circuits going through a single entry guard,
      which makes our bandwidth test less accurate. Fixes part of bug 654;
      patch contributed by Josh Albrecht.
    - Add an ExcludeExitNodes option so users can list a set of nodes
      that should be be excluded from the exit node position, but
      allowed elsewhere. Implements proposal 151.
    - Allow address patterns (e.g., 255.128.0.0/16) to appear in
      ExcludeNodes and ExcludeExitNodes lists.
    - Change the implementation of ExcludeNodes and ExcludeExitNodes to
      be more efficient. Formerly it was quadratic in the number of
      servers; now it should be linear. Fixes bug 509.
    - Save 16-22 bytes per open circuit by moving the n_addr, n_port,
      and n_conn_id_digest fields into a separate structure that's
      only needed when the circuit has not yet attached to an n_conn.

  o Minor bugfixes:
    - Change the contrib/tor.logrotate script so it makes the new
      logs as "_tor:_tor" rather than the default, which is generally
      "root:wheel". Fixes bug 676, reported by Serge Koksharov.
    - Stop using __attribute__((nonnull)) with GCC: it can give us useful
      warnings (occasionally), but it can also cause the compiler to
      eliminate error-checking code. Suggested by Peter Gutmann.
    - When a hidden service is giving up on an introduction point candidate
      that was not included in the last published rendezvous descriptor,
      don't reschedule publication of the next descriptor. Fixes bug 763.
      Bugfix on 0.0.9.3.
    - Mark RendNodes, RendExcludeNodes, HiddenServiceNodes, and
      HiddenServiceExcludeNodes as obsolete: they never worked properly,
      and nobody claims to be using them. Fixes bug 754. Bugfix on
      0.1.0.1-rc. Patch from Christian Wilms.
    - Fix a small alignment and memory-wasting bug on buffer chunks.
      Spotted by rovv.

  o Minor bugfixes (controller):
    - When closing an application-side connection because its circuit
      is getting torn down, generate the stream event correctly.
      Bugfix on 0.1.2.x. Anonymous patch.

  o Removed features:
    - Remove all backward-compatibility code to support relays running
      versions of Tor so old that they no longer work at all on the
      Tor network.


Changes in version 0.2.0.30 - 2008-07-15
  o Minor bugfixes:
    - Stop using __attribute__((nonnull)) with GCC: it can give us useful
      warnings (occasionally), but it can also cause the compiler to
      eliminate error-checking code. Suggested by Peter Gutmann.


Changes in version 0.2.0.29-rc - 2008-07-08
  Tor 0.2.0.29-rc fixes two big bugs with using bridges, fixes more
  hidden-service performance bugs, and fixes a bunch of smaller bugs.

  o Major bugfixes:
    - If you have more than one bridge but don't know their keys,
      you would only launch a request for the descriptor of the first one
      on your list. (Tor considered launching requests for the others, but
      found that it already had a connection on the way for $0000...0000
      so it didn't open another.) Bugfix on 0.2.0.x.
    - If you have more than one bridge but don't know their keys, and the
      connection to one of the bridges failed, you would cancel all
      pending bridge connections. (After all, they all have the same
      digest.) Bugfix on 0.2.0.x.
    - When a hidden service was trying to establish an introduction point,
      and Tor had built circuits preemptively for such purposes, we
      were ignoring all the preemptive circuits and launching a new one
      instead. Bugfix on 0.2.0.14-alpha.
    - When a hidden service was trying to establish an introduction point,
      and Tor *did* manage to reuse one of the preemptively built
      circuits, it didn't correctly remember which one it used,
      so it asked for another one soon after, until there were no
      more preemptive circuits, at which point it launched one from
      scratch. Bugfix on 0.0.9.x.
    - Make directory servers include the X-Your-Address-Is: http header in
      their responses even for begin_dir conns. Now clients who only
      ever use begin_dir connections still have a way to learn their IP
      address. Fixes bug 737; bugfix on 0.2.0.22-rc. Reported by goldy.

  o Minor bugfixes:
    - Fix a macro/CPP interaction that was confusing some compilers:
      some GCCs don't like #if/#endif pairs inside macro arguments.
      Fixes bug 707.
    - Fix macro collision between OpenSSL 0.9.8h and Windows headers.
      Fixes bug 704; fix from Steven Murdoch.
    - When opening /dev/null in finish_daemonize(), do not pass the
      O_CREAT flag. Fortify was complaining, and correctly so. Fixes
      bug 742; fix from Michael Scherer. Bugfix on 0.0.2pre19.
    - Correctly detect transparent proxy support on Linux hosts that
      require in.h to be included before netfilter_ipv4.h. Patch
      from coderman.
    - Disallow session resumption attempts during the renegotiation
      stage of the v2 handshake protocol. Clients should never be trying
      session resumption at this point, but apparently some did, in
      ways that caused the handshake to fail. Bugfix on 0.2.0.20-rc. Bug
      found by Geoff Goodell.


Changes in version 0.2.1.2-alpha - 2008-06-20
  Tor 0.2.1.2-alpha includes a new "TestingTorNetwork" config option to
  make it easier to set up your own private Tor network; fixes several
  big bugs with using more than one bridge relay; fixes a big bug with
  offering hidden services quickly after Tor starts; and uses a better
  API for reporting potential bootstrapping problems to the controller.

  o Major features:
    - New TestingTorNetwork config option to allow adjustment of
      previously constant values that, while reasonable, could slow
      bootstrapping. Implements proposal 135. Patch from Karsten.

  o Major bugfixes:
    - If you have more than one bridge but don't know their digests,
      you would only learn a request for the descriptor of the first one
      on your list. (Tor considered launching requests for the others, but
      found that it already had a connection on the way for $0000...0000
      so it didn't open another.) Bugfix on 0.2.0.x.
    - If you have more than one bridge but don't know their digests,
      and the connection to one of the bridges failed, you would cancel
      all pending bridge connections. (After all, they all have the
      same digest.) Bugfix on 0.2.0.x.
    - When establishing a hidden service, introduction points that
      originate from cannibalized circuits are completely ignored and not
      included in rendezvous service descriptors. This might be another
      reason for delay in making a hidden service available. Bugfix
      from long ago (0.0.9.x?)

  o Minor features:
    - Allow OpenSSL to use dynamic locks if it wants.
    - When building a consensus, do not include routers that are down.
      This will cut down 30% to 40% on consensus size. Implements
      proposal 138.
    - In directory authorities' approved-routers files, allow
      fingerprints with or without space.
    - Add a "GETINFO /status/bootstrap-phase" controller option, so the
      controller can query our current bootstrap state in case it attaches
      partway through and wants to catch up.
    - Send an initial "Starting" bootstrap status event, so we have a
      state to start out in.

  o Minor bugfixes:
    - Asking for a conditional consensus at .../consensus/<fingerprints>
      would crash a dirserver if it did not already have a
      consensus. Bugfix on 0.2.1.1-alpha.
    - Clean up some macro/CPP interactions: some GCC versions don't like
      #if/#endif pairs inside macro arguments. Fixes bug 707. Bugfix on
      0.2.0.x.

  o Bootstrapping bugfixes (on 0.2.1.1-alpha):
    - Directory authorities shouldn't complain about bootstrapping
      problems just because they do a lot of reachability testing and
      some of the connection attempts fail.
    - Start sending "count" and "recommendation" key/value pairs in
      bootstrap problem status events, so the controller can hear about
      problems even before Tor decides they're worth reporting for sure.
    - If you're using bridges, generate "bootstrap problem" warnings
      as soon as you run out of working bridges, rather than waiting
      for ten failures -- which will never happen if you have less than
      ten bridges.
    - If we close our OR connection because there's been a circuit
      pending on it for too long, we were telling our bootstrap status
      events "REASON=NONE". Now tell them "REASON=TIMEOUT".


Changes in version 0.2.1.1-alpha - 2008-06-13
  Tor 0.2.1.1-alpha fixes a lot of memory fragmentation problems that
  were making the Tor process bloat especially on Linux; makes our TLS
  handshake blend in better; sends "bootstrap phase" status events to
  the controller, so it can keep the user informed of progress (and
  problems) fetching directory information and establishing circuits;
  and adds a variety of smaller features.

  o Major features:
    - More work on making our TLS handshake blend in: modify the list
      of ciphers advertised by OpenSSL in client mode to even more
      closely resemble a common web browser. We cheat a little so that
      we can advertise ciphers that the locally installed OpenSSL doesn't
      know about.
    - Start sending "bootstrap phase" status events to the controller,
      so it can keep the user informed of progress fetching directory
      information and establishing circuits. Also inform the controller
      if we think we're stuck at a particular bootstrap phase. Implements
      proposal 137.
    - Resume using OpenSSL's RAND_poll() for better (and more portable)
      cross-platform entropy collection again. We used to use it, then
      stopped using it because of a bug that could crash systems that
      called RAND_poll when they had a lot of fds open. It looks like the
      bug got fixed in late 2006. Our new behavior is to call RAND_poll()
      at startup, and to call RAND_poll() when we reseed later only if
      we have a non-buggy OpenSSL version.

  o Major bugfixes:
    - When we choose to abandon a new entry guard because we think our
      older ones might be better, close any circuits pending on that
      new entry guard connection. This fix should make us recover much
      faster when our network is down and then comes back. Bugfix on
      0.1.2.8-beta; found by lodger.

  o Memory fixes and improvements:
    - Add a malloc_good_size implementation to OpenBSD_malloc_linux.c,
      to avoid unused RAM in buffer chunks and memory pools.
    - Speed up parsing and cut down on memory fragmentation by using
      stack-style allocations for parsing directory objects. Previously,
      this accounted for over 40% of allocations from within Tor's code
      on a typical directory cache.
    - Use a Bloom filter rather than a digest-based set to track which
      descriptors we need to keep around when we're cleaning out old
      router descriptors. This speeds up the computation significantly,
      and may reduce fragmentation.
    - Reduce the default smartlist size from 32 to 16; it turns out that
      most smartlists hold around 8-12 elements tops.
    - Make dumpstats() log the fullness and size of openssl-internal
      buffers.
    - If the user has applied the experimental SSL_MODE_RELEASE_BUFFERS
      patch to their OpenSSL, turn it on to save memory on servers. This
      patch will (with any luck) get included in a mainline distribution
      before too long.
    - Never use OpenSSL compression: it wastes RAM and CPU trying to
      compress cells, which are basically all encrypted, compressed,
      or both.

  o Minor bugfixes:
    - Stop reloading the router list from disk for no reason when we
      run out of reachable directory mirrors. Once upon a time reloading
      it would set the 'is_running' flag back to 1 for them. It hasn't
      done that for a long time.
    - In very rare situations new hidden service descriptors were
      published earlier than 30 seconds after the last change to the
      service. (We currently think that a hidden service descriptor
      that's been stable for 30 seconds is worth publishing.)

  o Minor features:
    - Allow separate log levels to be configured for different logging
      domains. For example, this allows one to log all notices, warnings,
      or errors, plus all memory management messages of level debug or
      higher, with: Log [MM] debug-err [*] notice-err file /var/log/tor.
    - Add a couple of extra warnings to --enable-gcc-warnings for GCC 4.3,
      and stop using a warning that had become unfixably verbose under
      GCC 4.3.
    - New --hush command-line option similar to --quiet. While --quiet
      disables all logging to the console on startup, --hush limits the
      output to messages of warning and error severity.
    - Servers support a new URL scheme for consensus downloads that
      allows the client to specify which authorities are trusted.
      The server then only sends the consensus if the client will trust
      it. Otherwise a 404 error is sent back. Clients use this
      new scheme when the server supports it (meaning it's running
      0.2.1.1-alpha or later). Implements proposal 134.
    - New configure/torrc options (--enable-geoip-stats,
      DirRecordUsageByCountry) to record how many IPs we've served
      directory info to in each country code, how many status documents
      total we've sent to each country code, and what share of the total
      directory requests we should expect to see.
    - Use the TLS1 hostname extension to more closely resemble browser
      behavior.
    - Lots of new unit tests.
    - Add a macro to implement the common pattern of iterating through
      two parallel lists in lockstep.


Changes in version 0.2.0.28-rc - 2008-06-13
  Tor 0.2.0.28-rc fixes an anonymity-related bug, fixes a hidden-service
  performance bug, and fixes a bunch of smaller bugs.

  o Anonymity fixes:
    - Fix a bug where, when we were choosing the 'end stream reason' to
      put in our relay end cell that we send to the exit relay, Tor
      clients on Windows were sometimes sending the wrong 'reason'. The
      anonymity problem is that exit relays may be able to guess whether
      the client is running Windows, thus helping partition the anonymity
      set. Down the road we should stop sending reasons to exit relays,
      or otherwise prevent future versions of this bug.

  o Major bugfixes:
    - While setting up a hidden service, some valid introduction circuits
      were overlooked and abandoned. This might be the reason for
      the long delay in making a hidden service available. Bugfix on
      0.2.0.14-alpha.

  o Minor features:
    - Update to the "June 9 2008" ip-to-country file.
    - Run 'make test' as part of 'make dist', so we stop releasing so
      many development snapshots that fail their unit tests.

  o Minor bugfixes:
    - When we're checking if we have enough dir info for each relay
      to begin establishing circuits, make sure that we actually have
      the descriptor listed in the consensus, not just any descriptor.
      Bugfix on 0.1.2.x.
    - Bridge relays no longer print "xx=0" in their extrainfo document
      for every single country code in the geoip db. Bugfix on
      0.2.0.27-rc.
    - Only warn when we fail to load the geoip file if we were planning to
      include geoip stats in our extrainfo document. Bugfix on 0.2.0.27-rc.
    - If we change our MaxAdvertisedBandwidth and then reload torrc,
      Tor won't realize it should publish a new relay descriptor. Fixes
      bug 688, reported by mfr. Bugfix on 0.1.2.x.
    - When we haven't had any application requests lately, don't bother
      logging that we have expired a bunch of descriptors. Bugfix
      on 0.1.2.x.
    - Make relay cells written on a connection count as non-padding when
      tracking how long a connection has been in use. Bugfix on
      0.2.0.1-alpha. Spotted by lodger.
    - Fix unit tests in 0.2.0.27-rc.
    - Fix compile on Windows.


Changes in version 0.2.0.27-rc - 2008-06-03
  Tor 0.2.0.27-rc adds a few features we left out of the earlier
  release candidates. In particular, we now include an IP-to-country
  GeoIP database, so controllers can easily look up what country a
  given relay is in, and so bridge relays can give us some sanitized
  summaries about which countries are making use of bridges. (See proposal
  126-geoip-fetching.txt for details.)

  o Major features:
    - Include an IP-to-country GeoIP file in the tarball, so bridge
      relays can report sanitized summaries of the usage they're seeing.

  o Minor features:
    - Add a "PURPOSE=" argument to "STREAM NEW" events, as suggested by
      Robert Hogan. Fixes the first part of bug 681.
    - Make bridge authorities never serve extrainfo docs.
    - Add support to detect Libevent versions in the 1.4.x series
      on mingw.
    - Fix build on gcc 4.3 with --enable-gcc-warnings set.
    - Include a new contrib/tor-exit-notice.html file that exit relay
      operators can put on their website to help reduce abuse queries.

  o Minor bugfixes:
    - When tunneling an encrypted directory connection, and its first
      circuit fails, do not leave it unattached and ask the controller
      to deal. Fixes the second part of bug 681.
    - Make bridge authorities correctly expire old extrainfo documents
      from time to time.


Changes in version 0.2.0.26-rc - 2008-05-13
  Tor 0.2.0.26-rc fixes a major security vulnerability caused by a bug
  in Debian's OpenSSL packages. All users running any 0.2.0.x version
  should upgrade, whether they're running Debian or not.

  o Major security fixes:
    - Use new V3 directory authority keys on the tor26, gabelmoo, and
      moria1 V3 directory authorities. The old keys were generated with
      a vulnerable version of Debian's OpenSSL package, and must be
      considered compromised. Other authorities' keys were not generated
      with an affected version of OpenSSL.

  o Major bugfixes:
    - List authority signatures as "unrecognized" based on DirServer
      lines, not on cert cache. Bugfix on 0.2.0.x.

  o Minor features:
    - Add a new V3AuthUseLegacyKey option to make it easier for
      authorities to change their identity keys if they have to.


Changes in version 0.2.0.25-rc - 2008-04-23
  Tor 0.2.0.25-rc makes Tor work again on OS X and certain BSDs.

  o Major bugfixes:
    - Remember to initialize threading before initializing logging.
      Otherwise, many BSD-family implementations will crash hard on
      startup. Fixes bug 671. Bugfix on 0.2.0.24-rc.

  o Minor bugfixes:
    - Authorities correctly free policies on bad servers on
      exit. Fixes bug 672. Bugfix on 0.2.0.x.


Changes in version 0.2.0.24-rc - 2008-04-22
  Tor 0.2.0.24-rc adds dizum (run by Alex de Joode) as the new sixth
  v3 directory authority, makes relays with dynamic IP addresses and no
  DirPort notice more quickly when their IP address changes, fixes a few
  rare crashes and memory leaks, and fixes a few other miscellaneous bugs.

  o New directory authorities:
    - Take lefkada out of the list of v3 directory authorities, since
      it has been down for months.
    - Set up dizum (run by Alex de Joode) as the new sixth v3 directory
      authority.

  o Major bugfixes:
    - Detect address changes more quickly on non-directory mirror
      relays. Bugfix on 0.2.0.18-alpha; fixes bug 652.

  o Minor features (security):
    - Reject requests for reverse-dns lookup of names that are in
      a private address space. Patch from lodger.
    - Non-exit relays no longer allow DNS requests. Fixes bug 619. Patch
      from lodger.

  o Minor bugfixes (crashes):
    - Avoid a rare assert that can trigger when Tor doesn't have much
      directory information yet and it tries to fetch a v2 hidden
      service descriptor. Fixes bug 651, reported by nwf.
    - Initialize log mutex before initializing dmalloc. Otherwise,
      running with dmalloc would crash. Bugfix on 0.2.0.x-alpha.
    - Use recursive pthread mutexes in order to avoid deadlock when
      logging debug-level messages to a controller. Bug spotted by nwf,
      bugfix on 0.2.0.16-alpha.

  o Minor bugfixes (resource management):
    - Keep address policies from leaking memory: start their refcount
      at 1, not 2. Bugfix on 0.2.0.16-alpha.
    - Free authority certificates on exit, so they don't look like memory
      leaks. Bugfix on 0.2.0.19-alpha.
    - Free static hashtables for policy maps and for TLS connections on
      shutdown, so they don't look like memory leaks. Bugfix on 0.2.0.x.
    - Avoid allocating extra space when computing consensuses on 64-bit
      platforms. Bug spotted by aakova.

  o Minor bugfixes (misc):
    - Do not read the configuration file when we've only been told to
      generate a password hash. Fixes bug 643. Bugfix on 0.0.9pre5. Fix
      based on patch from Sebastian Hahn.
    - Exit relays that are used as a client can now reach themselves
      using the .exit notation, rather than just launching an infinite
      pile of circuits. Fixes bug 641. Reported by Sebastian Hahn.
    - When attempting to open a logfile fails, tell us why.
    - Fix a dumb bug that was preventing us from knowing that we should
      preemptively build circuits to handle expected directory requests.
      Fixes bug 660. Bugfix on 0.1.2.x.
    - Warn less verbosely about clock skew from netinfo cells from
      untrusted sources. Fixes bug 663.
    - Make controller stream events for DNS requests more consistent,
      by adding "new stream" events for DNS requests, and removing
      spurious "stream closed" events" for cached reverse resolves.
      Patch from mwenge. Fixes bug 646.
    - Correctly notify one-hop connections when a circuit build has
      failed. Possible fix for bug 669. Found by lodger.


Changes in version 0.2.0.23-rc - 2008-03-24
  Tor 0.2.0.23-rc is the fourth release candidate for the 0.2.0 series. It
  makes bootstrapping faster if the first directory mirror you contact
  is down. The bundles also include the new Vidalia 0.1.2 release.

  o Major bugfixes:
    - When a tunneled directory request is made to a directory server
      that's down, notice after 30 seconds rather than 120 seconds. Also,
      fail any begindir streams that are pending on it, so they can
      retry elsewhere. This was causing multi-minute delays on bootstrap.


Changes in version 0.2.0.22-rc - 2008-03-18
  Tor 0.2.0.22-rc is the third release candidate for the 0.2.0 series. It
  enables encrypted directory connections by default for non-relays, fixes
  some broken TLS behavior we added in 0.2.0.20-rc, and resolves many
  other bugs. The bundles also include Vidalia 0.1.1 and Torbutton 1.1.17.

  o Major features:
    - Enable encrypted directory connections by default for non-relays,
      so censor tools that block Tor directory connections based on their
      plaintext patterns will no longer work. This means Tor works in
      certain censored countries by default again.

  o Major bugfixes:
    - Make sure servers always request certificates from clients during
      TLS renegotiation. Reported by lodger; bugfix on 0.2.0.20-rc.
    - Do not enter a CPU-eating loop when a connection is closed in
      the middle of client-side TLS renegotiation. Fixes bug 622. Bug
      diagnosed by lodger; bugfix on 0.2.0.20-rc.
    - Fix assertion failure that could occur when a blocked circuit
      became unblocked, and it had pending client DNS requests. Bugfix
      on 0.2.0.1-alpha. Fixes bug 632.

  o Minor bugfixes (on 0.1.2.x):
    - Generate "STATUS_SERVER" events rather than misspelled
      "STATUS_SEVER" events. Caught by mwenge.
    - When counting the number of bytes written on a TLS connection,
      look at the BIO actually used for writing to the network, not
      at the BIO used (sometimes) to buffer data for the network.
      Looking at different BIOs could result in write counts on the
      order of ULONG_MAX. Fixes bug 614.
    - On Windows, correctly detect errors when listing the contents of
      a directory. Fix from lodger.

  o Minor bugfixes (on 0.2.0.x):
    - Downgrade "sslv3 alert handshake failure" message to INFO.
    - If we set RelayBandwidthRate and RelayBandwidthBurst very high but
      left BandwidthRate and BandwidthBurst at the default, we would be
      silently limited by those defaults. Now raise them to match the
      RelayBandwidth* values.
    - Fix the SVK version detection logic to work correctly on a branch.
    - Make --enable-openbsd-malloc work correctly on Linux with alpha
      CPUs. Fixes bug 625.
    - Logging functions now check that the passed severity is sane.
    - Use proper log levels in the testsuite call of
      get_interface_address6().
    - When using a nonstandard malloc, do not use the platform values for
      HAVE_MALLOC_GOOD_SIZE or HAVE_MALLOC_USABLE_SIZE.
    - Make the openbsd malloc code use 8k pages on alpha CPUs and
      16k pages on ia64.
    - Detect mismatched page sizes when using --enable-openbsd-malloc.
    - Avoid double-marked-for-close warning when certain kinds of invalid
      .in-addr.arpa addresses are passed to the DNSPort. Part of a fix
      for bug 617. Bugfix on 0.2.0.1-alpha.
    - Make sure that the "NULL-means-reject *:*" convention is followed by
      all the policy manipulation functions, avoiding some possible crash
      bugs. Bug found by lodger. Bugfix on 0.2.0.16-alpha.
    - Fix the implementation of ClientDNSRejectInternalAddresses so that it
      actually works, and doesn't warn about every single reverse lookup.
      Fixes the other part of bug 617.  Bugfix on 0.2.0.1-alpha.

  o Minor features:
    - Only log guard node status when guard node status has changed.
    - Downgrade the 3 most common "INFO" messages to "DEBUG". This will
      make "INFO" 75% less verbose.


Changes in version 0.2.0.21-rc - 2008-03-02
  Tor 0.2.0.21-rc is the second release candidate for the 0.2.0 series. It
  makes Tor work well with Vidalia again, fixes a rare assert bug,
  and fixes a pair of more minor bugs. The bundles also include Vidalia
  0.1.0 and Torbutton 1.1.16.

  o Major bugfixes:
    - The control port should declare that it requires password auth
      when HashedControlSessionPassword is set too. Patch from Matt Edman;
      bugfix on 0.2.0.20-rc. Fixes bug 615.
    - Downgrade assert in connection_buckets_decrement() to a log message.
      This may help us solve bug 614, and in any case will make its
      symptoms less severe. Bugfix on 0.2.0.20-rc. Reported by fredzupy.
    - We were sometimes miscounting the number of bytes read from the
      network, causing our rate limiting to not be followed exactly.
      Bugfix on 0.2.0.16-alpha. Reported by lodger.

  o Minor bugfixes:
    - Fix compilation with OpenSSL 0.9.8 and 0.9.8a. All other supported
      OpenSSL versions should have been working fine. Diagnosis and patch
      from lodger, Karsten Loesing, and Sebastian Hahn. Fixes bug 616.
      Bugfix on 0.2.0.20-rc.


Changes in version 0.2.0.20-rc - 2008-02-24
  Tor 0.2.0.20-rc is the first release candidate for the 0.2.0 series. It
  makes more progress towards normalizing Tor's TLS handshake, makes
  hidden services work better again, helps relays bootstrap if they don't
  know their IP address, adds optional support for linking in openbsd's
  allocator or tcmalloc, allows really fast relays to scale past 15000
  sockets, and fixes a bunch of minor bugs reported by Veracode.

  o Major features:
    - Enable the revised TLS handshake based on the one designed by
      Steven Murdoch in proposal 124, as revised in proposal 130. It
      includes version negotiation for OR connections as described in
      proposal 105. The new handshake is meant to be harder for censors
      to fingerprint, and it adds the ability to detect certain kinds of
      man-in-the-middle traffic analysis attacks. The version negotiation
      feature will allow us to improve Tor's link protocol more safely
      in the future.
    - Choose which bridge to use proportional to its advertised bandwidth,
      rather than uniformly at random. This should speed up Tor for
      bridge users. Also do this for people who set StrictEntryNodes.
    - When a TrackHostExits-chosen exit fails too many times in a row,
      stop using it. Bugfix on 0.1.2.x; fixes bug 437.

  o Major bugfixes:
    - Resolved problems with (re-)fetching hidden service descriptors.
      Patch from Karsten Loesing; fixes problems with 0.2.0.18-alpha
      and 0.2.0.19-alpha.
    - If we only ever used Tor for hidden service lookups or posts, we
      would stop building circuits and start refusing connections after
      24 hours, since we falsely believed that Tor was dormant. Reported
      by nwf; bugfix on 0.1.2.x.
    - Servers that don't know their own IP address should go to the
      authorities for their first directory fetch, even if their DirPort
      is off or if they don't know they're reachable yet. This will help
      them bootstrap better. Bugfix on 0.2.0.18-alpha; fixes bug 609.
    - When counting the number of open sockets, count not only the number
      of sockets we have received from the socket() call, but also
      the number we've gotten from accept() and socketpair(). This bug
      made us fail to count all sockets that we were using for incoming
      connections. Bugfix on 0.2.0.x.
    - Fix code used to find strings within buffers, when those strings
      are not in the first chunk of the buffer. Bugfix on 0.2.0.x.
    - Fix potential segfault when parsing HTTP headers. Bugfix on 0.2.0.x.
    - Add a new __HashedControlSessionPassword option for controllers
      to use for one-off session password hashes that shouldn't get
      saved to disk by SAVECONF --- Vidalia users were accumulating a
      pile of HashedControlPassword lines in their torrc files, one for
      each time they had restarted Tor and then clicked Save. Make Tor
      automatically convert "HashedControlPassword" to this new option but
      only when it's given on the command line. Partial fix for bug 586.

  o Minor features (performance):
    - Tune parameters for cell pool allocation to minimize amount of
      RAM overhead used.
    - Add OpenBSD malloc code from phk as an optional malloc
      replacement on Linux: some glibc libraries do very poorly
      with Tor's memory allocation patterns. Pass
      --enable-openbsd-malloc to get the replacement malloc code.
    - Add a --with-tcmalloc option to the configure script to link
      against tcmalloc (if present). Does not yet search for
      non-system include paths.
    - Stop imposing an arbitrary maximum on the number of file descriptors
      used for busy servers. Bug reported by Olaf Selke; patch from
      Sebastian Hahn.

  o Minor features (other):
    - When SafeLogging is disabled, log addresses along with all TLS
      errors.
    - When building with --enable-gcc-warnings, check for whether Apple's
      warning "-Wshorten-64-to-32" is available.
    - Add a --passphrase-fd argument to the tor-gencert command for
      scriptability.

  o Minor bugfixes (memory leaks and code problems):
    - We were leaking a file descriptor if Tor started with a zero-length
      cached-descriptors file. Patch by freddy77; bugfix on 0.1.2.
    - Detect size overflow in zlib code. Reported by Justin Ferguson and
      Dan Kaminsky.
    - We were comparing the raw BridgePassword entry with a base64'ed
      version of it, when handling a "/tor/networkstatus-bridges"
      directory request. Now compare correctly. Noticed by Veracode.
    - Recover from bad tracked-since value in MTBF-history file.
      Should fix bug 537.
    - Alter the code that tries to recover from unhandled write
      errors, to not try to flush onto a socket that's given us
      unhandled errors. Bugfix on 0.1.2.x.
    - Make Unix controlsockets work correctly on OpenBSD. Patch from
      tup. Bugfix on 0.2.0.3-alpha.

  o Minor bugfixes (other):
    - If we have an extra-info document for our server, always make
      it available on the control port, even if we haven't gotten
      a copy of it from an authority yet. Patch from mwenge.
    - Log the correct memory chunk sizes for empty RAM chunks in mempool.c.
    - Directory mirrors no longer include a guess at the client's IP
      address if the connection appears to be coming from the same /24
      network; it was producing too many wrong guesses.
    - Make the new hidden service code respect the SafeLogging setting.
      Bugfix on 0.2.0.x. Patch from Karsten.
    - When starting as an authority, do not overwrite all certificates
      cached from other authorities. Bugfix on 0.2.0.x. Fixes bug 606.
    - If we're trying to flush the last bytes on a connection (for
      example, when answering a directory request), reset the
      time-to-give-up timeout every time we manage to write something
      on the socket. Bugfix on 0.1.2.x.
    - Change the behavior of "getinfo status/good-server-descriptor"
      so it doesn't return failure when any authority disappears.
    - Even though the man page said that "TrackHostExits ." should
      work, nobody had ever implemented it. Bugfix on 0.1.0.x.
    - Report TLS "zero return" case as a "clean close" and "IO error"
      as a "close". Stop calling closes "unexpected closes": existing
      Tors don't use SSL_close(), so having a connection close without
      the TLS shutdown handshake is hardly unexpected.
    - Send NAMESERVER_STATUS messages for a single failed nameserver
      correctly.

  o Code simplifications and refactoring:
    - Remove the tor_strpartition function: its logic was confused,
      and it was only used for one thing that could be implemented far
      more easily.


Changes in version 0.2.0.19-alpha - 2008-02-09
  Tor 0.2.0.19-alpha makes more progress towards normalizing Tor's TLS
  handshake, makes path selection for relays more secure and IP address
  guessing more robust, and generally fixes a lot of bugs in preparation
  for calling the 0.2.0 branch stable.

  o Major features:
    - Do not include recognizeable strings in the commonname part of
      Tor's x509 certificates.

  o Major bugfixes:
    - If we're a relay, avoid picking ourselves as an introduction point,
      a rendezvous point, or as the final hop for internal circuits. Bug
      reported by taranis and lodger. Bugfix on 0.1.2.x.
    - Patch from "Andrew S. Lists" to catch when we contact a directory
      mirror at IP address X and he says we look like we're coming from
      IP address X. Bugfix on 0.1.2.x.

  o Minor features (security):
    - Be more paranoid about overwriting sensitive memory on free(),
      as a defensive programming tactic to ensure forward secrecy.

  o Minor features (directory authority):
    - Actually validate the options passed to AuthDirReject,
      AuthDirInvalid, AuthDirBadDir, and AuthDirBadExit.
    - Reject router descriptors with out-of-range bandwidthcapacity or
      bandwidthburst values.

  o Minor features (controller):
    - Reject controller commands over 1MB in length.  This keeps rogue
      processes from running us out of memory.

  o Minor features (misc):
    - Give more descriptive well-formedness errors for out-of-range
      hidden service descriptor/protocol versions.
    - Make memory debugging information describe more about history
      of cell allocation, so we can help reduce our memory use.

  o Deprecated features (controller):
    - The status/version/num-versioning and status/version/num-concurring
      GETINFO options are no longer useful in the v3 directory protocol:
      treat them as deprecated, and warn when they're used.

  o Minor bugfixes:
    - When our consensus networkstatus has been expired for a while, stop
      being willing to build circuits using it. Fixes bug 401. Bugfix
      on 0.1.2.x.
    - Directory caches now fetch certificates from all authorities
      listed in a networkstatus consensus, even when they do not
      recognize them. Fixes bug 571. Bugfix on 0.2.0.x.
    - When connecting to a bridge without specifying its key, insert
      the connection into the identity-to-connection map as soon as
      a key is learned. Fixes bug 574. Bugfix on 0.2.0.x.
    - Detect versions of OS X where malloc_good_size() is present in the
      library but never actually declared. Resolves bug 587. Bugfix
      on 0.2.0.x.
    - Stop incorrectly truncating zlib responses to directory authority
      signature download requests. Fixes bug 593. Bugfix on 0.2.0.x.
    - Stop recommending that every server operator send mail to tor-ops.
      Resolves bug 597. Bugfix on 0.1.2.x.
    - Don't trigger an assert if we start a directory authority with a
      private IP address (like 127.0.0.1).
    - Avoid possible failures when generating a directory with routers
      with over-long versions strings, or too many flags set. Bugfix
      on 0.1.2.x.
    - If an attempt to launch a DNS resolve request over the control
      port fails because we have overrun the limit on the number of
      connections, tell the controller that the request has failed.
    - Avoid using too little bandwidth when our clock skips a few
      seconds. Bugfix on 0.1.2.x.
    - Fix shell error when warning about missing packages in configure
      script, on Fedora or Red Hat machines. Bugfix on 0.2.0.x.
    - Do not become confused when receiving a spurious VERSIONS-like
      cell from a confused v1 client.  Bugfix on 0.2.0.x.
    - Re-fetch v2 (as well as v0) rendezvous descriptors when all
      introduction points for a hidden service have failed. Patch from
      Karsten Loesing. Bugfix on 0.2.0.x.

  o Code simplifications and refactoring:
    - Remove some needless generality from cpuworker code, for improved
      type-safety.
    - Stop overloading the circuit_t.onionskin field for both "onionskin
      from a CREATE cell that we are waiting for a cpuworker to be
      assigned" and "onionskin from an EXTEND cell that we are going to
      send to an OR as soon as we are connected". Might help with bug 600.
    - Add an in-place version of aes_crypt() so that we can avoid doing a
      needless memcpy() call on each cell payload.


Changes in version 0.2.0.18-alpha - 2008-01-25
  Tor 0.2.0.18-alpha adds a sixth v3 directory authority run by CCC,
  fixes a big memory leak in 0.2.0.17-alpha, and adds new config options
  that can warn or reject connections to ports generally associated with
  vulnerable-plaintext protocols.

  o New directory authorities:
    - Set up dannenberg (run by CCC) as the sixth v3 directory
      authority.

  o Major bugfixes:
    - Fix a major memory leak when attempting to use the v2 TLS
      handshake code. Bugfix on 0.2.0.x; fixes bug 589.
    - We accidentally enabled the under-development v2 TLS handshake
      code, which was causing log entries like "TLS error while
      renegotiating handshake". Disable it again. Resolves bug 590.
    - We were computing the wrong Content-Length: header for directory
      responses that need to be compressed on the fly, causing clients
      asking for those items to always fail. Bugfix on 0.2.0.x; partially
      fixes bug 593.

  o Major features:
    - Avoid going directly to the directory authorities even if you're a
      relay, if you haven't found yourself reachable yet or if you've
      decided not to advertise your dirport yet. Addresses bug 556.
    - If we've gone 12 hours since our last bandwidth check, and we
      estimate we have less than 50KB bandwidth capacity but we could
      handle more, do another bandwidth test.
    - New config options WarnPlaintextPorts and RejectPlaintextPorts so
      Tor can warn and/or refuse connections to ports commonly used with
      vulnerable-plaintext protocols. Currently we warn on ports 23,
      109, 110, and 143, but we don't reject any.

  o Minor bugfixes:
    - When we setconf ClientOnly to 1, close any current OR and Dir
      listeners. Reported by mwenge.
    - When we get a consensus that's been signed by more people than
      we expect, don't log about it; it's not a big deal. Reported
      by Kyle Williams.

  o Minor features:
    - Don't answer "/tor/networkstatus-bridges" directory requests if
      the request isn't encrypted.
    - Make "ClientOnly 1" config option disable directory ports too.
    - Patches from Karsten Loesing to make v2 hidden services more
      robust: work even when there aren't enough HSDir relays available;
      retry when a v2 rend desc fetch fails; but don't retry if we
      already have a usable v0 rend desc.


Changes in version 0.2.0.17-alpha - 2008-01-17
  Tor 0.2.0.17-alpha makes the tarball build cleanly again (whoops).

  o Compile fixes:
    - Make the tor-gencert man page get included correctly in the tarball.


Changes in version 0.2.0.16-alpha - 2008-01-17
  Tor 0.2.0.16-alpha adds a fifth v3 directory authority run by Karsten
  Loesing, and generally cleans up a lot of features and minor bugs.

  o New directory authorities:
    - Set up gabelmoo (run by Karsten Loesing) as the fifth v3 directory
      authority.

  o Major performance improvements:
    - Switch our old ring buffer implementation for one more like that
      used by free Unix kernels. The wasted space in a buffer with 1mb
      of data will now be more like 8k than 1mb. The new implementation
      also avoids realloc();realloc(); patterns that can contribute to
      memory fragmentation.

  o Minor features:
    - Configuration files now accept C-style strings as values. This
      helps encode characters not allowed in the current configuration
      file format, such as newline or #. Addresses bug 557.
    - Although we fixed bug 539 (where servers would send HTTP status 503
      responses _and_ send a body too), there are still servers out
      there that haven't upgraded. Therefore, make clients parse such
      bodies when they receive them.
    - When we're not serving v2 directory information, there is no reason
      to actually keep any around. Remove the obsolete files and directory
      on startup if they are very old and we aren't going to serve them.

  o Minor performance improvements:
    - Reference-count and share copies of address policy entries; only 5%
      of them were actually distinct.
    - Never walk through the list of logs if we know that no log is
      interested in a given message.

  o Minor bugfixes:
    - When an authority has not signed a consensus, do not try to
      download a nonexistent "certificate with key 00000000". Bugfix
      on 0.2.0.x. Fixes bug 569.
    - Fix a rare assert error when we're closing one of our threads:
      use a mutex to protect the list of logs, so we never write to the
      list as it's being freed. Bugfix on 0.1.2.x. Fixes the very rare
      bug 575, which is kind of the revenge of bug 222.
    - Patch from Karsten Loesing to complain less at both the client
      and the relay when a relay used to have the HSDir flag but doesn't
      anymore, and we try to upload a hidden service descriptor.
    - Stop leaking one cert per TLS context. Fixes bug 582. Bugfix on
      0.2.0.15-alpha.
    - Do not try to download missing certificates until we have tried
      to check our fallback consensus. Fixes bug 583.
    - Make bridges round reported GeoIP stats info up to the nearest
      estimate, not down. Now we can distinguish between "0 people from
      this country" and "1 person from this country".
    - Avoid a spurious free on base64 failure. Bugfix on 0.1.2.
    - Avoid possible segfault if key generation fails in
      crypto_pk_hybrid_encrypt. Bugfix on 0.2.0.
    - Avoid segfault in the case where a badly behaved v2 versioning
      directory sends a signed networkstatus with missing client-versions.
      Bugfix on 0.1.2.
    - Avoid segfaults on certain complex invocations of
      router_get_by_hexdigest(). Bugfix on 0.1.2.
    - Correct bad index on array access in parse_http_time(). Bugfix
      on 0.2.0.
    - Fix possible bug in vote generation when server versions are present
      but client versions are not.
    - Fix rare bug on REDIRECTSTREAM control command when called with no
      port set: it could erroneously report an error when none had
      happened.
    - Avoid bogus crash-prone, leak-prone tor_realloc when we're
      compressing large objects and find ourselves with more than 4k
      left over. Bugfix on 0.2.0.
    - Fix a small memory leak when setting up a hidden service.
    - Fix a few memory leaks that could in theory happen under bizarre
      error conditions.
    - Fix an assert if we post a general-purpose descriptor via the
      control port but that descriptor isn't mentioned in our current
      network consensus. Bug reported by Jon McLachlan; bugfix on
      0.2.0.9-alpha.

  o Minor features (controller):
    - Get NS events working again. Patch from tup.
    - The GETCONF command now escapes and quotes configuration values
      that don't otherwise fit into the torrc file.
    - The SETCONF command now handles quoted values correctly.

  o Minor features (directory authorities):
    - New configuration options to override default maximum number of
      servers allowed on a single IP address. This is important for
      running a test network on a single host.
    - Actually implement the -s option to tor-gencert.
    - Add a manual page for tor-gencert.

  o Minor features (bridges):
    - Bridge authorities no longer serve bridge descriptors over
      unencrypted connections.

  o Minor features (other):
    - Add hidden services and DNSPorts to the list of things that make
      Tor accept that it has running ports. Change starting Tor with no
      ports from a fatal error to a warning; we might change it back if
      this turns out to confuse anybody. Fixes bug 579.


Changes in version 0.1.2.19 - 2008-01-17
  Tor 0.1.2.19 fixes a huge memory leak on exit relays, makes the default
  exit policy a little bit more conservative so it's safer to run an
  exit relay on a home system, and fixes a variety of smaller issues.

  o Security fixes:
    - Exit policies now reject connections that are addressed to a
      relay's public (external) IP address too, unless
      ExitPolicyRejectPrivate is turned off. We do this because too
      many relays are running nearby to services that trust them based
      on network address.

  o Major bugfixes:
    - When the clock jumps forward a lot, do not allow the bandwidth
      buckets to become negative. Fixes bug 544.
    - Fix a memory leak on exit relays; we were leaking a cached_resolve_t
      on every successful resolve. Reported by Mike Perry.
    - Purge old entries from the "rephist" database and the hidden
      service descriptor database even when DirPort is zero.
    - Stop thinking that 0.1.2.x directory servers can handle "begin_dir"
      requests. Should ease bugs 406 and 419 where 0.1.2.x relays are
      crashing or mis-answering these requests.
    - When we decide to send a 503 response to a request for servers, do
      not then also send the server descriptors: this defeats the whole
      purpose. Fixes bug 539.

  o Minor bugfixes:
    - Changing the ExitPolicyRejectPrivate setting should cause us to
      rebuild our server descriptor.
    - Fix handling of hex nicknames when answering controller requests for
      networkstatus by name, or when deciding whether to warn about
      unknown routers in a config option. (Patch from mwenge.)
    - Fix a couple of hard-to-trigger autoconf problems that could result
      in really weird results on platforms whose sys/types.h files define
      nonstandard integer types.
    - Don't try to create the datadir when running --verify-config or
      --hash-password. Resolves bug 540.
    - If we were having problems getting a particular descriptor from the
      directory caches, and then we learned about a new descriptor for
      that router, we weren't resetting our failure count. Reported
      by lodger.
    - Although we fixed bug 539 (where servers would send HTTP status 503
      responses _and_ send a body too), there are still servers out there
      that haven't upgraded. Therefore, make clients parse such bodies
      when they receive them.
    - Run correctly on systems where rlim_t is larger than unsigned long.
      This includes some 64-bit systems.
    - Run correctly on platforms (like some versions of OS X 10.5) where
      the real limit for number of open files is OPEN_FILES, not rlim_max
      from getrlimit(RLIMIT_NOFILES).
    - Avoid a spurious free on base64 failure.
    - Avoid segfaults on certain complex invocations of
      router_get_by_hexdigest().
    - Fix rare bug on REDIRECTSTREAM control command when called with no
      port set: it could erroneously report an error when none had
      happened.


Changes in version 0.2.0.15-alpha - 2007-12-25
  Tor 0.2.0.14-alpha and 0.2.0.15-alpha fix a bunch of bugs with the
  features added in 0.2.0.13-alpha.

  o Major bugfixes:
    - Fix several remotely triggerable asserts based on DirPort requests
      for a v2 or v3 networkstatus object before we were prepared. This
      was particularly bad for 0.2.0.13 and later bridge relays, who
      would never have a v2 networkstatus and would thus always crash
      when used. Bugfixes on 0.2.0.x.
    - Estimate the v3 networkstatus size more accurately, rather than
      estimating it at zero bytes and giving it artificially high priority
      compared to other directory requests. Bugfix on 0.2.0.x.

  o Minor bugfixes:
    - Fix configure.in logic for cross-compilation.
    - When we load a bridge descriptor from the cache, and it was
      previously unreachable, mark it as retriable so we won't just
      ignore it. Also, try fetching a new copy immediately. Bugfixes
      on 0.2.0.13-alpha.
    - The bridge GeoIP stats were counting other relays, for example
      self-reachability and authority-reachability tests.

  o Minor features:
    - Support compilation to target iPhone; patch from cjacker huang.
      To build for iPhone, pass the --enable-iphone option to configure.


Changes in version 0.2.0.14-alpha - 2007-12-23
  o Major bugfixes:
    - Fix a crash on startup if you install Tor 0.2.0.13-alpha fresh
      without a datadirectory from a previous Tor install. Reported
      by Zax.
    - Fix a crash when we fetch a descriptor that turns out to be
      unexpected (it used to be in our networkstatus when we started
      fetching it, but it isn't in our current networkstatus), and we
      aren't using bridges. Bugfix on 0.2.0.x.
    - Fix a crash when accessing hidden services: it would work the first
      time you use a given introduction point for your service, but
      on subsequent requests we'd be using garbage memory. Fixed by
      Karsten Loesing. Bugfix on 0.2.0.13-alpha.
    - Fix a crash when we load a bridge descriptor from disk but we don't
      currently have a Bridge line for it in our torrc. Bugfix on
      0.2.0.13-alpha.

  o Major features:
    - If bridge authorities set BridgePassword, they will serve a
      snapshot of known bridge routerstatuses from their DirPort to
      anybody who knows that password. Unset by default.

  o Minor bugfixes:
    - Make the unit tests build again.
    - Make "GETINFO/desc-annotations/id/<OR digest>" actually work.
    - Make PublishServerDescriptor default to 1, so the default doesn't
      have to change as we invent new directory protocol versions.
    - Fix test for rlim_t on OSX 10.3: sys/resource.h doesn't want to
      be included unless sys/time.h is already included.  Fixes
      bug 553.  Bugfix on 0.2.0.x.
    - If we receive a general-purpose descriptor and then receive an
      identical bridge-purpose descriptor soon after, don't discard
      the next one as a duplicate.

  o Minor features:
    - If BridgeRelay is set to 1, then the default for
      PublishServerDescriptor is now "bridge" rather than "v2,v3".
    - If the user sets RelayBandwidthRate but doesn't set
      RelayBandwidthBurst, then make them equal rather than erroring out.


Changes in version 0.2.0.13-alpha - 2007-12-21
  Tor 0.2.0.13-alpha adds a fourth v3 directory authority run by Geoff
  Goodell, fixes many more bugs, and adds a lot of infrastructure for
  upcoming features.

  o New directory authorities:
    - Set up lefkada (run by Geoff Goodell) as the fourth v3 directory
      authority.

  o Major bugfixes:
    - Only update guard status (usable / not usable) once we have
      enough directory information. This was causing us to always pick
      two new guards on startup (bugfix on 0.2.0.9-alpha), and it was
      causing us to discard all our guards on startup if we hadn't been
      running for a few weeks (bugfix on 0.1.2.x). Fixes bug 448.
    - Purge old entries from the "rephist" database and the hidden
      service descriptor databases even when DirPort is zero. Bugfix
      on 0.1.2.x.
    - We were ignoring our RelayBandwidthRate for the first 30 seconds
      after opening a circuit -- even a relayed circuit. Bugfix on
      0.2.0.3-alpha.
    - Stop thinking that 0.1.2.x directory servers can handle "begin_dir"
      requests. Should ease bugs 406 and 419 where 0.1.2.x relays are
      crashing or mis-answering these types of requests.
    - Relays were publishing their server descriptor to v1 and v2
      directory authorities, but they didn't try publishing to v3-only
      authorities. Fix this; and also stop publishing to v1 authorities.
      Bugfix on 0.2.0.x.
    - When we were reading router descriptors from cache, we were ignoring
      the annotations -- so for example we were reading in bridge-purpose
      descriptors as general-purpose descriptors. Bugfix on 0.2.0.8-alpha.
    - When we decided to send a 503 response to a request for servers, we
      were then also sending the server descriptors: this defeats the
      whole purpose. Fixes bug 539; bugfix on 0.1.2.x.

  o Major features:
    - Bridge relays now behave like clients with respect to time
      intervals for downloading new consensus documents -- otherwise they
      stand out. Bridge users now wait until the end of the interval,
      so their bridge relay will be sure to have a new consensus document.
    - Three new config options (AlternateDirAuthority,
      AlternateBridgeAuthority, and AlternateHSAuthority) that let the
      user selectively replace the default directory authorities by type,
      rather than the all-or-nothing replacement that DirServer offers.
    - Tor can now be configured to read a GeoIP file from disk in one
      of two formats. This can be used by controllers to map IP addresses
      to countries. Eventually, it may support exit-by-country.
    - When possible, bridge relays remember which countries users
      are coming from, and report aggregate information in their
      extra-info documents, so that the bridge authorities can learn
      where Tor is blocked.
    - Bridge directory authorities now do reachability testing on the
      bridges they know. They provide router status summaries to the
      controller via "getinfo ns/purpose/bridge", and also dump summaries
      to a file periodically.
    - Stop fetching directory info so aggressively if your DirPort is
      on but your ORPort is off; stop fetching v2 dir info entirely.
      You can override these choices with the new FetchDirInfoEarly
      config option.

  o Minor bugfixes:
    - The fix in 0.2.0.12-alpha cleared the "hsdir" flag in v3 network
      consensus documents when there are too many relays at a single
      IP address. Now clear it in v2 network status documents too, and
      also clear it in routerinfo_t when the relay is no longer listed
      in the relevant networkstatus document.
    - Don't crash if we get an unexpected value for the
      PublishServerDescriptor config option. Reported by Matt Edman;
      bugfix on 0.2.0.9-alpha.
    - Our new v2 hidden service descriptor format allows descriptors
      that have no introduction points. But Tor crashed when we tried
      to build a descriptor with no intro points (and it would have
      crashed if we had tried to parse one). Bugfix on 0.2.0.x; patch
      by Karsten Loesing.
    - Fix building with dmalloc 5.5.2 with glibc.
    - Reject uploaded descriptors and extrainfo documents if they're
      huge. Otherwise we'll cache them all over the network and it'll
      clog everything up. Reported by Aljosha Judmayer.
    - Check for presence of s6_addr16 and s6_addr32 fields in in6_addr
      via autoconf. Should fix compile on solaris. Bugfix on 0.2.0.x.
    - When the DANGEROUS_VERSION controller status event told us we're
      running an obsolete version, it used the string "OLD" to describe
      it. Yet the "getinfo" interface used the string "OBSOLETE". Now use
      "OBSOLETE" in both cases. Bugfix on 0.1.2.x.
    - If we can't expand our list of entry guards (e.g. because we're
      using bridges or we have StrictEntryNodes set), don't mark relays
      down when they fail a directory request. Otherwise we're too quick
      to mark all our entry points down. Bugfix on 0.1.2.x.
    - Fix handling of hex nicknames when answering controller requests for
      networkstatus by name, or when deciding whether to warn about unknown
      routers in a config option. Bugfix on 0.1.2.x. (Patch from mwenge.)
    - Fix a couple of hard-to-trigger autoconf problems that could result
      in really weird results on platforms whose sys/types.h files define
      nonstandard integer types. Bugfix on 0.1.2.x.
    - Fix compilation with --disable-threads set. Bugfix on 0.2.0.x.
    - Don't crash on name lookup when we have no current consensus.  Fixes
      bug 538; bugfix on 0.2.0.x.
    - Only Tors that want to mirror the v2 directory info should
      create the "cached-status" directory in their datadir. (All Tors
      used to create it.) Bugfix on 0.2.0.9-alpha.
    - Directory authorities should only automatically download Extra Info
      documents if they're v1, v2, or v3 authorities. Bugfix on 0.1.2.x.

  o Minor features:
    - On the USR1 signal, when dmalloc is in use, log the top 10 memory
      consumers. (We already do this on HUP.)
    - Authorities and caches fetch the v2 networkstatus documents
      less often, now that v3 is encouraged.
    - Add a new config option BridgeRelay that specifies you want to
      be a bridge relay. Right now the only difference is that it makes
      you answer begin_dir requests, and it makes you cache dir info,
      even if your DirPort isn't on.
    - Add "GETINFO/desc-annotations/id/<OR digest>" so controllers can
      ask about source, timestamp of arrival, purpose, etc. We need
      something like this to help Vidalia not do GeoIP lookups on bridge
      addresses.
    - Allow multiple HashedControlPassword config lines, to support
      multiple controller passwords.
    - Authorities now decide whether they're authoritative for a given
      router based on the router's purpose.
    - New config options AuthDirBadDir and AuthDirListBadDirs for
      authorities to mark certain relays as "bad directories" in the
      networkstatus documents. Also supports the "!baddir" directive in
      the approved-routers file.


Changes in version 0.2.0.12-alpha - 2007-11-16
  This twelfth development snapshot fixes some more build problems as
  well as a few minor bugs.

  o Compile fixes:
    - Make it build on OpenBSD again. Patch from tup.
    - Substitute BINDIR and LOCALSTATEDIR in scripts. Fixes
      package-building for Red Hat, OS X, etc.

  o Minor bugfixes (on 0.1.2.x):
    - Changing the ExitPolicyRejectPrivate setting should cause us to
      rebuild our server descriptor.

  o Minor bugfixes (on 0.2.0.x):
    - When we're lacking a consensus, don't try to perform rendezvous
      operations. Reported by Karsten Loesing.
    - Fix a small memory leak whenever we decide against using a
      newly picked entry guard. Reported by Mike Perry.
    - When authorities detected more than two relays running on the same
      IP address, they were clearing all the status flags but forgetting
      to clear the "hsdir" flag. So clients were being told that a
      given relay was the right choice for a v2 hsdir lookup, yet they
      never had its descriptor because it was marked as 'not running'
      in the consensus.
    - If we're trying to fetch a bridge descriptor and there's no way
      the bridge authority could help us (for example, we don't know
      a digest, or there is no bridge authority), don't be so eager to
      fall back to asking the bridge authority.
    - If we're using bridges or have strictentrynodes set, and our
      chosen exit is in the same family as all our bridges/entry guards,
      then be flexible about families.

  o Minor features:
    - When we negotiate a v2 link-layer connection (not yet implemented),
      accept RELAY_EARLY cells and turn them into RELAY cells if we've
      negotiated a v1 connection for their next step. Initial code for
      proposal 110.


Changes in version 0.2.0.11-alpha - 2007-11-12
  This eleventh development snapshot fixes some build problems with
  the previous snapshot. It also includes a more secure-by-default exit
  policy for relays, fixes an enormous memory leak for exit relays, and
  fixes another bug where servers were falling out of the directory list.

  o Security fixes:
    - Exit policies now reject connections that are addressed to a
      relay's public (external) IP address too, unless
      ExitPolicyRejectPrivate is turned off. We do this because too
      many relays are running nearby to services that trust them based
      on network address. Bugfix on 0.1.2.x.

  o Major bugfixes:
    - Fix a memory leak on exit relays; we were leaking a cached_resolve_t
      on every successful resolve. Reported by Mike Perry; bugfix
      on 0.1.2.x.
    - On authorities, never downgrade to old router descriptors simply
      because they're listed in the consensus. This created a catch-22
      where we wouldn't list a new descriptor because there was an
      old one in the consensus, and we couldn't get the new one in the
      consensus because we wouldn't list it. Possible fix for bug 548.
      Also, this might cause bug 543 to appear on authorities; if so,
      we'll need a band-aid for that. Bugfix on 0.2.0.9-alpha.

  o Packaging fixes on 0.2.0.10-alpha:
    - We were including instructions about what to do with the
      src/config/fallback-consensus file, but we weren't actually
      including it in the tarball. Disable all of that for now.

  o Minor features:
    - Allow people to say PreferTunnelledDirConns rather than
      PreferTunneledDirConns, for those alternate-spellers out there.

  o Minor bugfixes:
    - Don't reevaluate all the information from our consensus document
      just because we've downloaded a v2 networkstatus that we intend
      to cache. Fixes bug 545; bugfix on 0.2.0.x.


Changes in version 0.2.0.10-alpha - 2007-11-10
  This tenth development snapshot adds a third v3 directory authority
  run by Mike Perry, adds most of Karsten Loesing's new hidden service
  descriptor format, fixes a bad crash bug and new bridge bugs introduced
  in 0.2.0.9-alpha, fixes many bugs with the v3 directory implementation,
  fixes some minor memory leaks in previous 0.2.0.x snapshots, and
  addresses many more minor issues.

  o New directory authorities:
    - Set up ides (run by Mike Perry) as the third v3 directory authority.

  o Major features:
    - Allow tunnelled directory connections to ask for an encrypted
      "begin_dir" connection or an anonymized "uses a full Tor circuit"
      connection independently. Now we can make anonymized begin_dir
      connections for (e.g.) more secure hidden service posting and
      fetching.
    - More progress on proposal 114: code from Karsten Loesing to
      implement new hidden service descriptor format.
    - Raise the default BandwidthRate/BandwidthBurst to 5MB/10MB, to
      accommodate the growing number of servers that use the default
      and are reaching it.
    - Directory authorities use a new formula for selecting which nodes
      to advertise as Guards: they must be in the top 7/8 in terms of
      how long we have known about them, and above the median of those
      nodes in terms of weighted fractional uptime.
    - Make "not enough dir info yet" warnings describe *why* Tor feels
      it doesn't have enough directory info yet.

  o Major bugfixes:
    - Stop servers from crashing if they set a Family option (or
      maybe in other situations too). Bugfix on 0.2.0.9-alpha; reported
      by Fabian Keil.
    - Make bridge users work again -- the move to v3 directories in
      0.2.0.9-alpha had introduced a number of bugs that made bridges
      no longer work for clients.
    - When the clock jumps forward a lot, do not allow the bandwidth
      buckets to become negative. Bugfix on 0.1.2.x; fixes bug 544.

  o Major bugfixes (v3 dir, bugfixes on 0.2.0.9-alpha):
    - When the consensus lists a router descriptor that we previously were
      mirroring, but that we considered non-canonical, reload the
      descriptor as canonical. This fixes bug 543 where Tor servers
      would start complaining after a few days that they don't have
      enough directory information to build a circuit.
    - Consider replacing the current consensus when certificates arrive
      that make the pending consensus valid. Previously, we were only
      considering replacement when the new certs _didn't_ help.
    - Fix an assert error on startup if we didn't already have the
      consensus and certs cached in our datadirectory: we were caching
      the consensus in consensus_waiting_for_certs but then free'ing it
      right after.
    - Avoid sending a request for "keys/fp" (for which we'll get a 400 Bad
      Request) if we need more v3 certs but we've already got pending
      requests for all of them.
    - Correctly back off from failing certificate downloads. Fixes
      bug 546.
    - Authorities don't vote on the Running flag if they have been running
      for less than 30 minutes themselves. Fixes bug 547, where a newly
      started authority would vote that everyone was down.

  o New requirements:
    - Drop support for OpenSSL version 0.9.6. Just about nobody was using
      it, it had no AES, and it hasn't seen any security patches since
      2004.

  o Minor features:
    - Clients now hold circuitless TLS connections open for 1.5 times
      MaxCircuitDirtiness (15 minutes), since it is likely that they'll
      rebuild a new circuit over them within that timeframe. Previously,
      they held them open only for KeepalivePeriod (5 minutes).
    - Use "If-Modified-Since" to avoid retrieving consensus
      networkstatuses that we already have.
    - When we have no consensus, check FallbackNetworkstatusFile (defaults
      to $PREFIX/share/tor/fallback-consensus) for a consensus.  This way
      we start knowing some directory caches.
    - When we receive a consensus from the future, warn about skew.
    - Improve skew reporting: try to give the user a better log message
      about how skewed they are, and how much this matters.
    - When we have a certificate for an authority, believe that
      certificate's claims about the authority's IP address.
    - New --quiet command-line option to suppress the default console log.
      Good in combination with --hash-password.
    - Authorities send back an X-Descriptor-Not-New header in response to
      an accepted-but-discarded descriptor upload.  Partially implements
      fix for bug 535.
    - Make the log message for "tls error. breaking." more useful.
    - Better log messages about certificate downloads, to attempt to
      track down the second incarnation of bug 546.

  o Minor features (bridges):
    - If bridge users set UpdateBridgesFromAuthority, but the digest
      they ask for is a 404 from the bridge authority, they now fall
      back to trying the bridge directly.
    - Bridges now use begin_dir to publish their server descriptor to
      the bridge authority, even when they haven't set TunnelDirConns.

  o Minor features (controller):
    - When reporting clock skew, and we know that the clock is _at least
      as skewed_ as some value, but we don't know the actual value,
      report the value as a "minimum skew."

  o Utilities:
    - Update linux-tor-prio.sh script to allow QoS based on the uid of
      the Tor process. Patch from Marco Bonetti with tweaks from Mike
      Perry.

  o Minor bugfixes:
    - Refuse to start if both ORPort and UseBridges are set. Bugfix
      on 0.2.0.x, suggested by Matt Edman.
    - Don't stop fetching descriptors when FetchUselessDescriptors is
      set, even if we stop asking for circuits. Bugfix on 0.1.2.x;
      reported by tup and ioerror.
    - Better log message on vote from unknown authority.
    - Don't log "Launching 0 request for 0 router" message.

  o Minor bugfixes (memory leaks):
    - Stop leaking memory every time we parse a v3 certificate. Bugfix
      on 0.2.0.1-alpha.
    - Stop leaking memory every time we load a v3 certificate. Bugfix
      on 0.2.0.1-alpha. Fixes bug 536.
    - Stop leaking a cached networkstatus on exit.  Bugfix on
      0.2.0.3-alpha.
    - Stop leaking voter information every time we free a consensus.
      Bugfix on 0.2.0.3-alpha.
    - Stop leaking signed data every time we check a voter signature.
      Bugfix on 0.2.0.3-alpha.
    - Stop leaking a signature every time we fail to parse a consensus or
      a vote.  Bugfix on 0.2.0.3-alpha.
    - Stop leaking v2_download_status_map on shutdown.  Bugfix on
      0.2.0.9-alpha.
    - Stop leaking conn->nickname every time we make a connection to a
      Tor relay without knowing its expected identity digest (e.g. when
      using bridges). Bugfix on 0.2.0.3-alpha.

  - Minor bugfixes (portability):
    - Run correctly on platforms where rlim_t is larger than unsigned
      long, and/or where the real limit for number of open files is
      OPEN_FILES, not rlim_max from getrlimit(RLIMIT_NOFILES). In
      particular, these may be needed for OS X 10.5.


Changes in version 0.1.2.18 - 2007-10-28
  Tor 0.1.2.18 fixes many problems including crash bugs, problems with
  hidden service introduction that were causing huge delays, and a big
  bug that was causing some servers to disappear from the network status
  lists for a few hours each day.

  o Major bugfixes (crashes):
    - If a connection is shut down abruptly because of something that
      happened inside connection_flushed_some(), do not call
      connection_finished_flushing(). Should fix bug 451:
      "connection_stop_writing: Assertion conn->write_event failed"
      Bugfix on 0.1.2.7-alpha.
    - Fix possible segfaults in functions called from
      rend_process_relay_cell().

  o Major bugfixes (hidden services):
    - Hidden services were choosing introduction points uniquely by
      hexdigest, but when constructing the hidden service descriptor
      they merely wrote the (potentially ambiguous) nickname.
    - Clients now use the v2 intro format for hidden service
      connections: they specify their chosen rendezvous point by identity
      digest rather than by (potentially ambiguous) nickname. These
      changes could speed up hidden service connections dramatically.

  o Major bugfixes (other):
    - Stop publishing a new server descriptor just because we get a
      HUP signal. This led (in a roundabout way) to some servers getting
      dropped from the networkstatus lists for a few hours each day.
    - When looking for a circuit to cannibalize, consider family as well
      as identity. Fixes bug 438. Bugfix on 0.1.0.x (which introduced
      circuit cannibalization).
    - When a router wasn't listed in a new networkstatus, we were leaving
      the flags for that router alone -- meaning it remained Named,
      Running, etc -- even though absence from the networkstatus means
      that it shouldn't be considered to exist at all anymore. Now we
      clear all the flags for routers that fall out of the networkstatus
      consensus. Fixes bug 529.

  o Minor bugfixes:
    - Don't try to access (or alter) the state file when running
      --list-fingerprint or --verify-config or --hash-password. Resolves
      bug 499.
    - When generating information telling us how to extend to a given
      router, do not try to include the nickname if it is
      absent. Resolves bug 467.
    - Fix a user-triggerable segfault in expand_filename(). (There isn't
      a way to trigger this remotely.)
    - When sending a status event to the controller telling it that an
      OR address is reachable, set the port correctly. (Previously we
      were reporting the dir port.)
    - Fix a minor memory leak whenever a controller sends the PROTOCOLINFO
      command. Bugfix on 0.1.2.17.
    - When loading bandwidth history, do not believe any information in
      the future. Fixes bug 434.
    - When loading entry guard information, do not believe any information
      in the future.
    - When we have our clock set far in the future and generate an
      onion key, then re-set our clock to be correct, we should not stop
      the onion key from getting rotated.
    - On some platforms, accept() can return a broken address. Detect
      this more quietly, and deal accordingly. Fixes bug 483.
    - It's not actually an error to find a non-pending entry in the DNS
      cache when canceling a pending resolve. Don't log unless stuff
      is fishy. Resolves bug 463.
    - Don't reset trusted dir server list when we set a configuration
      option. Patch from Robert Hogan.
    - Don't try to create the datadir when running --verify-config or
      --hash-password. Resolves bug 540.


Changes in version 0.2.0.9-alpha - 2007-10-24
  This ninth development snapshot switches clients to the new v3 directory
  system; allows servers to be listed in the network status even when they
  have the same nickname as a registered server; and fixes many other
  bugs including a big one that was causing some servers to disappear
  from the network status lists for a few hours each day.

  o Major features (directory system):
    - Clients now download v3 consensus networkstatus documents instead
      of v2 networkstatus documents. Clients and caches now base their
      opinions about routers on these consensus documents. Clients only
      download router descriptors listed in the consensus.
    - Authorities now list servers who have the same nickname as
      a different named server, but list them with a new flag,
      "Unnamed". Now we can list servers that happen to pick the same
      nickname as a server that registered two years ago and then
      disappeared. Partially implements proposal 122.
    - If the consensus lists a router as "Unnamed", the name is assigned
      to a different router: do not identify the router by that name.
      Partially implements proposal 122.
    - Authorities can now come to a consensus on which method to use to
      compute the consensus. This gives us forward compatibility.

  o Major bugfixes:
    - Stop publishing a new server descriptor just because we HUP or
      when we find our DirPort to be reachable but won't actually publish
      it. New descriptors without any real changes are dropped by the
      authorities, and can screw up our "publish every 18 hours" schedule.
      Bugfix on 0.1.2.x.
    - When a router wasn't listed in a new networkstatus, we were leaving
      the flags for that router alone -- meaning it remained Named,
      Running, etc -- even though absence from the networkstatus means
      that it shouldn't be considered to exist at all anymore. Now we
      clear all the flags for routers that fall out of the networkstatus
      consensus. Fixes bug 529; bugfix on 0.1.2.x.
    - Fix awful behavior in DownloadExtraInfo option where we'd fetch
      extrainfo documents and then discard them immediately for not
      matching the latest router. Bugfix on 0.2.0.1-alpha.

  o Minor features (v3 directory protocol):
    - Allow tor-gencert to generate a new certificate without replacing
      the signing key.
    - Allow certificates to include an address.
    - When we change our directory-cache settings, reschedule all voting
      and download operations.
    - Reattempt certificate downloads immediately on failure, as long as
      we haven't failed a threshold number of times yet.
    - Delay retrying consensus downloads while we're downloading
      certificates to verify the one we just got.  Also, count getting a
      consensus that we already have (or one that isn't valid) as a failure,
      and count failing to get the certificates after 20 minutes as a
      failure.
    - Build circuits and download descriptors even if our consensus is a
      little expired. (This feature will go away once authorities are
      more reliable.)

  o Minor features (router descriptor cache):
    - If we find a cached-routers file that's been sitting around for more
      than 28 days unmodified, then most likely it's a leftover from
      when we upgraded to 0.2.0.8-alpha. Remove it. It has no good
      routers anyway.
    - When we (as a cache) download a descriptor because it was listed
      in a consensus, remember when the consensus was supposed to expire,
      and don't expire the descriptor until then.

  o Minor features (performance):
    - Call routerlist_remove_old_routers() much less often. This should
      speed startup, especially on directory caches.
    - Don't try to launch new descriptor downloads quite so often when we
      already have enough directory information to build circuits.
    - Base64 decoding was actually showing up on our profile when parsing
      the initial descriptor file; switch to an in-process all-at-once
      implementation that's about 3.5x times faster than calling out to
      OpenSSL.

  o Minor features (compilation):
    - Detect non-ASCII platforms (if any still exist) and refuse to
      build there: some of our code assumes that 'A' is 65 and so on.

  o Minor bugfixes (v3 directory authorities, bugfixes on 0.2.0.x):
    - Make the "next period" votes into "current period" votes immediately
      after publishing the consensus; avoid a heisenbug that made them
      stick around indefinitely.
    - When we discard a vote as a duplicate, do not report this as
      an error.
    - Treat missing v3 keys or certificates as an error when running as a
      v3 directory authority.
    - When we're configured to be a v3 authority, but we're only listed
      as a non-v3 authority in our DirServer line for ourself, correct
      the listing.
    - If an authority doesn't have a qualified hostname, just put
      its address in the vote. This fixes the problem where we referred to
      "moria on moria:9031."
    - Distinguish between detached signatures for the wrong period, and
      detached signatures for a divergent vote.
    - Fix a small memory leak when computing a consensus.
    - When there's no concensus, we were forming a vote every 30
      minutes, but writing the "valid-after" line in our vote based
      on our configured V3AuthVotingInterval: so unless the intervals
      matched up, we immediately rejected our own vote because it didn't
      start at the voting interval that caused us to construct a vote.

  o Minor bugfixes (v3 directory protocol, bugfixes on 0.2.0.x):
    - Delete unverified-consensus when the real consensus is set.
    - Consider retrying a consensus networkstatus fetch immediately
      after one fails: don't wait 60 seconds to notice.
    - When fetching a consensus as a cache, wait until a newer consensus
      should exist before trying to replace the current one.
    - Use a more forgiving schedule for retrying failed consensus
      downloads than for other types.

  o Minor bugfixes (other directory issues):
    - Correct the implementation of "download votes by digest." Bugfix on
      0.2.0.8-alpha.
    - Authorities no longer send back "400 you're unreachable please fix
      it" errors to Tor servers that aren't online all the time. We're
      supposed to tolerate these servers now. Bugfix on 0.1.2.x.

  o Minor bugfixes (controller):
    - Don't reset trusted dir server list when we set a configuration
      option. Patch from Robert Hogan; bugfix on 0.1.2.x.
    - Respond to INT and TERM SIGNAL commands before we execute the
      signal, in case the signal shuts us down. We had a patch in
      0.1.2.1-alpha that tried to do this by queueing the response on
      the connection's buffer before shutting down, but that really
      isn't the same thing at all. Bug located by Matt Edman.

  o Minor bugfixes (misc):
    - Correctly check for bad options to the "PublishServerDescriptor"
      config option. Bugfix on 0.2.0.1-alpha; reported by Matt Edman.
    - Stop leaking memory on failing case of base32_decode, and make
      it accept upper-case letters. Bugfixes on 0.2.0.7-alpha.
    - Don't try to download extrainfo documents when we're trying to
      fetch enough directory info to build a circuit: having enough
      info should get priority. Bugfix on 0.2.0.x.
    - Don't complain that "your server has not managed to confirm that its
      ports are reachable" if we haven't been able to build any circuits
      yet. Bug found by spending four hours without a v3 consensus. Bugfix
      on 0.1.2.x.
    - Detect the reason for failing to mmap a descriptor file we just
      wrote, and give a more useful log message.  Fixes bug 533. Bugfix
      on 0.1.2.x.

  o Code simplifications and refactoring:
    - Remove support for the old bw_accounting file: we've been storing
      bandwidth accounting information in the state file since
      0.1.2.5-alpha.  This may result in bandwidth accounting errors
      if you try to upgrade from 0.1.1.x or earlier, or if you try to
      downgrade to 0.1.1.x or earlier.
    - New convenience code to locate a file within the DataDirectory.
    - Move non-authority functionality out of dirvote.c.
    - Refactor the arguments for router_pick_{directory_|trusteddir}server
      so that they all take the same named flags.

  o Utilities
    - Include the "tor-ctrl.sh" bash script by Stefan Behte to provide
      Unix users an easy way to script their Tor process (e.g. by
      adjusting bandwidth based on the time of the day).


Changes in version 0.2.0.8-alpha - 2007-10-12
  This eighth development snapshot fixes a crash bug that's been bothering
  us since February 2007, lets bridge authorities store a list of bridge
  descriptors they've seen, gets v3 directory voting closer to working,
  starts caching v3 directory consensus documents on directory mirrors,
  and fixes a variety of smaller issues including some minor memory leaks.

  o Major features (router descriptor cache):
    - Store routers in a file called cached-descriptors instead of in
      cached-routers. Initialize cached-descriptors from cached-routers
      if the old format is around. The new format allows us to store
      annotations along with descriptors.
    - Use annotations to record the time we received each descriptor, its
      source, and its purpose.
    - Disable the SETROUTERPURPOSE controller command: it is now
      obsolete.
    - Controllers should now specify cache=no or cache=yes when using
      the +POSTDESCRIPTOR command.
    - Bridge authorities now write bridge descriptors to disk, meaning
      we can export them to other programs and begin distributing them
      to blocked users.

  o Major features (directory authorities):
    - When a v3 authority is missing votes or signatures, it now tries
      to fetch them.
    - Directory authorities track weighted fractional uptime as well as
      weighted mean-time-between failures.  WFU is suitable for deciding
      whether a node is "usually up", while MTBF is suitable for deciding
      whether a node is "likely to stay up."  We need both, because
      "usually up" is a good requirement for guards, while "likely to
      stay up" is a good requirement for long-lived connections.

  o Major features (v3 directory system):
    - Caches now download v3 network status documents as needed,
      and download the descriptors listed in them.
    - All hosts now attempt to download and keep fresh v3 authority
      certificates, and re-attempt after failures.
    - More internal-consistency checks for vote parsing.

  o Major bugfixes (crashes):
    - If a connection is shut down abruptly because of something that
      happened inside connection_flushed_some(), do not call
      connection_finished_flushing(). Should fix bug 451. Bugfix on
      0.1.2.7-alpha.

  o Major bugfixes (performance):
    - Fix really bad O(n^2) performance when parsing a long list of
      routers: Instead of searching the entire list for an "extra-info "
      string which usually wasn't there, once for every routerinfo
      we read, just scan lines forward until we find one we like.
      Bugfix on 0.2.0.1.
    - When we add data to a write buffer in response to the data on that
      write buffer getting low because of a flush, do not consider the
      newly added data as a candidate for immediate flushing, but rather
      make it wait until the next round of writing. Otherwise, we flush
      and refill recursively, and a single greedy TLS connection can
      eat all of our bandwidth. Bugfix on 0.1.2.7-alpha.

  o Minor features (v3 authority system):
    - Add more ways for tools to download the votes that lead to the
      current consensus.
    - Send a 503 when low on bandwidth and a vote, consensus, or
      certificate is requested.
    - If-modified-since is now implemented properly for all kinds of
      certificate requests.

  o Minor bugfixes (network statuses):
    - Tweak the implementation of proposal 109 slightly: allow at most
      two Tor servers on the same IP address, except if it's the location
      of a directory authority, in which case allow five. Bugfix on
      0.2.0.3-alpha.

  o Minor bugfixes (controller):
    - When sending a status event to the controller telling it that an
      OR address is reachable, set the port correctly. (Previously we
      were reporting the dir port.) Bugfix on 0.1.2.x.

  o Minor bugfixes (v3 directory system):
    - Fix logic to look up a cert by its signing key digest. Bugfix on
      0.2.0.7-alpha.
    - Only change the reply to a vote to "OK" if it's not already
      set. This gets rid of annoying "400 OK" log messages, which may
      have been masking some deeper issue. Bugfix on 0.2.0.7-alpha.
    - When we get a valid consensus, recompute the voting schedule.
    - Base the valid-after time of a vote on the consensus voting
      schedule, not on our preferred schedule.
    - Make the return values and messages from signature uploads and
      downloads more sensible.
    - Fix a memory leak when serving votes and consensus documents, and
      another when serving certificates.

  o Minor bugfixes (performance):
    - Use a slightly simpler string hashing algorithm (copying Python's
      instead of Java's) and optimize our digest hashing algorithm to take
      advantage of 64-bit platforms and to remove some possibly-costly
      voodoo.
    - Fix a minor memory leak whenever we parse guards from our state
      file. Bugfix on 0.2.0.7-alpha.
    - Fix a minor memory leak whenever we write out a file. Bugfix on
      0.2.0.7-alpha.
    - Fix a minor memory leak whenever a controller sends the PROTOCOLINFO
      command. Bugfix on 0.2.0.5-alpha.

  o Minor bugfixes (portability):
    - On some platforms, accept() can return a broken address. Detect
      this more quietly, and deal accordingly. Fixes bug 483.
    - Stop calling tor_strlower() on uninitialized memory in some cases.
      Bugfix in 0.2.0.7-alpha.

  o Minor bugfixes (usability):
    - Treat some 403 responses from directory servers as INFO rather than
      WARN-severity events.
    - It's not actually an error to find a non-pending entry in the DNS
      cache when canceling a pending resolve. Don't log unless stuff is
      fishy. Resolves bug 463.

  o Minor bugfixes (anonymity):
    - Never report that we've used more bandwidth than we're willing to
      relay: it leaks how much non-relay traffic we're using. Resolves
      bug 516.
    - When looking for a circuit to cannibalize, consider family as well
      as identity. Fixes bug 438. Bugfix on 0.1.0.x (which introduced
      circuit cannibalization).

  o Code simplifications and refactoring:
    - Make a bunch of functions static. Remove some dead code.
    - Pull out about a third of the really big routerlist.c; put it in a
      new module, networkstatus.c.
    - Merge the extra fields in local_routerstatus_t back into
      routerstatus_t: we used to need one routerstatus_t for each
      authority's opinion, plus a local_routerstatus_t for the locally
      computed consensus opinion. To save space, we put the locally
      modified fields into local_routerstatus_t, and only the common
      stuff into routerstatus_t. But once v3 directories are in use,
      clients and caches will no longer need to hold authority opinions;
      thus, the rationale for keeping the types separate is now gone.
    - Make the code used to reschedule and reattempt downloads more
      uniform.
    - Turn all 'Are we a directory server/mirror?' logic into a call to
      dirserver_mode().
    - Remove the code to generate the oldest (v1) directory format.
      The code has been disabled since 0.2.0.5-alpha.


Changes in version 0.2.0.7-alpha - 2007-09-21
  This seventh development snapshot makes bridges work again, makes bridge
  authorities work for the first time, fixes two huge performance flaws
  in hidden services, and fixes a variety of minor issues.

  o New directory authorities:
    - Set up moria1 and tor26 as the first v3 directory authorities. See
      doc/spec/dir-spec.txt for details on the new directory design.

  o Major bugfixes (crashes):
    - Fix possible segfaults in functions called from
      rend_process_relay_cell(). Bugfix on 0.1.2.x.

  o Major bugfixes (bridges):
    - Fix a bug that made servers send a "404 Not found" in response to
      attempts to fetch their server descriptor. This caused Tor servers
      to take many minutes to establish reachability for their DirPort,
      and it totally crippled bridges. Bugfix on 0.2.0.5-alpha.
    - Make "UpdateBridgesFromAuthority" torrc option work: when bridge
      users configure that and specify a bridge with an identity
      fingerprint, now they will lookup the bridge descriptor at the
      default bridge authority via a one-hop tunnel, but once circuits
      are established they will switch to a three-hop tunnel for later
      connections to the bridge authority. Bugfix in 0.2.0.3-alpha.

  o Major bugfixes (hidden services):
    - Hidden services were choosing introduction points uniquely by
      hexdigest, but when constructing the hidden service descriptor
      they merely wrote the (potentially ambiguous) nickname.
    - Clients now use the v2 intro format for hidden service
      connections: they specify their chosen rendezvous point by identity
      digest rather than by (potentially ambiguous) nickname. Both
      are bugfixes on 0.1.2.x, and they could speed up hidden service
      connections dramatically. Thanks to Karsten Loesing.

  o Minor features (security):
    - As a client, do not believe any server that tells us that an
      address maps to an internal address space.
    - Make it possible to enable HashedControlPassword and
      CookieAuthentication at the same time.

  o Minor features (guard nodes):
    - Tag every guard node in our state file with the version that
      we believe added it, or with our own version if we add it. This way,
      if a user temporarily runs an old version of Tor and then switches
      back to a new one, she doesn't automatically lose her guards.

  o Minor features (speed):
    - When implementing AES counter mode, update only the portions of the
      counter buffer that need to change, and don't keep separate
      network-order and host-order counters when they are the same (i.e.,
      on big-endian hosts.)

  o Minor features (controller):
    - Accept LF instead of CRLF on controller, since some software has a
      hard time generating real Internet newlines.
    - Add GETINFO values for the server status events
      "REACHABILITY_SUCCEEDED" and "GOOD_SERVER_DESCRIPTOR". Patch from
      Robert Hogan.

  o Removed features:
     - Routers no longer include bandwidth-history lines in their
       descriptors; this information is already available in extra-info
       documents, and including it in router descriptors took up 60%
       (!) of compressed router descriptor downloads. Completes
       implementation of proposal 104.
     - Remove the contrib scripts ExerciseServer.py, PathDemo.py,
       and TorControl.py, as they use the old v0 controller protocol,
       and are obsoleted by TorFlow anyway.
     - Drop support for v1 rendezvous descriptors, since we never used
       them anyway, and the code has probably rotted by now. Based on
       patch from Karsten Loesing.
     - On OSX, stop warning the user that kqueue support in libevent is
      "experimental", since it seems to have worked fine for ages.

  o Minor bugfixes:
    - When generating information telling us how to extend to a given
      router, do not try to include the nickname if it is absent. Fixes
      bug 467. Bugfix on 0.2.0.3-alpha.
    - Fix a user-triggerable (but not remotely-triggerable) segfault
      in expand_filename(). Bugfix on 0.1.2.x.
    - Fix a memory leak when freeing incomplete requests from DNSPort.
      Found by Niels Provos with valgrind. Bugfix on 0.2.0.1-alpha.
    - Don't try to access (or alter) the state file when running
      --list-fingerprint or --verify-config or --hash-password. (Resolves
      bug 499.) Bugfix on 0.1.2.x.
    - Servers used to decline to publish their DirPort if their
      BandwidthRate, RelayBandwidthRate, or MaxAdvertisedBandwidth
      were below a threshold. Now they only look at BandwidthRate and
      RelayBandwidthRate. Bugfix on 0.1.2.x.
    - Remove an optimization in the AES counter-mode code that assumed
      that the counter never exceeded 2^68. When the counter can be set
      arbitrarily as an IV (as it is by Karsten's new hidden services
      code), this assumption no longer holds. Bugfix on 0.1.2.x.
    - Resume listing "AUTHORITY" flag for authorities in network status.
      Bugfix on 0.2.0.3-alpha; reported by Alex de Joode.

  o Code simplifications and refactoring:
    - Revamp file-writing logic so we don't need to have the entire
      contents of a file in memory at once before we write to disk. Tor,
      meet stdio.
    - Turn "descriptor store" into a full-fledged type.
    - Move all NT services code into a separate source file.
    - Unify all code that computes medians, percentile elements, etc.
    - Get rid of a needless malloc when parsing address policies.


Changes in version 0.1.2.17 - 2007-08-30
  Tor 0.1.2.17 features a new Vidalia version in the Windows and OS
  X bundles. Vidalia 0.0.14 makes authentication required for the
  ControlPort in the default configuration, which addresses important
  security risks. Everybody who uses Vidalia (or another controller)
  should upgrade.

  In addition, this Tor update fixes major load balancing problems with
  path selection, which should speed things up a lot once many people
  have upgraded.

  o Major bugfixes (security):
    - We removed support for the old (v0) control protocol. It has been
      deprecated since Tor 0.1.1.1-alpha, and keeping it secure has
      become more of a headache than it's worth.

  o Major bugfixes (load balancing):
    - When choosing nodes for non-guard positions, weight guards
      proportionally less, since they already have enough load. Patch
      from Mike Perry.
    - Raise the "max believable bandwidth" from 1.5MB/s to 10MB/s. This
      will allow fast Tor servers to get more attention.
    - When we're upgrading from an old Tor version, forget our current
      guards and pick new ones according to the new weightings. These
      three load balancing patches could raise effective network capacity
      by a factor of four. Thanks to Mike Perry for measurements.

  o Major bugfixes (stream expiration):
    - Expire not-yet-successful application streams in all cases if
      they've been around longer than SocksTimeout. Right now there are
      some cases where the stream will live forever, demanding a new
      circuit every 15 seconds. Fixes bug 454; reported by lodger.

  o Minor features (controller):
    - Add a PROTOCOLINFO controller command. Like AUTHENTICATE, it
      is valid before any authentication has been received. It tells
      a controller what kind of authentication is expected, and what
      protocol is spoken. Implements proposal 119.

  o Minor bugfixes (performance):
    - Save on most routerlist_assert_ok() calls in routerlist.c, thus
      greatly speeding up loading cached-routers from disk on startup.
    - Disable sentinel-based debugging for buffer code: we squashed all
      the bugs that this was supposed to detect a long time ago, and now
      its only effect is to change our buffer sizes from nice powers of
      two (which platform mallocs tend to like) to values slightly over
      powers of two (which make some platform mallocs sad).

  o Minor bugfixes (misc):
    - If exit bandwidth ever exceeds one third of total bandwidth, then
      use the correct formula to weight exit nodes when choosing paths.
      Based on patch from Mike Perry.
    - Choose perfectly fairly among routers when choosing by bandwidth and
      weighting by fraction of bandwidth provided by exits. Previously, we
      would choose with only approximate fairness, and correct ourselves
      if we ran off the end of the list.
    - If we require CookieAuthentication but we fail to write the
      cookie file, we would warn but not exit, and end up in a state
      where no controller could authenticate. Now we exit.
    - If we require CookieAuthentication, stop generating a new cookie
      every time we change any piece of our config.
    - Refuse to start with certain directory authority keys, and
      encourage people using them to stop.
    - Terminate multi-line control events properly. Original patch
      from tup.
    - Fix a minor memory leak when we fail to find enough suitable
      servers to choose a circuit.
    - Stop leaking part of the descriptor when we run into a particularly
      unparseable piece of it.


Changes in version 0.2.0.6-alpha - 2007-08-26
  This sixth development snapshot features a new Vidalia version in the
  Windows and OS X bundles. Vidalia 0.0.14 makes authentication required for
  the ControlPort in the default configuration, which addresses important
  security risks.

  In addition, this snapshot fixes major load balancing problems
  with path selection, which should speed things up a lot once many
  people have upgraded. The directory authorities also use a new
  mean-time-between-failure approach to tracking which servers are stable,
  rather than just looking at the most recent uptime.

  o New directory authorities:
    - Set up Tonga as the default bridge directory authority.

  o Major features:
    - Directory authorities now track servers by weighted
      mean-times-between-failures. When we have 4 or more days of data,
      use measured MTBF rather than declared uptime to decide whether
      to call a router Stable. Implements proposal 108.

  o Major bugfixes (load balancing):
    - When choosing nodes for non-guard positions, weight guards
      proportionally less, since they already have enough load. Patch
      from Mike Perry.
    - Raise the "max believable bandwidth" from 1.5MB/s to 10MB/s. This
      will allow fast Tor servers to get more attention.
    - When we're upgrading from an old Tor version, forget our current
      guards and pick new ones according to the new weightings. These
      three load balancing patches could raise effective network capacity
      by a factor of four. Thanks to Mike Perry for measurements.

  o Major bugfixes (descriptor parsing):
    - Handle unexpected whitespace better in malformed descriptors. Bug
      found using Benedikt Boss's new Tor fuzzer! Bugfix on 0.2.0.x.

  o Minor features:
    - There is now an ugly, temporary "desc/all-recent-extrainfo-hack"
      GETINFO for Torstat to use until it can switch to using extrainfos.
    - Optionally (if built with -DEXPORTMALLINFO) export the output
      of mallinfo via http, as tor/mallinfo.txt. Only accessible
      from localhost.

  o Minor bugfixes:
    - Do not intermix bridge routers with controller-added
      routers. (Bugfix on 0.2.0.x)
    - Do not fail with an assert when accept() returns an unexpected
      address family. Addresses but does not wholly fix bug 483. (Bugfix
      on 0.2.0.x)
    - Let directory authorities startup even when they can't generate
      a descriptor immediately, e.g. because they don't know their
      address.
    - Stop putting the authentication cookie in a file called "0"
      in your working directory if you don't specify anything for the
      new CookieAuthFile option. Reported by Matt Edman.
    - Make it possible to read the PROTOCOLINFO response in a way that
      conforms to our control-spec. Reported by Matt Edman.
    - Fix a minor memory leak when we fail to find enough suitable
      servers to choose a circuit. Bugfix on 0.1.2.x.
    - Stop leaking part of the descriptor when we run into a particularly
      unparseable piece of it. Bugfix on 0.1.2.x.
    - Unmap the extrainfo cache file on exit.


Changes in version 0.2.0.5-alpha - 2007-08-19
  This fifth development snapshot fixes compilation on Windows again;
  fixes an obnoxious client-side bug that slowed things down and put
  extra load on the network; gets us closer to using the v3 directory
  voting scheme; makes it easier for Tor controllers to use cookie-based
  authentication; and fixes a variety of other bugs.

  o Removed features:
    - Version 1 directories are no longer generated in full. Instead,
      authorities generate and serve "stub" v1 directories that list
      no servers. This will stop Tor versions 0.1.0.x and earlier from
      working, but (for security reasons) nobody should be running those
      versions anyway.

  o Major bugfixes (compilation, 0.2.0.x):
    - Try to fix Win32 compilation again: improve checking for IPv6 types.
    - Try to fix MSVC compilation: build correctly on platforms that do
      not define s6_addr16 or s6_addr32.
    - Fix compile on platforms without getaddrinfo: bug found by Li-Hui
      Zhou.

  o Major bugfixes (stream expiration):
    - Expire not-yet-successful application streams in all cases if
      they've been around longer than SocksTimeout. Right now there are
      some cases where the stream will live forever, demanding a new
      circuit every 15 seconds. Bugfix on 0.1.2.7-alpha; fixes bug 454;
      reported by lodger.

  o Minor features (directory servers):
    - When somebody requests a list of statuses or servers, and we have
      none of those, return a 404 rather than an empty 200.

  o Minor features (directory voting):
    - Store v3 consensus status consensuses on disk, and reload them
      on startup.

  o Minor features (security):
    - Warn about unsafe ControlPort configurations.
    - Refuse to start with certain directory authority keys, and
      encourage people using them to stop.

  o Minor features (controller):
    - Add a PROTOCOLINFO controller command. Like AUTHENTICATE, it
      is valid before any authentication has been received. It tells
      a controller what kind of authentication is expected, and what
      protocol is spoken. Implements proposal 119.
    - New config option CookieAuthFile to choose a new location for the
      cookie authentication file, and config option
      CookieAuthFileGroupReadable to make it group-readable.

  o Minor features (unit testing):
    - Add command-line arguments to unit-test executable so that we can
      invoke any chosen test from the command line rather than having
      to run the whole test suite at once; and so that we can turn on
      logging for the unit tests.

  o Minor bugfixes (on 0.1.2.x):
    - If we require CookieAuthentication but we fail to write the
      cookie file, we would warn but not exit, and end up in a state
      where no controller could authenticate. Now we exit.
    - If we require CookieAuthentication, stop generating a new cookie
      every time we change any piece of our config.
    - When loading bandwidth history, do not believe any information in
      the future.  Fixes bug 434.
    - When loading entry guard information, do not believe any information
      in the future.
    - When we have our clock set far in the future and generate an
      onion key, then re-set our clock to be correct, we should not stop
      the onion key from getting rotated.
    - Clean up torrc sample config file.
    - Do not automatically run configure from autogen.sh. This
      non-standard behavior tended to annoy people who have built other
      programs.

  o Minor bugfixes (on 0.2.0.x):
    - Fix a bug with AutomapHostsOnResolve that would always cause
      the second request to fail. Bug reported by Kate. Bugfix on
      0.2.0.3-alpha.
    - Fix a bug in ADDRMAP controller replies that would sometimes
      try to print a NULL. Patch from tup.
    - Read v3 directory authority keys from the right location.
    - Numerous bugfixes to directory voting code.


Changes in version 0.1.2.16 - 2007-08-01
  Tor 0.1.2.16 fixes a critical security vulnerability that allows a
  remote attacker in certain situations to rewrite the user's torrc
  configuration file. This can completely compromise anonymity of users
  in most configurations, including those running the Vidalia bundles,
  TorK, etc. Or worse.

  o Major security fixes:
    - Close immediately after missing authentication on control port;
      do not allow multiple authentication attempts.


Changes in version 0.2.0.4-alpha - 2007-08-01
  This fourth development snapshot fixes a critical security vulnerability
  for most users, specifically those running Vidalia, TorK, etc. Everybody
  should upgrade to either 0.1.2.16 or 0.2.0.4-alpha.

  o Major security fixes:
    - Close immediately after missing authentication on control port;
      do not allow multiple authentication attempts.

  o Major bugfixes (compilation):
    - Fix win32 compilation: apparently IN_ADDR and IN6_ADDR are already
      defined there.

  o Minor features (performance):
    - Be even more aggressive about releasing RAM from small
      empty buffers. Thanks to our free-list code, this shouldn't be too
      performance-intensive.
    - Disable sentinel-based debugging for buffer code: we squashed all
      the bugs that this was supposed to detect a long time ago, and
      now its only effect is to change our buffer sizes from nice
      powers of two (which platform mallocs tend to like) to values
      slightly over powers of two (which make some platform mallocs sad).
    - Log malloc statistics from mallinfo() on platforms where it
      exists.


Changes in version 0.2.0.3-alpha - 2007-07-29
  This third development snapshot introduces new experimental
  blocking-resistance features and a preliminary version of the v3
  directory voting design, and includes many other smaller features
  and bugfixes.

  o Major features:
    - The first pieces of our "bridge" design for blocking-resistance
      are implemented. People can run bridge directory authorities;
      people can run bridges; and people can configure their Tor clients
      with a set of bridges to use as the first hop into the Tor network.
      See http://archives.seul.org/or/talk/Jul-2007/msg00249.html for
      details.
    - Create listener connections before we setuid to the configured
      User and Group. Now non-Windows users can choose port values
      under 1024, start Tor as root, and have Tor bind those ports
      before it changes to another UID. (Windows users could already
      pick these ports.)
    - Added a new ConstrainedSockets config option to set SO_SNDBUF and
      SO_RCVBUF on TCP sockets. Hopefully useful for Tor servers running
      on "vserver" accounts. (Patch from coderman.)
    - Be even more aggressive about separating local traffic from relayed
      traffic when RelayBandwidthRate is set. (Refines proposal 111.)

  o Major features (experimental):
    - First cut of code for "v3 dir voting": directory authorities will
      vote on a common network status document rather than each publishing
      their own opinion. This code needs more testing and more corner-case
      handling before it's ready for use.

  o Security fixes:
    - Directory authorities now call routers Fast if their bandwidth is
      at least 100KB/s, and consider their bandwidth adequate to be a
      Guard if it is at least 250KB/s, no matter the medians. This fix
      complements proposal 107. [Bugfix on 0.1.2.x]
    - Directory authorities now never mark more than 3 servers per IP as
      Valid and Running. (Implements proposal 109, by Kevin Bauer and
      Damon McCoy.)
    - Minor change to organizationName and commonName generation
      procedures in TLS certificates during Tor handshakes, to invalidate
      some earlier censorware approaches. This is not a long-term
      solution, but applying it will give us a bit of time to look into
      the epidemiology of countermeasures as they spread.

  o Major bugfixes (directory):
    - Rewrite directory tokenization code to never run off the end of
      a string. Fixes bug 455. Patch from croup. [Bugfix on 0.1.2.x]

  o Minor features (controller):
    - Add a SOURCE_ADDR field to STREAM NEW events so that controllers can
      match requests to applications. (Patch from Robert Hogan.)
    - Report address and port correctly on connections to DNSPort. (Patch
      from Robert Hogan.)
    - Add a RESOLVE command to launch hostname lookups. (Original patch
      from Robert Hogan.)
    - Add GETINFO status/enough-dir-info to let controllers tell whether
      Tor has downloaded sufficient directory information. (Patch
      from Tup.)
    - You can now use the ControlSocket option to tell Tor to listen for
      controller connections on Unix domain sockets on systems that
      support them. (Patch from Peter Palfrader.)
    - STREAM NEW events are generated for DNSPort requests and for
      tunneled directory connections. (Patch from Robert Hogan.)
    - New "GETINFO address-mappings/*" command to get address mappings
      with expiry information. "addr-mappings/*" is now deprecated.
      (Patch from Tup.)

  o Minor features (misc):
    - Merge in some (as-yet-unused) IPv6 address manipulation code. (Patch
      from croup.)
    - The tor-gencert tool for v3 directory authorities now creates all
      files as readable to the file creator only, and write-protects
      the authority identity key.
    - When dumping memory usage, list bytes used in buffer memory
      free-lists.
    - When running with dmalloc, dump more stats on hup and on exit.
    - Directory authorities now fail quickly and (relatively) harmlessly
      if they generate a network status document that is somehow
      malformed.

  o Traffic load balancing improvements:
    - If exit bandwidth ever exceeds one third of total bandwidth, then
      use the correct formula to weight exit nodes when choosing paths.
      (Based on patch from Mike Perry.)
    - Choose perfectly fairly among routers when choosing by bandwidth and
      weighting by fraction of bandwidth provided by exits. Previously, we
      would choose with only approximate fairness, and correct ourselves
      if we ran off the end of the list. [Bugfix on 0.1.2.x]

  o Performance improvements:
    - Be more aggressive with freeing buffer RAM or putting it on the
      memory free lists.
    - Use Critical Sections rather than Mutexes for synchronizing threads
      on win32; Mutexes are heavier-weight, and designed for synchronizing
      between processes.

  o Deprecated and removed features:
    - RedirectExits is now deprecated.
    - Stop allowing address masks that do not correspond to bit prefixes.
      We have warned about these for a really long time; now it's time
      to reject them. (Patch from croup.)

  o Minor bugfixes (directory):
    - Fix another crash bug related to extra-info caching. (Bug found by
      Peter Palfrader.) [Bugfix on 0.2.0.2-alpha]
    - Directories no longer return a "304 not modified" when they don't
      have the networkstatus the client asked for. Also fix a memory
      leak when returning 304 not modified. [Bugfixes on 0.2.0.2-alpha]
    - We had accidentally labelled 0.1.2.x directory servers as not
      suitable for begin_dir requests, and had labelled no directory
      servers as suitable for uploading extra-info documents. [Bugfix
      on 0.2.0.1-alpha]

  o Minor bugfixes (dns):
    - Fix a crash when DNSPort is set more than once. (Patch from Robert
      Hogan.) [Bugfix on 0.2.0.2-alpha]
    - Add DNSPort connections to the global connection list, so that we
      can time them out correctly. (Bug found by Robert Hogan.) [Bugfix
      on 0.2.0.2-alpha]
    - Fix a dangling reference that could lead to a crash when DNSPort is
      changed or closed (Patch from Robert Hogan.) [Bugfix on
      0.2.0.2-alpha]

  o Minor bugfixes (controller):
    - Provide DNS expiry times in GMT, not in local time. For backward
      compatibility, ADDRMAP events only provide GMT expiry in an extended
      field. "GETINFO address-mappings" always does the right thing.
    - Use CRLF line endings properly in NS events.
    - Terminate multi-line control events properly. (Original patch
      from tup.) [Bugfix on 0.1.2.x-alpha]
    - Do not include spaces in SOURCE_ADDR fields in STREAM
      events. Resolves bug 472. [Bugfix on 0.2.0.x-alpha]


Changes in version 0.1.2.15 - 2007-07-17
  Tor 0.1.2.15 fixes several crash bugs, fixes some anonymity-related
  problems, fixes compilation on BSD, and fixes a variety of other
  bugs. Everybody should upgrade.

  o Major bugfixes (compilation):
    - Fix compile on FreeBSD/NetBSD/OpenBSD. Oops.

  o Major bugfixes (crashes):
    - Try even harder not to dereference the first character after
      an mmap(). Reported by lodger.
    - Fix a crash bug in directory authorities when we re-number the
      routerlist while inserting a new router.
    - When the cached-routers file is an even multiple of the page size,
      don't run off the end and crash. (Fixes bug 455; based on idea
      from croup.)
    - Fix eventdns.c behavior on Solaris: It is critical to include
      orconfig.h _before_ sys/types.h, so that we can get the expected
      definition of _FILE_OFFSET_BITS.

  o Major bugfixes (security):
    - Fix a possible buffer overrun when using BSD natd support. Bug
      found by croup.
    - When sending destroy cells from a circuit's origin, don't include
      the reason for tearing down the circuit. The spec says we didn't,
      and now we actually don't. Reported by lodger.
    - Keep streamids from different exits on a circuit separate. This
      bug may have allowed other routers on a given circuit to inject
      cells into streams. Reported by lodger; fixes bug 446.
    - If there's a never-before-connected-to guard node in our list,
      never choose any guards past it. This way we don't expand our
      guard list unless we need to.

  o Minor bugfixes (guard nodes):
    - Weight guard selection by bandwidth, so that low-bandwidth nodes
      don't get overused as guards.

  o Minor bugfixes (directory):
    - Correctly count the number of authorities that recommend each
      version. Previously, we were under-counting by 1.
    - Fix a potential crash bug when we load many server descriptors at
      once and some of them make others of them obsolete. Fixes bug 458.

  o Minor bugfixes (hidden services):
    - Stop tearing down the whole circuit when the user asks for a
      connection to a port that the hidden service didn't configure.
      Resolves bug 444.

  o Minor bugfixes (misc):
    - On Windows, we were preventing other processes from reading
      cached-routers while Tor was running. Reported by janbar.
    - Fix a possible (but very unlikely) bug in picking routers by
      bandwidth. Add a log message to confirm that it is in fact
      unlikely. Patch from lodger.
    - Backport a couple of memory leak fixes.
    - Backport miscellaneous cosmetic bugfixes.


Changes in version 0.2.0.2-alpha - 2007-06-02
  o Major bugfixes on 0.2.0.1-alpha:
    - Fix an assertion failure related to servers without extra-info digests.
      Resolves bugs 441 and 442.

  o Minor features (directory):
    - Support "If-Modified-Since" when answering HTTP requests for
      directories, running-routers documents, and network-status documents.
      (There's no need to support it for router descriptors, since those
      are downloaded by descriptor digest.)

  o Minor build issues:
    - Clear up some MIPSPro compiler warnings.
    - When building from a tarball on a machine that happens to have SVK
      installed, report the micro-revision as whatever version existed
      in the tarball, not as "x".


Changes in version 0.2.0.1-alpha - 2007-06-01
  This early development snapshot provides new features for people running
  Tor as both a client and a server (check out the new RelayBandwidth
  config options); lets Tor run as a DNS proxy; and generally moves us
  forward on a lot of fronts.

  o Major features, server usability:
    - New config options RelayBandwidthRate and RelayBandwidthBurst:
      a separate set of token buckets for relayed traffic. Right now
      relayed traffic is defined as answers to directory requests, and
      OR connections that don't have any local circuits on them.

  o Major features, client usability:
    - A client-side DNS proxy feature to replace the need for
      dns-proxy-tor: Just set "DNSPort 9999", and Tor will now listen
      for DNS requests on port 9999, use the Tor network to resolve them
      anonymously, and send the reply back like a regular DNS server.
      The code still only implements a subset of DNS.
    - Make PreferTunneledDirConns and TunnelDirConns work even when
      we have no cached directory info. This means Tor clients can now
      do all of their connections protected by TLS.

  o Major features, performance and efficiency:
    - Directory authorities accept and serve "extra info" documents for
      routers. These documents contain fields from router descriptors
      that aren't usually needed, and that use a lot of excess
      bandwidth. Once these fields are removed from router descriptors,
      the bandwidth savings should be about 60%. [Partially implements
      proposal 104.]
    - Servers upload extra-info documents to any authority that accepts
      them. Authorities (and caches that have been configured to download
      extra-info documents) download them as needed. [Partially implements
      proposal 104.]
    - Change the way that Tor buffers data that it is waiting to write.
      Instead of queueing data cells in an enormous ring buffer for each
      client->OR or OR->OR connection, we now queue cells on a separate
      queue for each circuit.  This lets us use less slack memory, and
      will eventually let us be smarter about prioritizing different kinds
      of traffic.
    - Use memory pools to allocate cells with better speed and memory
      efficiency, especially on platforms where malloc() is inefficient.
    - Stop reading on edge connections when their corresponding circuit
      buffers are full; start again as the circuits empty out.

  o Major features, other:
    - Add an HSAuthorityRecordStats option that hidden service authorities
      can use to track statistics of overall hidden service usage without
      logging information that would be very useful to an attacker.
    - Start work implementing multi-level keys for directory authorities:
      Add a standalone tool to generate key certificates. (Proposal 103.)

  o Security fixes:
    - Directory authorities now call routers Stable if they have an
      uptime of at least 30 days, even if that's not the median uptime
      in the network. Implements proposal 107, suggested by Kevin Bauer
      and Damon McCoy.

  o Minor fixes (resource management):
    - Count the number of open sockets separately from the number
      of active connection_t objects. This will let us avoid underusing
      our allocated connection limit.
    - We no longer use socket pairs to link an edge connection to an
      anonymous directory connection or a DirPort test connection.
      Instead, we track the link internally and transfer the data
      in-process. This saves two sockets per "linked" connection (at the
      client and at the server), and avoids the nasty Windows socketpair()
      workaround.
    - Keep unused 4k and 16k buffers on free lists, rather than wasting 8k
      for every single inactive connection_t. Free items from the
      4k/16k-buffer free lists when they haven't been used for a while.

  o Minor features (build):
    - Make autoconf search for libevent, openssl, and zlib consistently.
    - Update deprecated macros in configure.in.
    - When warning about missing headers, tell the user to let us
      know if the compile succeeds anyway, so we can downgrade the
      warning.
    - Include the current subversion revision as part of the version
      string: either fetch it directly if we're in an SVN checkout, do
      some magic to guess it if we're in an SVK checkout, or use
      the last-detected version if we're building from a .tar.gz.
      Use this version consistently in log messages.

  o Minor features (logging):
    - Always prepend "Bug: " to any log message about a bug.
    - Put a platform string (e.g. "Linux i686") in the startup log
      message, so when people paste just their logs, we know if it's
      OpenBSD or Windows or what.
    - When logging memory usage, break down memory used in buffers by
      buffer type.

  o Minor features (directory system):
    - New config option V2AuthoritativeDirectory that all directory
      authorities should set. This will let future authorities choose
      not to serve V2 directory information.
    - Directory authorities allow multiple router descriptors and/or extra
      info documents to be uploaded in a single go.  This will make
      implementing proposal 104 simpler.

  o Minor features (controller):
    - Add a new config option __DisablePredictedCircuits designed for
      use by the controller, when we don't want Tor to build any circuits
      preemptively.
    - Let the controller specify HOP=%d as an argument to ATTACHSTREAM,
      so we can exit from the middle of the circuit.
    - Implement "getinfo status/circuit-established".
    - Implement "getinfo status/version/..." so a controller can tell
      whether the current version is recommended, and whether any versions
      are good, and how many authorities agree. (Patch from shibz.)

  o Minor features (hidden services):
    - Allow multiple HiddenServicePort directives with the same virtual
      port; when they occur, the user is sent round-robin to one
      of the target ports chosen at random.  Partially fixes bug 393 by
      adding limited ad-hoc round-robining.

  o Minor features (other):
    - More unit tests.
    - Add a new AutomapHostsOnResolve option: when it is enabled, any
      resolve request for hosts matching a given pattern causes Tor to
      generate an internal virtual address mapping for that host.  This
      allows DNSPort to work sensibly with hidden service users.  By
      default, .exit and .onion addresses are remapped; the list of
      patterns can be reconfigured with AutomapHostsSuffixes.
    - Add an "-F" option to tor-resolve to force a resolve for a .onion
      address. Thanks to the AutomapHostsOnResolve option, this is no
      longer a completely silly thing to do.
    - If Tor is invoked from something that isn't a shell (e.g. Vidalia),
      now we expand "-f ~/.tor/torrc" correctly. Suggested by Matt Edman.
    - Treat "2gb" when given in torrc for a bandwidth as meaning 2gb,
      minus 1 byte: the actual maximum declared bandwidth.

  o Removed features:
    - Removed support for the old binary "version 0" controller protocol.
      This has been deprecated since 0.1.1, and warnings have been issued
      since 0.1.2.  When we encounter a v0 control message, we now send
      back an error and close the connection.
    - Remove the old "dns worker" server DNS code: it hasn't been default
      since 0.1.2.2-alpha, and all the servers seem to be using the new
      eventdns code.

  o Minor bugfixes (portability):
    - Even though Windows is equally happy with / and \ as path separators,
      try to use \ consistently on Windows and / consistently on Unix: it
      makes the log messages nicer.
    - Correctly report platform name on Windows 95 OSR2 and Windows 98 SE.
    - Read resolv.conf files correctly on platforms where read() returns
      partial results on small file reads.

  o Minor bugfixes (directory):
    - Correctly enforce that elements of directory objects do not appear
      more often than they are allowed to appear.
    - When we are reporting the DirServer line we just parsed, we were
      logging the second stanza of the key fingerprint, not the first.

  o Minor bugfixes (logging):
    - When we hit an EOF on a log (probably because we're shutting down),
      don't try to remove the log from the list: just mark it as
      unusable.  (Bulletproofs against bug 222.)

  o Minor bugfixes (other):
    - In the exitlist script, only consider the most recently published
      server descriptor for each server. Also, when the user requests
      a list of servers that _reject_ connections to a given address,
      explicitly exclude the IPs that also have servers that accept
      connections to that address. (Resolves bug 405.)
    - Stop allowing hibernating servers to be "stable" or "fast".
    - On Windows, we were preventing other processes from reading
      cached-routers while Tor was running.  (Reported by janbar)
    - Make the NodeFamilies config option work. (Reported by
      lodger -- it has never actually worked, even though we added it
      in Oct 2004.)
    - Check return values from pthread_mutex functions.
    - Don't save non-general-purpose router descriptors to the disk cache,
      because we have no way of remembering what their purpose was when
      we restart.
    - Add even more asserts to hunt down bug 417.
    - Build without verbose warnings even on (not-yet-released) gcc 4.2.
    - Fix a possible (but very unlikely) bug in picking routers by bandwidth.
      Add a log message to confirm that it is in fact unlikely.

  o Minor bugfixes (controller):
    - Make 'getinfo fingerprint' return a 551 error if we're not a
      server, so we match what the control spec claims we do. Reported
      by daejees.
    - Fix a typo in an error message when extendcircuit fails that
      caused us to not follow the \r\n-based delimiter protocol. Reported
      by daejees.

  o Code simplifications and refactoring:
    - Stop passing around circuit_t and crypt_path_t pointers that are
      implicit in other procedure arguments.
    - Drop the old code to choke directory connections when the
      corresponding OR connections got full: thanks to the cell queue
      feature, OR conns don't get full any more.
    - Make dns_resolve() handle attaching connections to circuits
      properly, so the caller doesn't have to.
    - Rename wants_to_read and wants_to_write to read/write_blocked_on_bw.
    - Keep the connection array as a dynamic smartlist_t, rather than as
      a fixed-sized array. This is important, as the number of connections
      is becoming increasingly decoupled from the number of sockets.


Changes in version 0.1.2.14 - 2007-05-25
  Tor 0.1.2.14 changes the addresses of two directory authorities (this
  change especially affects those who serve or use hidden services),
  and fixes several other crash- and security-related bugs.

  o Directory authority changes:
    - Two directory authorities (moria1 and moria2) just moved to new
      IP addresses. This change will particularly affect those who serve
      or use hidden services.

  o Major bugfixes (crashes):
    - If a directory server runs out of space in the connection table
      as it's processing a begin_dir request, it will free the exit stream
      but leave it attached to the circuit, leading to unpredictable
      behavior. (Reported by seeess, fixes bug 425.)
    - Fix a bug in dirserv_remove_invalid() that would cause authorities
      to corrupt memory under some really unlikely scenarios.
    - Tighten router parsing rules. (Bugs reported by Benedikt Boss.)
    - Avoid segfaults when reading from mmaped descriptor file. (Reported
      by lodger.)

  o Major bugfixes (security):
    - When choosing an entry guard for a circuit, avoid using guards
      that are in the same family as the chosen exit -- not just guards
      that are exactly the chosen exit. (Reported by lodger.)

  o Major bugfixes (resource management):
    - If a directory authority is down, skip it when deciding where to get
      networkstatus objects or descriptors. Otherwise we keep asking
      every 10 seconds forever. Fixes bug 384.
    - Count it as a failure if we fetch a valid network-status but we
      don't want to keep it. Otherwise we'll keep fetching it and keep
      not wanting to keep it. Fixes part of bug 422.
    - If all of our dirservers have given us bad or no networkstatuses
      lately, then stop hammering them once per minute even when we
      think they're failed. Fixes another part of bug 422.

  o Minor bugfixes:
    - Actually set the purpose correctly for descriptors inserted with
      purpose=controller.
    - When we have k non-v2 authorities in our DirServer config,
      we ignored the last k authorities in the list when updating our
      network-statuses.
    - Correctly back-off from requesting router descriptors that we are
      having a hard time downloading.
    - Read resolv.conf files correctly on platforms where read() returns
      partial results on small file reads.
    - Don't rebuild the entire router store every time we get 32K of
      routers: rebuild it when the journal gets very large, or when
      the gaps in the store get very large.

  o Minor features:
    - When routers publish SVN revisions in their router descriptors,
      authorities now include those versions correctly in networkstatus
      documents.
    - Warn when using a version of libevent before 1.3b to run a server on
      OSX or BSD: these versions interact badly with userspace threads.


Changes in version 0.1.2.13 - 2007-04-24
  This release features some major anonymity fixes, such as safer path
  selection; better client performance; faster bootstrapping, better
  address detection, and better DNS support for servers; write limiting as
  well as read limiting to make servers easier to run; and a huge pile of
  other features and bug fixes. The bundles also ship with Vidalia 0.0.11.

  Tor 0.1.2.13 is released in memory of Rob Levin (1955-2006), aka lilo
  of the Freenode IRC network, remembering his patience and vision for
  free speech on the Internet.

  o Minor fixes:
    - Fix a memory leak when we ask for "all" networkstatuses and we
      get one we don't recognize.
    - Add more asserts to hunt down bug 417.
    - Disable kqueue on OS X 10.3 and earlier, to fix bug 371.


Changes in version 0.1.2.12-rc - 2007-03-16
  o Major bugfixes:
    - Fix an infinite loop introduced in 0.1.2.7-alpha when we serve
      directory information requested inside Tor connections (i.e. via
      begin_dir cells). It only triggered when the same connection was
      serving other data at the same time. Reported by seeess.

  o Minor bugfixes:
    - When creating a circuit via the controller, send a 'launched'
      event when we're done, so we follow the spec better.


Changes in version 0.1.2.11-rc - 2007-03-15
  o Minor bugfixes (controller), reported by daejees:
    - Correct the control spec to match how the code actually responds
      to 'getinfo addr-mappings/*'.
    - The control spec described a GUARDS event, but the code
      implemented a GUARD event. Standardize on GUARD, but let people
      ask for GUARDS too.


Changes in version 0.1.2.10-rc - 2007-03-07
  o Major bugfixes (Windows):
    - Do not load the NT services library functions (which may not exist)
      just to detect if we're a service trying to shut down. Now we run
      on Win98 and friends again.

  o Minor bugfixes (other):
    - Clarify a couple of log messages.
    - Fix a misleading socks5 error number.


Changes in version 0.1.2.9-rc - 2007-03-02
  o Major bugfixes (Windows):
    - On MinGW, use "%I64u" to printf/scanf 64-bit integers, instead
      of the usual GCC "%llu". This prevents a bug when saving 64-bit
      int configuration values: the high-order 32 bits would get
      truncated. In particular, we were being bitten by the default
      MaxAdvertisedBandwidth of 128 TB turning into 0. (Fixes bug 400
      and maybe also bug 397.)

  o Minor bugfixes (performance):
    - Use OpenSSL's AES implementation on platforms where it's faster.
      This could save us as much as 10% CPU usage.

  o Minor bugfixes (server):
    - Do not rotate onion key immediately after setting it for the first
      time.

  o Minor bugfixes (directory authorities):
    - Stop calling servers that have been hibernating for a long time
      "stable". Also, stop letting hibernating or obsolete servers affect
      uptime and bandwidth cutoffs.
    - Stop listing hibernating servers in the v1 directory.

  o Minor bugfixes (hidden services):
    - Upload hidden service descriptors slightly less often, to reduce
      load on authorities.

  o Minor bugfixes (other):
    - Fix an assert that could trigger if a controller quickly set then
      cleared EntryNodes.  (Bug found by Udo van den Heuvel.)
    - On architectures where sizeof(int)>4, still clamp declarable bandwidth
      to INT32_MAX.
    - Fix a potential race condition in the rpm installer.  Found by
      Stefan Nordhausen.
    - Try to fix eventdns warnings once and for all: do not treat a dns rcode
      of 2 as indicating that the server is completely bad; it sometimes
      means that the server is just bad for the request in question. (may fix
      the last of bug 326.)
    - Disable encrypted directory connections when we don't have a server
      descriptor for the destination. We'll get this working again in
      the 0.2.0 branch.


Changes in version 0.1.2.8-beta - 2007-02-26
  o Major bugfixes (crashes):
    - Stop crashing when the controller asks us to resetconf more than
      one config option at once. (Vidalia 0.0.11 does this.)
    - Fix a crash that happened on Win98 when we're given command-line
      arguments: don't try to load NT service functions from advapi32.dll
      except when we need them. (Bug introduced in 0.1.2.7-alpha;
      resolves bug 389.)
    - Fix a longstanding obscure crash bug that could occur when
      we run out of DNS worker processes. (Resolves bug 390.)

  o Major bugfixes (hidden services):
    - Correctly detect whether hidden service descriptor downloads are
      in-progress. (Suggested by Karsten Loesing; fixes bug 399.)

  o Major bugfixes (accounting):
    - When we start during an accounting interval before it's time to wake
      up, remember to wake up at the correct time. (May fix bug 342.)

  o Minor bugfixes (controller):
    - Give the controller END_STREAM_REASON_DESTROY events _before_ we
      clear the corresponding on_circuit variable, and remember later
      that we don't need to send a redundant CLOSED event.  (Resolves part
      3 of bug 367.)
    - Report events where a resolve succeeded or where we got a socks
      protocol error correctly, rather than calling both of them
      "INTERNAL".
    - Change reported stream target addresses to IP consistently when
      we finally get the IP from an exit node.
    - Send log messages to the controller even if they happen to be very
      long.

  o Minor bugfixes (other):
    - Display correct results when reporting which versions are
      recommended, and how recommended they are. (Resolves bug 383.)
    - Improve our estimates for directory bandwidth to be less random:
      guess that an unrecognized directory will have the average bandwidth
      from all known directories, not that it will have the average
      bandwidth from those directories earlier than it on the list.
    - If we start a server with ClientOnly 1, then set ClientOnly to 0
      and hup, stop triggering an assert based on an empty onion_key.
    - On platforms with no working mmap() equivalent, don't warn the
      user when cached-routers doesn't exist.
    - Warn the user when mmap() [or its equivalent] fails for some reason
      other than file-not-found.
    - Don't warn the user when cached-routers.new doesn't exist: that's
      perfectly fine when starting up for the first time.
    - When EntryNodes are configured, rebuild the guard list to contain,
      in order: the EntryNodes that were guards before; the rest of the
      EntryNodes; the nodes that were guards before.
    - Mask out all signals in sub-threads; only the libevent signal
      handler should be processing them. This should prevent some crashes
      on some machines using pthreads. (Patch from coderman.)
    - Fix switched arguments on memset in the implementation of
      tor_munmap() for systems with no mmap() call.
    - When Tor receives a router descriptor that it asked for, but
      no longer wants (because it has received fresh networkstatuses
      in the meantime), do not warn the user.  Cache the descriptor if
      we're a cache; drop it if we aren't.
    - Make earlier entry guards _really_ get retried when the network
      comes back online.
    - On a malformed DNS reply, always give an error to the corresponding
      DNS request.
    - Build with recent libevents on platforms that do not define the
      nonstandard types "u_int8_t" and friends.

  o Minor features (controller):
    - Warn the user when an application uses the obsolete binary v0
      control protocol.  We're planning to remove support for it during
      the next development series, so it's good to give people some
      advance warning.
    - Add STREAM_BW events to report per-entry-stream bandwidth
      use. (Patch from Robert Hogan.)
    - Rate-limit SIGNEWNYM signals in response to controllers that
      impolitely generate them for every single stream. (Patch from
      mwenge; closes bug 394.)
    - Make REMAP stream events have a SOURCE (cache or exit), and
      make them generated in every case where we get a successful
      connected or resolved cell.

  o Minor bugfixes (performance):
    - Call router_have_min_dir_info half as often. (This is showing up in
      some profiles, but not others.)
    - When using GCC, make log_debug never get called at all, and its
      arguments never get evaluated, when no debug logs are configured.
      (This is showing up in some profiles, but not others.)

  o Minor features:
    - Remove some never-implemented options.  Mark PathlenCoinWeight as
      obsolete.
    - Implement proposal 106: Stop requiring clients to have well-formed
      certificates; stop checking nicknames in certificates. (Clients
      have certificates so that they can look like Tor servers, but in
      the future we might want to allow them to look like regular TLS
      clients instead. Nicknames in certificates serve no purpose other
      than making our protocol easier to recognize on the wire.)
    - Revise messages on handshake failure again to be even more clear about
      which are incoming connections and which are outgoing.
    - Discard any v1 directory info that's over 1 month old (for
      directories) or over 1 week old (for running-routers lists).
    - Do not warn when individual nodes in the configuration's EntryNodes,
      ExitNodes, etc are down: warn only when all possible nodes
      are down. (Fixes bug 348.)
    - Always remove expired routers and networkstatus docs before checking
      whether we have enough information to build circuits. (Fixes
      bug 373.)
    - Put a lower-bound on MaxAdvertisedBandwidth.


Changes in version 0.1.2.7-alpha - 2007-02-06
  o Major bugfixes (rate limiting):
    - Servers decline directory requests much more aggressively when
      they're low on bandwidth. Otherwise they end up queueing more and
      more directory responses, which can't be good for latency.
    - But never refuse directory requests from local addresses.
    - Fix a memory leak when sending a 503 response for a networkstatus
      request.
    - Be willing to read or write on local connections (e.g. controller
      connections) even when the global rate limiting buckets are empty.
    - If our system clock jumps back in time, don't publish a negative
      uptime in the descriptor. Also, don't let the global rate limiting
      buckets go absurdly negative.
    - Flush local controller connection buffers periodically as we're
      writing to them, so we avoid queueing 4+ megabytes of data before
      trying to flush.

  o Major bugfixes (NT services):
    - Install as NT_AUTHORITY\LocalService rather than as SYSTEM; add a
      command-line flag so that admins can override the default by saying
      "tor --service install --user "SomeUser"".  This will not affect
      existing installed services.  Also, warn the user that the service
      will look for its configuration file in the service user's
      %appdata% directory.  (We can't do the 'hardwire the user's appdata
      directory' trick any more, since we may not have read access to that
      directory.)

  o Major bugfixes (other):
    - Previously, we would cache up to 16 old networkstatus documents
      indefinitely, if they came from nontrusted authorities. Now we
      discard them if they are more than 10 days old.
    - Fix a crash bug in the presence of DNS hijacking (reported by Andrew
      Del Vecchio).
    - Detect and reject malformed DNS responses containing circular
      pointer loops.
    - If exits are rare enough that we're not marking exits as guards,
      ignore exit bandwidth when we're deciding the required bandwidth
      to become a guard.
    - When we're handling a directory connection tunneled over Tor,
      don't fill up internal memory buffers with all the data we want
      to tunnel; instead, only add it if the OR connection that will
      eventually receive it has some room for it. (This can lead to
      slowdowns in tunneled dir connections; a better solution will have
      to wait for 0.2.0.)

  o Minor bugfixes (dns):
    - Add some defensive programming to eventdns.c in an attempt to catch
      possible memory-stomping bugs.
    - Detect and reject DNS replies containing IPv4 or IPv6 records with
      an incorrect number of bytes. (Previously, we would ignore the
      extra bytes.)
    - Fix as-yet-unused reverse IPv6 lookup code so it sends nybbles
      in the correct order, and doesn't crash.
    - Free memory held in recently-completed DNS lookup attempts on exit.
      This was not a memory leak, but may have been hiding memory leaks.
    - Handle TTL values correctly on reverse DNS lookups.
    - Treat failure to parse resolv.conf as an error.

  o Minor bugfixes (other):
    - Fix crash with "tor --list-fingerprint" (reported by seeess).
    - When computing clock skew from directory HTTP headers, consider what
      time it was when we finished asking for the directory, not what
      time it is now.
    - Expire socks connections if they spend too long waiting for the
      handshake to finish. Previously we would let them sit around for
      days, if the connecting application didn't close them either.
    - And if the socks handshake hasn't started, don't send a
      "DNS resolve socks failed" handshake reply; just close it.
    - Stop using C functions that OpenBSD's linker doesn't like.
    - Don't launch requests for descriptors unless we have networkstatuses
      from at least half of the authorities.  This delays the first
      download slightly under pathological circumstances, but can prevent
      us from downloading a bunch of descriptors we don't need.
    - Do not log IPs with TLS failures for incoming TLS
      connections. (Fixes bug 382.)
    - If the user asks to use invalid exit nodes, be willing to use
      unstable ones.
    - Stop using the reserved ac_cv namespace in our configure script.
    - Call stat() slightly less often; use fstat() when possible.
    - Refactor the way we handle pending circuits when an OR connection
      completes or fails, in an attempt to fix a rare crash bug.
    - Only rewrite a conn's address based on X-Forwarded-For: headers
      if it's a parseable public IP address; and stop adding extra quotes
      to the resulting address.

  o Major features:
    - Weight directory requests by advertised bandwidth. Now we can
      let servers enable write limiting but still allow most clients to
      succeed at their directory requests. (We still ignore weights when
      choosing a directory authority; I hope this is a feature.)

  o Minor features:
    - Create a new file ReleaseNotes which was the old ChangeLog. The
      new ChangeLog file now includes the summaries for all development
      versions too.
    - Check for addresses with invalid characters at the exit as well
      as at the client, and warn less verbosely when they fail. You can
      override this by setting ServerDNSAllowNonRFC953Addresses to 1.
    - Adapt a patch from goodell to let the contrib/exitlist script
      take arguments rather than require direct editing.
    - Inform the server operator when we decide not to advertise a
      DirPort due to AccountingMax enabled or a low BandwidthRate. It
      was confusing Zax, so now we're hopefully more helpful.
    - Bring us one step closer to being able to establish an encrypted
      directory tunnel without knowing a descriptor first. Still not
      ready yet. As part of the change, now assume we can use a
      create_fast cell if we don't know anything about a router.
    - Allow exit nodes to use nameservers running on ports other than 53.
    - Servers now cache reverse DNS replies.
    - Add an --ignore-missing-torrc command-line option so that we can
      get the "use sensible defaults if the configuration file doesn't
      exist" behavior even when specifying a torrc location on the command
      line.

  o Minor features (controller):
    - Track reasons for OR connection failure; make these reasons
      available via the controller interface. (Patch from Mike Perry.)
    - Add a SOCKS_BAD_HOSTNAME client status event so controllers
      can learn when clients are sending malformed hostnames to Tor.
    - Clean up documentation for controller status events.
    - Add a REMAP status to stream events to note that a stream's
      address has changed because of a cached address or a MapAddress
      directive.


Changes in version 0.1.2.6-alpha - 2007-01-09
  o Major bugfixes:
    - Fix an assert error introduced in 0.1.2.5-alpha: if a single TLS
      connection handles more than 4 gigs in either direction, we crash.
    - Fix an assert error introduced in 0.1.2.5-alpha: if we're an
      advertised exit node, somebody might try to exit from us when
      we're bootstrapping and before we've built our descriptor yet.
      Refuse the connection rather than crashing.

  o Minor bugfixes:
    - Warn if we (as a server) find that we've resolved an address that we
      weren't planning to resolve.
    - Warn that using select() on any libevent version before 1.1 will be
      unnecessarily slow (even for select()).
    - Flush ERR-level controller status events just like we currently
      flush ERR-level log events, so that a Tor shutdown doesn't prevent
      the controller from learning about current events.

  o Minor features (more controller status events):
    - Implement EXTERNAL_ADDRESS server status event so controllers can
      learn when our address changes.
    - Implement BAD_SERVER_DESCRIPTOR server status event so controllers
      can learn when directories reject our descriptor.
    - Implement SOCKS_UNKNOWN_PROTOCOL client status event so controllers
      can learn when a client application is speaking a non-socks protocol
      to our SocksPort.
    - Implement DANGEROUS_SOCKS client status event so controllers
      can learn when a client application is leaking DNS addresses.
    - Implement BUG general status event so controllers can learn when
      Tor is unhappy about its internal invariants.
    - Implement CLOCK_SKEW general status event so controllers can learn
      when Tor thinks the system clock is set incorrectly.
    - Implement GOOD_SERVER_DESCRIPTOR and ACCEPTED_SERVER_DESCRIPTOR
      server status events so controllers can learn when their descriptors
      are accepted by a directory.
    - Implement CHECKING_REACHABILITY and REACHABILITY_{SUCCEEDED|FAILED}
      server status events so controllers can learn about Tor's progress in
      deciding whether it's reachable from the outside.
    - Implement BAD_LIBEVENT general status event so controllers can learn
      when we have a version/method combination in libevent that needs to
      be changed.
    - Implement NAMESERVER_STATUS, NAMESERVER_ALL_DOWN, DNS_HIJACKED,
      and DNS_USELESS server status events so controllers can learn
      about changes to DNS server status.

  o Minor features (directory):
    - Authorities no longer recommend exits as guards if this would shift
      too much load to the exit nodes.


Changes in version 0.1.2.5-alpha - 2007-01-06
  o Major features:
    - Enable write limiting as well as read limiting. Now we sacrifice
      capacity if we're pushing out lots of directory traffic, rather
      than overrunning the user's intended bandwidth limits.
    - Include TLS overhead when counting bandwidth usage; previously, we
      would count only the bytes sent over TLS, but not the bytes used
      to send them.
    - Support running the Tor service with a torrc not in the same
      directory as tor.exe and default to using the torrc located in
      the %appdata%\Tor\ of the user who installed the service. Patch
      from Matt Edman.
    - Servers now check for the case when common DNS requests are going to
      wildcarded addresses (i.e. all getting the same answer), and change
      their exit policy to reject *:* if it's happening.
    - Implement BEGIN_DIR cells, so we can connect to the directory
      server via TLS to do encrypted directory requests rather than
      plaintext. Enable via the TunnelDirConns and PreferTunneledDirConns
      config options if you like.

  o Minor features (config and docs):
    - Start using the state file to store bandwidth accounting data:
      the bw_accounting file is now obsolete. We'll keep generating it
      for a while for people who are still using 0.1.2.4-alpha.
    - Try to batch changes to the state file so that we do as few
      disk writes as possible while still storing important things in
      a timely fashion.
    - The state file and the bw_accounting file get saved less often when
      the AvoidDiskWrites config option is set.
    - Make PIDFile work on Windows (untested).
    - Add internal descriptions for a bunch of configuration options:
      accessible via controller interface and in comments in saved
      options files.
    - Reject *:563 (NNTPS) in the default exit policy. We already reject
      NNTP by default, so this seems like a sensible addition.
    - Clients now reject hostnames with invalid characters. This should
      avoid some inadvertent info leaks. Add an option
      AllowNonRFC953Hostnames to disable this behavior, in case somebody
      is running a private network with hosts called @, !, and #.
    - Add a maintainer script to tell us which options are missing
      documentation: "make check-docs".
    - Add a new address-spec.txt document to describe our special-case
      addresses: .exit, .onion, and .noconnnect.

  o Minor features (DNS):
    - Ongoing work on eventdns infrastructure: now it has dns server
      and ipv6 support. One day Tor will make use of it.
    - Add client-side caching for reverse DNS lookups.
    - Add support to tor-resolve tool for reverse lookups and SOCKS5.
    - When we change nameservers or IP addresses, reset and re-launch
      our tests for DNS hijacking.

  o Minor features (directory):
    - Authorities now specify server versions in networkstatus. This adds
      about 2% to the size of compressed networkstatus docs, and allows
      clients to tell which servers support BEGIN_DIR and which don't.
      The implementation is forward-compatible with a proposed future
      protocol version scheme not tied to Tor versions.
    - DirServer configuration lines now have an orport= option so
      clients can open encrypted tunnels to the authorities without
      having downloaded their descriptors yet. Enabled for moria1,
      moria2, tor26, and lefkada now in the default configuration.
    - Directory servers are more willing to send a 503 "busy" if they
      are near their write limit, especially for v1 directory requests.
      Now they can use their limited bandwidth for actual Tor traffic.
    - Clients track responses with status 503 from dirservers. After a
      dirserver has given us a 503, we try not to use it until an hour has
      gone by, or until we have no dirservers that haven't given us a 503.
    - When we get a 503 from a directory, and we're not a server, we don't
      count the failure against the total number of failures allowed
      for the thing we're trying to download.
    - Report X-Your-Address-Is correctly from tunneled directory
      connections; don't report X-Your-Address-Is when it's an internal
      address; and never believe reported remote addresses when they're
      internal.
    - Protect against an unlikely DoS attack on directory servers.
    - Add a BadDirectory flag to network status docs so that authorities
      can (eventually) tell clients about caches they believe to be
      broken.

  o Minor features (controller):
    - Have GETINFO dir/status/* work on hosts with DirPort disabled.
    - Reimplement GETINFO so that info/names stays in sync with the
      actual keys.
    - Implement "GETINFO fingerprint".
    - Implement "SETEVENTS GUARD" so controllers can get updates on
      entry guard status as it changes.

  o Minor features (clean up obsolete pieces):
    - Remove some options that have been deprecated since at least
      0.1.0.x: AccountingMaxKB, LogFile, DebugLogFile, LogLevel, and
      SysLog. Use AccountingMax instead of AccountingMaxKB, and use Log
      to set log options.
    - We no longer look for identity and onion keys in "identity.key" and
      "onion.key" -- these were replaced by secret_id_key and
      secret_onion_key in 0.0.8pre1.
    - We no longer require unrecognized directory entries to be
      preceded by "opt".

  o Major bugfixes (security):
    - Stop sending the HttpProxyAuthenticator string to directory
      servers when directory connections are tunnelled through Tor.
    - Clients no longer store bandwidth history in the state file.
    - Do not log introduction points for hidden services if SafeLogging
      is set.
    - When generating bandwidth history, round down to the nearest
      1k. When storing accounting data, round up to the nearest 1k.
    - When we're running as a server, remember when we last rotated onion
      keys, so that we will rotate keys once they're a week old even if
      we never stay up for a week ourselves.

  o Major bugfixes (other):
    - Fix a longstanding bug in eventdns that prevented the count of
      timed-out resolves from ever being reset. This bug caused us to
      give up on a nameserver the third time it timed out, and try it
      10 seconds later... and to give up on it every time it timed out
      after that.
    - Take out the '5 second' timeout from the connection retry
      schedule. Now the first connect attempt will wait a full 10
      seconds before switching to a new circuit. Perhaps this will help
      a lot. Based on observations from Mike Perry.
    - Fix a bug on the Windows implementation of tor_mmap_file() that
      would prevent the cached-routers file from ever loading. Reported
      by John Kimble.

  o Minor bugfixes:
    - Fix an assert failure when a directory authority sets
      AuthDirRejectUnlisted and then receives a descriptor from an
      unlisted router. Reported by seeess.
    - Avoid a double-free when parsing malformed DirServer lines.
    - Fix a bug when a BSD-style PF socket is first used. Patch from
      Fabian Keil.
    - Fix a bug in 0.1.2.2-alpha that prevented clients from asking
      to resolve an address at a given exit node even when they ask for
      it by name.
    - Servers no longer ever list themselves in their "family" line,
      even if configured to do so. This makes it easier to configure
      family lists conveniently.
    - When running as a server, don't fall back to 127.0.0.1 when no
      nameservers are configured in /etc/resolv.conf; instead, make the
      user fix resolv.conf or specify nameservers explicitly. (Resolves
      bug 363.)
    - Stop accepting certain malformed ports in configured exit policies.
    - Don't re-write the fingerprint file every restart, unless it has
      changed.
    - Stop warning when a single nameserver fails: only warn when _all_ of
      our nameservers have failed. Also, when we only have one nameserver,
      raise the threshold for deciding that the nameserver is dead.
    - Directory authorities now only decide that routers are reachable
      if their identity keys are as expected.
    - When the user uses bad syntax in the Log config line, stop
      suggesting other bad syntax as a replacement.
    - Correctly detect ipv6 DNS capability on OpenBSD.

  o Minor bugfixes (controller):
    - Report the circuit number correctly in STREAM CLOSED events. Bug
      reported by Mike Perry.
    - Do not report bizarre values for results of accounting GETINFOs
      when the last second's write or read exceeds the allotted bandwidth.
    - Report "unrecognized key" rather than an empty string when the
      controller tries to fetch a networkstatus that doesn't exist.


Changes in version 0.1.1.26 - 2006-12-14
  o Security bugfixes:
    - Stop sending the HttpProxyAuthenticator string to directory
      servers when directory connections are tunnelled through Tor.
    - Clients no longer store bandwidth history in the state file.
    - Do not log introduction points for hidden services if SafeLogging
      is set.

  o Minor bugfixes:
    - Fix an assert failure when a directory authority sets
      AuthDirRejectUnlisted and then receives a descriptor from an
      unlisted router (reported by seeess).


Changes in version 0.1.2.4-alpha - 2006-12-03
  o Major features:
    - Add support for using natd; this allows FreeBSDs earlier than
      5.1.2 to have ipfw send connections through Tor without using
      SOCKS. (Patch from Zajcev Evgeny with tweaks from tup.)

  o Minor features:
    - Make all connections to addresses of the form ".noconnect"
      immediately get closed. This lets application/controller combos
      successfully test whether they're talking to the same Tor by
      watching for STREAM events.
    - Make cross.sh cross-compilation script work even when autogen.sh
      hasn't been run. (Patch from Michael Mohr.)
    - Statistics dumped by -USR2 now include a breakdown of public key
      operations, for profiling.

  o Major bugfixes:
    - Fix a major leak when directory authorities parse their
      approved-routers list, a minor memory leak when we fail to pick
      an exit node, and a few rare leaks on errors.
    - Handle TransPort connections even when the server sends data before
      the client sends data. Previously, the connection would just hang
      until the client sent data. (Patch from tup based on patch from
      Zajcev Evgeny.)
    - Avoid assert failure when our cached-routers file is empty on
      startup.

  o Minor bugfixes:
    - Don't log spurious warnings when we see a circuit close reason we
      don't recognize; it's probably just from a newer version of Tor.
    - Have directory authorities allow larger amounts of drift in uptime
      without replacing the server descriptor: previously, a server that
      restarted every 30 minutes could have 48 "interesting" descriptors
      per day.
    - Start linking to the Tor specification and Tor reference manual
      correctly in the Windows installer.
    - Add Vidalia to the OS X uninstaller script, so when we uninstall
      Tor/Privoxy we also uninstall Vidalia.
    - Resume building on Irix64, and fix a lot of warnings from its
      MIPSpro C compiler.
    - Don't corrupt last_guessed_ip in router_new_address_suggestion()
      when we're running as a client.


Changes in version 0.1.1.25 - 2006-11-04
  o Major bugfixes:
    - When a client asks us to resolve (rather than connect to)
      an address, and we have a cached answer, give them the cached
      answer. Previously, we would give them no answer at all.
    - We were building exactly the wrong circuits when we predict
      hidden service requirements, meaning Tor would have to build all
      its circuits on demand.
    - If none of our live entry guards have a high uptime, but we
      require a guard with a high uptime, try adding a new guard before
      we give up on the requirement. This patch should make long-lived
      connections more stable on average.
    - When testing reachability of our DirPort, don't launch new
      tests when there's already one in progress -- unreachable
      servers were stacking up dozens of testing streams.

  o Security bugfixes:
    - When the user sends a NEWNYM signal, clear the client-side DNS
      cache too. Otherwise we continue to act on previous information.

  o Minor bugfixes:
    - Avoid a memory corruption bug when creating a hash table for
      the first time.
    - Avoid possibility of controller-triggered crash when misusing
      certain commands from a v0 controller on platforms that do not
      handle printf("%s",NULL) gracefully.
    - Avoid infinite loop on unexpected controller input.
    - Don't log spurious warnings when we see a circuit close reason we
      don't recognize; it's probably just from a newer version of Tor.
    - Add Vidalia to the OS X uninstaller script, so when we uninstall
      Tor/Privoxy we also uninstall Vidalia.


Changes in version 0.1.2.3-alpha - 2006-10-29
  o Minor features:
    - Prepare for servers to publish descriptors less often: never
      discard a descriptor simply for being too old until either it is
      recommended by no authorities, or until we get a better one for
      the same router. Make caches consider retaining old recommended
      routers for even longer.
    - If most authorities set a BadExit flag for a server, clients
      don't think of it as a general-purpose exit. Clients only consider
      authorities that advertise themselves as listing bad exits.
    - Directory servers now provide 'Pragma: no-cache' and 'Expires'
      headers for content, so that we can work better in the presence of
      caching HTTP proxies.
    - Allow authorities to list nodes as bad exits by fingerprint or by
      address.

  o Minor features, controller:
    - Add a REASON field to CIRC events; for backward compatibility, this
      field is sent only to controllers that have enabled the extended
      event format.  Also, add additional reason codes to explain why
      a given circuit has been destroyed or truncated. (Patches from
      Mike Perry)
    - Add a REMOTE_REASON field to extended CIRC events to tell the
      controller about why a remote OR told us to close a circuit.
    - Stream events also now have REASON and REMOTE_REASON fields,
      working much like those for circuit events.
    - There's now a GETINFO ns/... field so that controllers can ask Tor
      about the current status of a router.
    - A new event type "NS" to inform a controller when our opinion of
      a router's status has changed.
    - Add a GETINFO events/names and GETINFO features/names so controllers
      can tell which events and features are supported.
    - A new CLEARDNSCACHE signal to allow controllers to clear the
      client-side DNS cache without expiring circuits.

  o Security bugfixes:
    - When the user sends a NEWNYM signal, clear the client-side DNS
      cache too. Otherwise we continue to act on previous information.

  o Minor bugfixes:
    - Avoid sending junk to controllers or segfaulting when a controller
      uses EVENT_NEW_DESC with verbose nicknames.
    - Stop triggering asserts if the controller tries to extend hidden
      service circuits (reported by mwenge).
    - Avoid infinite loop on unexpected controller input.
    - When the controller does a "GETINFO network-status", tell it
      about even those routers whose descriptors are very old, and use
      long nicknames where appropriate.
    - Change NT service functions to be loaded on demand.  This lets us
      build with MinGW without breaking Tor for Windows 98 users.
    - Do DirPort reachability tests less often, since a single test
      chews through many circuits before giving up.
    - In the hidden service example in torrc.sample, stop recommending
      esoteric and discouraged hidden service options.
    - When stopping an NT service, wait up to 10 sec for it to actually
      stop.  (Patch from Matt Edman; resolves bug 295.)
    - Fix handling of verbose nicknames with ORCONN controller events:
      make them show up exactly when requested, rather than exactly when
      not requested.
    - When reporting verbose nicknames in entry_guards_getinfo(), avoid
      printing a duplicate "$" in the keys we send (reported by mwenge).
    - Correctly set maximum connection limit on Cygwin. (This time
      for sure!)
    - Try to detect Windows correctly when cross-compiling.
    - Detect the size of the routers file correctly even if it is
      corrupted (on systems without mmap) or not page-aligned (on systems
      with mmap). This bug was harmless.
    - Sometimes we didn't bother sending a RELAY_END cell when an attempt
      to open a stream fails; now we do in more cases. This should
      make clients able to find a good exit faster in some cases, since
      unhandleable requests will now get an error rather than timing out.
    - Resolve two memory leaks when rebuilding the on-disk router cache
      (reported by fookoowa).
    - Clean up minor code warnings suggested by the MIPSpro C compiler,
      and reported by some Centos users.
    - Controller signals now work on non-Unix platforms that don't define
      SIGUSR1 and SIGUSR2 the way we expect.
    - Patch from Michael Mohr to contrib/cross.sh, so it checks more
      values before failing, and always enables eventdns.
    - Libevent-1.2 exports, but does not define in its headers, strlcpy.
      Try to fix this in configure.in by checking for most functions
      before we check for libevent.


Changes in version 0.1.2.2-alpha - 2006-10-07
  o Major features:
    - Make our async eventdns library on-by-default for Tor servers,
      and plan to deprecate the separate dnsworker threads.
    - Add server-side support for "reverse" DNS lookups (using PTR
      records so clients can determine the canonical hostname for a given
      IPv4 address). Only supported by servers using eventdns; servers
      now announce in their descriptors whether they support eventdns.
    - Specify and implement client-side SOCKS5 interface for reverse DNS
      lookups (see doc/socks-extensions.txt).
    - Add a BEGIN_DIR relay cell type for an easier in-protocol way to
      connect to directory servers through Tor. Previously, clients needed
      to find Tor exits to make private connections to directory servers.
    - Avoid choosing Exit nodes for entry or middle hops when the
      total bandwidth available from non-Exit nodes is much higher than
      the total bandwidth available from Exit nodes.
    - Workaround for name servers (like Earthlink's) that hijack failing
      DNS requests and replace the no-such-server answer with a "helpful"
      redirect to an advertising-driven search portal. Also work around
      DNS hijackers who "helpfully" decline to hijack known-invalid
      RFC2606 addresses. Config option "ServerDNSDetectHijacking 0"
      lets you turn it off.
    - Send out a burst of long-range padding cells once we've established
      that we're reachable. Spread them over 4 circuits, so hopefully
      a few will be fast. This exercises our bandwidth and bootstraps
      us into the directory more quickly.

  o New/improved config options:
    - Add new config option "ResolvConf" to let the server operator
      choose an alternate resolve.conf file when using eventdns.
    - Add an "EnforceDistinctSubnets" option to control our "exclude
      servers on the same /16" behavior. It's still on by default; this
      is mostly for people who want to operate private test networks with
      all the machines on the same subnet.
    - If one of our entry guards is on the ExcludeNodes list, or the
      directory authorities don't think it's a good guard, treat it as
      if it were unlisted: stop using it as a guard, and throw it off
      the guards list if it stays that way for a long time.
    - Allow directory authorities to be marked separately as authorities
      for the v1 directory protocol, the v2 directory protocol, and
      as hidden service directories, to make it easier to retire old
      authorities. V1 authorities should set "HSAuthoritativeDir 1"
      to continue being hidden service authorities too.
    - Remove 8888 as a LongLivedPort, and add 6697 (IRCS).

  o Minor features, controller:
    - Fix CIRC controller events so that controllers can learn the
      identity digests of non-Named servers used in circuit paths.
    - Let controllers ask for more useful identifiers for servers. Instead
      of learning identity digests for un-Named servers and nicknames
      for Named servers, the new identifiers include digest, nickname,
      and indication of Named status. Off by default; see control-spec.txt
      for more information.
    - Add a "getinfo address" controller command so it can display Tor's
      best guess to the user.
    - New controller event to alert the controller when our server
      descriptor has changed.
    - Give more meaningful errors on controller authentication failure.

  o Minor features, other:
    - When asked to resolve a hostname, don't use non-exit servers unless
      requested to do so. This allows servers with broken DNS to be
      useful to the network.
    - Divide eventdns log messages into warn and info messages.
    - Reserve the nickname "Unnamed" for routers that can't pick
      a hostname: any router can call itself Unnamed; directory
      authorities will never allocate Unnamed to any particular router;
      clients won't believe that any router is the canonical Unnamed.
    - Only include function names in log messages for info/debug messages.
      For notice/warn/err, the content of the message should be clear on
      its own, and printing the function name only confuses users.
    - Avoid some false positives during reachability testing: don't try
      to test via a server that's on the same /24 as us.
    - If we fail to build a circuit to an intended enclave, and it's
      not mandatory that we use that enclave, stop wanting it.
    - When eventdns is enabled, allow multithreaded builds on NetBSD and
      OpenBSD. (We had previously disabled threads on these platforms
      because they didn't have working thread-safe resolver functions.)

  o Major bugfixes, anonymity/security:
    - If a client asked for a server by name, and there's a named server
      in our network-status but we don't have its descriptor yet, we
      could return an unnamed server instead.
    - Fix NetBSD bug that could allow someone to force uninitialized RAM
      to be sent to a server's DNS resolver. This only affects NetBSD
      and other platforms that do not bounds-check tolower().
    - Reject (most) attempts to use Tor circuits with length one. (If
      many people start using Tor as a one-hop proxy, exit nodes become
      a more attractive target for compromise.)
    - Just because your DirPort is open doesn't mean people should be
      able to remotely teach you about hidden service descriptors. Now
      only accept rendezvous posts if you've got HSAuthoritativeDir set.

  o Major bugfixes, other:
    - Don't crash on race condition in dns.c: tor_assert(!resolve->expire)
    - When a client asks the server to resolve (not connect to)
      an address, and it has a cached answer, give them the cached answer.
      Previously, the server would give them no answer at all.
    - Allow really slow clients to not hang up five minutes into their
      directory downloads (suggested by Adam J. Richter).
    - We were building exactly the wrong circuits when we anticipated
      hidden service requirements, meaning Tor would have to build all
      its circuits on demand.
    - Avoid crashing when we mmap a router cache file of size 0.
    - When testing reachability of our DirPort, don't launch new
      tests when there's already one in progress -- unreachable
      servers were stacking up dozens of testing streams.

  o Minor bugfixes, correctness:
    - If we're a directory mirror and we ask for "all" network status
      documents, we would discard status documents from authorities
      we don't recognize.
    - Avoid a memory corruption bug when creating a hash table for
      the first time.
    - Avoid controller-triggered crash when misusing certain commands
      from a v0 controller on platforms that do not handle
      printf("%s",NULL) gracefully.
    - Don't crash when a controller sends a third argument to an
      "extendcircuit" request.
    - Controller protocol fixes: fix encoding in "getinfo addr-mappings"
      response; fix error code when "getinfo dir/status/" fails.
    - Avoid crash when telling controller stream-status and a stream
      is detached.
    - Patch from Adam Langley to fix assert() in eventdns.c.
    - Fix a debug log message in eventdns to say "X resolved to Y"
      instead of "X resolved to X".
    - Make eventdns give strings for DNS errors, not just error numbers.
    - Track unreachable entry guards correctly: don't conflate
      'unreachable by us right now' with 'listed as down by the directory
      authorities'. With the old code, if a guard was unreachable by
      us but listed as running, it would clog our guard list forever.
    - Behave correctly in case we ever have a network with more than
      2GB/s total advertised capacity.
    - Make TrackExitHosts case-insensitive, and fix the behavior of
      ".suffix" TrackExitHosts items to avoid matching in the middle of
      an address.
    - Finally fix the openssl warnings from newer gccs that believe that
      ignoring a return value is okay, but casting a return value and
      then ignoring it is a sign of madness.
    - Prevent the contrib/exitlist script from printing the same
      result more than once.
    - Patch from Steve Hildrey: Generate network status correctly on
      non-versioning dirservers.
    - Don't listen to the X-Your-Address-Is hint if you did the lookup
      via Tor; otherwise you'll think you're the exit node's IP address.

  o Minor bugfixes, performance:
    - Two small performance improvements on parsing descriptors.
    - Major performance improvement on inserting descriptors: change
      algorithm from O(n^2) to O(n).
    - Make the common memory allocation path faster on machines where
      malloc(0) returns a pointer.
    - Start remembering X-Your-Address-Is directory hints even if you're
      a client, so you can become a server more smoothly.
    - Avoid duplicate entries on MyFamily line in server descriptor.

  o Packaging, features:
    - Remove architecture from OS X builds. The official builds are
      now universal binaries.
    - The Debian package now uses --verify-config when (re)starting,
      to distinguish configuration errors from other errors.
    - Update RPMs to require libevent 1.1b.

  o Packaging, bugfixes:
    - Patches so Tor builds with MinGW on Windows.
    - Patches so Tor might run on Cygwin again.
    - Resume building on non-gcc compilers and ancient gcc. Resume
      building with the -O0 compile flag. Resume building cleanly on
      Debian woody.
    - Run correctly on OS X platforms with case-sensitive filesystems.
    - Correct includes for net/if.h and net/pfvar.h on OpenBSD (from Tup).
    - Add autoconf checks so Tor can build on Solaris x86 again.

  o Documentation
    - Documented (and renamed) ServerDNSSearchDomains and
      ServerDNSResolvConfFile options.
    - Be clearer that the *ListenAddress directives can be repeated
      multiple times.


Changes in version 0.1.1.24 - 2006-09-29
  o Major bugfixes:
    - Allow really slow clients to not hang up five minutes into their
      directory downloads (suggested by Adam J. Richter).
    - Fix major performance regression from 0.1.0.x: instead of checking
      whether we have enough directory information every time we want to
      do something, only check when the directory information has changed.
      This should improve client CPU usage by 25-50%.
    - Don't crash if, after a server has been running for a while,
      it can't resolve its hostname.

  o Minor bugfixes:
    - Allow Tor to start when RunAsDaemon is set but no logs are set.
    - Don't crash when the controller receives a third argument to an
      "extendcircuit" request.
    - Controller protocol fixes: fix encoding in "getinfo addr-mappings"
      response; fix error code when "getinfo dir/status/" fails.
    - Fix configure.in to not produce broken configure files with
      more recent versions of autoconf. Thanks to Clint for his auto*
      voodoo.
    - Fix security bug on NetBSD that could allow someone to force
      uninitialized RAM to be sent to a server's DNS resolver. This
      only affects NetBSD and other platforms that do not bounds-check
      tolower().
    - Warn user when using libevent 1.1a or earlier with win32 or kqueue
      methods: these are known to be buggy.
    - If we're a directory mirror and we ask for "all" network status
      documents, we would discard status documents from authorities
      we don't recognize.


Changes in version 0.1.2.1-alpha - 2006-08-27
  o Major features:
    - Add "eventdns" async dns library from Adam Langley, tweaked to
      build on OSX and Windows. Only enabled if you pass the
      --enable-eventdns argument to configure.
    - Allow servers with no hostname or IP address to learn their
      IP address by asking the directory authorities. This code only
      kicks in when you would normally have exited with a "no address"
      error. Nothing's authenticated, so use with care.
    - Rather than waiting a fixed amount of time between retrying
      application connections, we wait only 5 seconds for the first,
      10 seconds for the second, and 15 seconds for each retry after
      that. Hopefully this will improve the expected user experience.
    - Patch from Tup to add support for transparent AP connections:
      this basically bundles the functionality of trans-proxy-tor
      into the Tor mainline. Now hosts with compliant pf/netfilter
      implementations can redirect TCP connections straight to Tor
      without diverting through SOCKS. Needs docs.
    - Busy directory servers save lots of memory by spooling server
      descriptors, v1 directories, and v2 networkstatus docs to buffers
      as needed rather than en masse. Also mmap the cached-routers
      files, so we don't need to keep the whole thing in memory too.
    - Automatically avoid picking more than one node from the same
      /16 network when constructing a circuit.
    - Revise and clean up the torrc.sample that we ship with; add
      a section for BandwidthRate and BandwidthBurst.

  o Minor features:
    - Split circuit_t into origin_circuit_t and or_circuit_t, and
      split connection_t into edge, or, dir, control, and base structs.
      These will save quite a bit of memory on busy servers, and they'll
      also help us track down bugs in the code and bugs in the spec.
    - Experimentally re-enable kqueue on OSX when using libevent 1.1b
      or later. Log when we are doing this, so we can diagnose it when
      it fails. (Also, recommend libevent 1.1b for kqueue and
      win32 methods; deprecate libevent 1.0b harder; make libevent
      recommendation system saner.)
    - Start being able to build universal binaries on OS X (thanks
      to Phobos).
    - Export the default exit policy via the control port, so controllers
      don't need to guess what it is / will be later.
    - Add a man page entry for ProtocolWarnings.
    - Add TestVia config option to the man page.
    - Remove even more protocol-related warnings from Tor server logs,
      such as bad TLS handshakes and malformed begin cells.
    - Stop fetching descriptors if you're not a dir mirror and you
      haven't tried to establish any circuits lately. [This currently
      causes some dangerous behavior, because when you start up again
      you'll use your ancient server descriptors.]
    - New DirPort behavior: if you have your dirport set, you download
      descriptors aggressively like a directory mirror, whether or not
      your ORPort is set.
    - Get rid of the router_retry_connections notion. Now routers
      no longer try to rebuild long-term connections to directory
      authorities, and directory authorities no longer try to rebuild
      long-term connections to all servers. We still don't hang up
      connections in these two cases though -- we need to look at it
      more carefully to avoid flapping, and we likely need to wait til
      0.1.1.x is obsolete.
    - Drop compatibility with obsolete Tors that permit create cells
      to have the wrong circ_id_type.
    - Re-enable per-connection rate limiting. Get rid of the "OP
      bandwidth" concept. Lay groundwork for "bandwidth classes" --
      separate global buckets that apply depending on what sort of conn
      it is.
    - Start publishing one minute or so after we find our ORPort
      to be reachable. This will help reduce the number of descriptors
      we have for ourselves floating around, since it's quite likely
      other things (e.g. DirPort) will change during that minute too.
    - Fork the v1 directory protocol into its own spec document,
      and mark dir-spec.txt as the currently correct (v2) spec.

  o Major bugfixes:
    - When we find our DirPort to be reachable, publish a new descriptor
      so we'll tell the world (reported by pnx).
    - Publish a new descriptor after we hup/reload. This is important
      if our config has changed such that we'll want to start advertising
      our DirPort now, etc.
    - Allow Tor to start when RunAsDaemon is set but no logs are set.
    - When we have a state file we cannot parse, tell the user and
      move it aside. Now we avoid situations where the user starts
      Tor in 1904, Tor writes a state file with that timestamp in it,
      the user fixes her clock, and Tor refuses to start.
    - Fix configure.in to not produce broken configure files with
      more recent versions of autoconf. Thanks to Clint for his auto*
      voodoo.
    - "tor --verify-config" now exits with -1(255) or 0 depending on
      whether the config options are bad or good.
    - Resolve bug 321 when using dnsworkers: append a period to every
      address we resolve at the exit node, so that we do not accidentally
      pick up local addresses, and so that failing searches are retried
      in the resolver search domains. (This is already solved for
      eventdns.) (This breaks Blossom servers for now.)
    - If we are using an exit enclave and we can't connect, e.g. because
      its webserver is misconfigured to not listen on localhost, then
      back off and try connecting from somewhere else before we fail.

  o Minor bugfixes:
    - Start compiling on MinGW on Windows (patches from Mike Chiussi).
    - Start compiling on MSVC6 on Windows (patches from Frediano Ziglio).
    - Fix bug 314: Tor clients issued "unsafe socks" warnings even
      when the IP address is mapped through MapAddress to a hostname.
    - Start passing "ipv4" hints to getaddrinfo(), so servers don't do
      useless IPv6 DNS resolves.
    - Patch suggested by Karsten Loesing: respond to SIGNAL command
      before we execute the signal, in case the signal shuts us down.
    - Clean up AllowInvalidNodes man page entry.
    - Claim a commonname of Tor, rather than TOR, in TLS handshakes.
    - Add more asserts to track down an assert error on a windows Tor
      server with connection_add being called with socket == -1.
    - Handle reporting OR_CONN_EVENT_NEW events to the controller.
    - Fix misleading log messages: an entry guard that is "unlisted",
      as well as not known to be "down" (because we've never heard
      of it), is not therefore "up".
    - Remove code to special-case "-cvs" ending, since it has not
      actually mattered since 0.0.9.
    - Make our socks5 handling more robust to broken socks clients:
      throw out everything waiting on the buffer in between socks
      handshake phases, since they can't possibly (so the theory
      goes) have predicted what we plan to respond to them.


Changes in version 0.1.1.23 - 2006-07-30
  o Major bugfixes:
    - Fast Tor servers, especially exit nodes, were triggering asserts
      due to a bug in handling the list of pending DNS resolves. Some
      bugs still remain here; we're hunting them.
    - Entry guards could crash clients by sending unexpected input.
    - More fixes on reachability testing: if you find yourself reachable,
      then don't ever make any client requests (so you stop predicting
      circuits), then hup or have your clock jump, then later your IP
      changes, you won't think circuits are working, so you won't try to
      test reachability, so you won't publish.

  o Minor bugfixes:
    - Avoid a crash if the controller does a resetconf firewallports
      and then a setconf fascistfirewall=1.
    - Avoid an integer underflow when the dir authority decides whether
      a router is stable: we might wrongly label it stable, and compute
      a slightly wrong median stability, when a descriptor is published
      later than now.
    - Fix a place where we might trigger an assert if we can't build our
      own server descriptor yet.


Changes in version 0.1.1.22 - 2006-07-05
  o Major bugfixes:
    - Fix a big bug that was causing servers to not find themselves
      reachable if they changed IP addresses. Since only 0.1.1.22+
      servers can do reachability testing correctly, now we automatically
      make sure to test via one of these.
    - Fix to allow clients and mirrors to learn directory info from
      descriptor downloads that get cut off partway through.
    - Directory authorities had a bug in deciding if a newly published
      descriptor was novel enough to make everybody want a copy -- a few
      servers seem to be publishing new descriptors many times a minute.
  o Minor bugfixes:
    - Fix a rare bug that was causing some servers to complain about
      "closing wedged cpuworkers" and skip some circuit create requests.
    - Make the Exit flag in directory status documents actually work.


Changes in version 0.1.1.21 - 2006-06-10
  o Crash and assert fixes from 0.1.1.20:
    - Fix a rare crash on Tor servers that have enabled hibernation.
    - Fix a seg fault on startup for Tor networks that use only one
      directory authority.
    - Fix an assert from a race condition that occurs on Tor servers
      while exiting, where various threads are trying to log that they're
      exiting, and delete the logs, at the same time.
    - Make our unit tests pass again on certain obscure platforms.

  o Other fixes:
    - Add support for building SUSE RPM packages.
    - Speed up initial bootstrapping for clients: if we are making our
      first ever connection to any entry guard, then don't mark it down
      right after that.
    - When only one Tor server in the network is labelled as a guard,
      and we've already picked him, we would cycle endlessly picking him
      again, being unhappy about it, etc. Now we specifically exclude
      current guards when picking a new guard.
    - Servers send create cells more reliably after the TLS connection
      is established: we were sometimes forgetting to send half of them
      when we had more than one pending.
    - If we get a create cell that asks us to extend somewhere, but the
      Tor server there doesn't match the expected digest, we now send
      a destroy cell back, rather than silently doing nothing.
    - Make options->RedirectExit work again.
    - Make cookie authentication for the controller work again.
    - Stop being picky about unusual characters in the arguments to
      mapaddress. It's none of our business.
    - Add a new config option "TestVia" that lets you specify preferred
      middle hops to use for test circuits. Perhaps this will let me
      debug the reachability problems better.

  o Log / documentation fixes:
    - If we're a server and some peer has a broken TLS certificate, don't
      log about it unless ProtocolWarnings is set, i.e., we want to hear
      about protocol violations by others.
    - Fix spelling of VirtualAddrNetwork in man page.
    - Add a better explanation at the top of the autogenerated torrc file
      about what happened to our old torrc.


Changes in version 0.1.1.20 - 2006-05-23
  o Bugfixes:
    - Downgrade a log severity where servers complain that they're
      invalid.
    - Avoid a compile warning on FreeBSD.
    - Remove string size limit on NEWDESC messages; solve bug 291.
    - Correct the RunAsDaemon entry in the man page; ignore RunAsDaemon
      more thoroughly when we're running on windows.


Changes in version 0.1.1.19-rc - 2006-05-03
  o Minor bugs:
    - Regenerate our local descriptor if it's dirty and we try to use
      it locally (e.g. if it changes during reachability detection).
    - If we setconf our ORPort to 0, we continued to listen on the
      old ORPort and receive connections.
    - Avoid a second warning about machine/limits.h on Debian
      GNU/kFreeBSD.
    - Be willing to add our own routerinfo into the routerlist.
      Now authorities will include themselves in their directories
      and network-statuses.
    - Stop trying to upload rendezvous descriptors to every
      directory authority: only try the v1 authorities.
    - Servers no longer complain when they think they're not
      registered with the directory authorities. There were too many
      false positives.
    - Backport dist-rpm changes so rpms can be built without errors.

  o Features:
    - Implement an option, VirtualAddrMask, to set which addresses
      get handed out in response to mapaddress requests. This works
      around a bug in tsocks where 127.0.0.0/8 is never socksified.


Changes in version 0.1.1.18-rc - 2006-04-10
  o Major fixes:
    - Work harder to download live network-statuses from all the
      directory authorities we know about. Improve the threshold
      decision logic so we're more robust to edge cases.
    - When fetching rendezvous descriptors, we were willing to ask
      v2 authorities too, which would always return 404.

  o Minor fixes:
    - Stop listing down or invalid nodes in the v1 directory. This will
      reduce its bulk by about 1/3, and reduce load on directory
      mirrors.
    - When deciding whether a router is Fast or Guard-worthy, consider
      his advertised BandwidthRate and not just the BandwidthCapacity.
    - No longer ship INSTALL and README files -- they are useless now.
    - Force rpmbuild to behave and honor target_cpu.
    - Avoid warnings about machine/limits.h on Debian GNU/kFreeBSD.
    - Start to include translated versions of the tor-doc-*.html
      files, along with the screenshots. Still needs more work.
    - Start sending back 512 and 451 errors if mapaddress fails,
      rather than not sending anything back at all.
    - When we fail to bind or listen on an incoming or outgoing
      socket, we should close it before failing. otherwise we just
      leak it. (thanks to weasel for finding.)
    - Allow "getinfo dir/status/foo" to work, as long as your DirPort
      is enabled. (This is a hack, and will be fixed in 0.1.2.x.)
    - Make NoPublish (even though deprecated) work again.
    - Fix a minor security flaw where a versioning auth dirserver
      could list a recommended version many times in a row to make
      clients more convinced that it's recommended.
    - Fix crash bug if there are two unregistered servers running
      with the same nickname, one of them is down, and you ask for
      them by nickname in your EntryNodes or ExitNodes. Also, try
      to pick the one that's running rather than an arbitrary one.
    - Fix an infinite loop we could hit if we go offline for too long.
    - Complain when we hit WSAENOBUFS on recv() or write() too.
      Perhaps this will help us hunt the bug.
    - If you're not a versioning dirserver, don't put the string
      "client-versions \nserver-versions \n" in your network-status.
    - Lower the minimum required number of file descriptors to 1000,
      so we can have some overhead for Valgrind on Linux, where the
      default ulimit -n is 1024.

  o New features:
    - Add tor.dizum.com as the fifth authoritative directory server.
    - Add a new config option FetchUselessDescriptors, off by default,
      for when you plan to run "exitlist" on your client and you want
      to know about even the non-running descriptors.


Changes in version 0.1.1.17-rc - 2006-03-28
  o Major fixes:
    - Clients and servers since 0.1.1.10-alpha have been expiring
      connections whenever they are idle for 5 minutes and they *do*
      have circuits on them. Oops. With this new version, clients will
      discard their previous entry guard choices and avoid choosing
      entry guards running these flawed versions.
    - Fix memory leak when uncompressing concatenated zlib streams. This
      was causing substantial leaks over time on Tor servers.
    - The v1 directory was including servers as much as 48 hours old,
      because that's how the new routerlist->routers works. Now only
      include them if they're 20 hours old or less.

  o Minor fixes:
    - Resume building on irix64, netbsd 2.0, etc.
    - On non-gcc compilers (e.g. solaris), use "-g -O" instead of
      "-Wall -g -O2".
    - Stop writing the "router.desc" file, ever. Nothing uses it anymore,
      and it is confusing some users.
    - Mirrors stop caching the v1 directory so often.
    - Make the max number of old descriptors that a cache will hold
      rise with the number of directory authorities, so we can scale.
    - Change our win32 uname() hack to be more forgiving about what
      win32 versions it thinks it's found.

  o New features:
    - Add lefkada.eecs.harvard.edu as a fourth authoritative directory
      server.
    - When the controller's *setconf commands fail, collect an error
      message in a string and hand it back to the controller.
    - Make the v2 dir's "Fast" flag based on relative capacity, just
      like "Stable" is based on median uptime. Name everything in the
      top 7/8 Fast, and only the top 1/2 gets to be a Guard.
    - Log server fingerprint on startup, so new server operators don't
      have to go hunting around their filesystem for it.
    - Return a robots.txt on our dirport to discourage google indexing.
    - Let the controller ask for GETINFO dir/status/foo so it can ask
      directly rather than connecting to the dir port. Only works when
      dirport is set for now.

  o New config options rather than constants in the code:
    - SocksTimeout: How long do we let a socks connection wait
      unattached before we fail it?
    - CircuitBuildTimeout: Cull non-open circuits that were born
      at least this many seconds ago.
    - CircuitIdleTimeout: Cull open clean circuits that were born
      at least this many seconds ago.


Changes in version 0.1.1.16-rc - 2006-03-18
  o Bugfixes on 0.1.1.15-rc:
    - Fix assert when the controller asks to attachstream a connect-wait
      or resolve-wait stream.
    - Now do address rewriting when the controller asks us to attach
      to a particular circuit too. This will let Blossom specify
      "moria2.exit" without having to learn what moria2's IP address is.
    - Make the "tor --verify-config" command-line work again, so people
      can automatically check if their torrc will parse.
    - Authoritative dirservers no longer require an open connection from
      a server to consider him "reachable". We need this change because
      when we add new auth dirservers, old servers won't know not to
      hang up on them.
    - Let Tor build on Sun CC again.
    - Fix an off-by-one buffer size in dirserv.c that magically never
      hit our three authorities but broke sjmurdoch's own tor network.
    - If we as a directory mirror don't know of any v1 directory
      authorities, then don't try to cache any v1 directories.
    - Stop warning about unknown servers in our family when they are
      given as hex digests.
    - Stop complaining as quickly to the server operator that he
      hasn't registered his nickname/key binding.
    - Various cleanups so we can add new V2 Auth Dirservers.
    - Change "AllowUnverifiedNodes" to "AllowInvalidNodes", to
      reflect the updated flags in our v2 dir protocol.
    - Resume allowing non-printable characters for exit streams (both
      for connecting and for resolving). Now we tolerate applications
      that don't follow the RFCs. But continue to block malformed names
      at the socks side.

  o Bugfixes on 0.1.0.x:
    - Fix assert bug in close_logs(): when we close and delete logs,
      remove them all from the global "logfiles" list.
    - Fix minor integer overflow in calculating when we expect to use up
      our bandwidth allocation before hibernating.
    - Fix a couple of bugs in OpenSSL detection. Also, deal better when
      there are multiple SSLs installed with different versions.
    - When we try to be a server and Address is not explicitly set and
      our hostname resolves to a private IP address, try to use an
      interface address if it has a public address. Now Windows machines
      that think of themselves as localhost can work by default.

  o New features:
    - Let the controller ask for GETINFO dir/server/foo so it can ask
      directly rather than connecting to the dir port.
    - Let the controller tell us about certain router descriptors
      that it doesn't want Tor to use in circuits. Implement
      SETROUTERPURPOSE and modify +POSTDESCRIPTOR to do this.
    - New config option SafeSocks to reject all application connections
      using unsafe socks protocols. Defaults to off.


Changes in version 0.1.1.15-rc - 2006-03-11
  o Bugfixes and cleanups:
    - When we're printing strings from the network, don't try to print
      non-printable characters. This protects us against shell escape
      sequence exploits, and also against attacks to fool humans into
      misreading their logs.
    - Fix a bug where Tor would fail to establish any connections if you
      left it off for 24 hours and then started it: we were happy with
      the obsolete network statuses, but they all referred to router
      descriptors that were too old to fetch, so we ended up with no
      valid router descriptors.
    - Fix a seg fault in the controller's "getinfo orconn-status"
      command while listing status on incoming handshaking connections.
      Introduce a status name "NEW" for these connections.
    - If we get a linelist or linelist_s config option from the torrc
      (e.g. ExitPolicy) and it has no value, warn and skip rather than
      silently resetting it to its default.
    - Don't abandon entry guards until they've been down or gone for
      a whole month.
    - Cleaner and quieter log messages.

  o New features:
    - New controller signal NEWNYM that makes new application requests
      use clean circuits.
    - Add a new circuit purpose 'controller' to let the controller ask
      for a circuit that Tor won't try to use. Extend the EXTENDCIRCUIT
      controller command to let you specify the purpose if you're
      starting a new circuit.  Add a new SETCIRCUITPURPOSE controller
      command to let you change a circuit's purpose after it's been
      created.
    - Accept "private:*" in routerdesc exit policies; not generated yet
      because older Tors do not understand it.
    - Add BSD-style contributed startup script "rc.subr" from Peter
      Thoenen.


Changes in version 0.1.1.14-alpha - 2006-02-20
  o Bugfixes on 0.1.1.x:
    - Don't die if we ask for a stdout or stderr log (even implicitly)
      and we're set to RunAsDaemon -- just warn.
    - We still had a few bugs in the OR connection rotation code that
      caused directory servers to slowly aggregate connections to other
      fast Tor servers. This time for sure!
    - Make log entries on Win32 include the name of the function again.
    - We were treating a pair of exit policies if they were equal even
      if one said accept and the other said reject -- causing us to
      not always publish a new descriptor since we thought nothing
      had changed.
    - Retry pending server downloads as well as pending networkstatus
      downloads when we unexpectedly get a socks request.
    - We were ignoring the IS_FAST flag in the directory status,
      meaning we were willing to pick trivial-bandwidth nodes for "fast"
      connections.
    - If the controller's SAVECONF command fails (e.g. due to file
      permissions), let the controller know that it failed.

  o Features:
    - If we're trying to be a Tor server and running Windows 95/98/ME
      as a server, explain that we'll likely crash.
    - When we're a server, a client asks for an old-style directory,
      and our write bucket is empty, don't give it to him. This way
      small servers can continue to serve the directory *sometimes*,
      without getting overloaded.
    - Compress exit policies even more -- look for duplicate lines
      and remove them.
    - Clients now honor the "guard" flag in the router status when
      picking entry guards, rather than looking at is_fast or is_stable.
    - Retain unrecognized lines in $DATADIR/state file, so that we can
      be forward-compatible.
    - Generate 18.0.0.0/8 address policy format in descs when we can;
      warn when the mask is not reducible to a bit-prefix.
    - Let the user set ControlListenAddress in the torrc.  This can be
      dangerous, but there are some cases (like a secured LAN) where it
      makes sense.
    - Split ReachableAddresses into ReachableDirAddresses and
      ReachableORAddresses, so we can restrict Dir conns to port 80
      and OR conns to port 443.
    - Now we can target arch and OS in rpm builds (contributed by
      Phobos). Also make the resulting dist-rpm filename match the
      target arch.
    - New config options to help controllers: FetchServerDescriptors
      and FetchHidServDescriptors for whether to fetch server
      info and hidserv info or let the controller do it, and
      PublishServerDescriptor and PublishHidServDescriptors.
    - Also let the controller set the __AllDirActionsPrivate config
      option if you want all directory fetches/publishes to happen via
      Tor (it assumes your controller bootstraps your circuits).


Changes in version 0.1.0.17 - 2006-02-17
  o Crash bugfixes on 0.1.0.x:
    - When servers with a non-zero DirPort came out of hibernation,
      sometimes they would trigger an assert.

  o Other important bugfixes:
    - On platforms that don't have getrlimit (like Windows), we were
      artificially constraining ourselves to a max of 1024
      connections. Now just assume that we can handle as many as 15000
      connections. Hopefully this won't cause other problems.

  o Backported features:
    - When we're a server, a client asks for an old-style directory,
      and our write bucket is empty, don't give it to him. This way
      small servers can continue to serve the directory *sometimes*,
      without getting overloaded.
    - Whenever you get a 503 in response to a directory fetch, try
      once more. This will become important once servers start sending
      503's whenever they feel busy.
    - Fetch a new directory every 120 minutes, not every 40 minutes.
      Now that we have hundreds of thousands of users running the old
      directory algorithm, it's starting to hurt a lot.
    - Bump up the period for forcing a hidden service descriptor upload
      from 20 minutes to 1 hour.


Changes in version 0.1.1.13-alpha - 2006-02-09
  o Crashes in 0.1.1.x:
    - When you tried to setconf ORPort via the controller, Tor would
      crash. So people using TorCP to become a server were sad.
    - Solve (I hope) the stack-smashing bug that we were seeing on fast
      servers. The problem appears to be something do with OpenSSL's
      random number generation, or how we call it, or something. Let me
      know if the crashes continue.
    - Turn crypto hardware acceleration off by default, until we find
      somebody smart who can test it for us. (It appears to produce
      seg faults in at least some cases.)
    - Fix a rare assert error when we've tried all intro points for
      a hidden service and we try fetching the service descriptor again:
      "Assertion conn->state != AP_CONN_STATE_RENDDESC_WAIT failed"

  o Major fixes:
    - Fix a major load balance bug: we were round-robining in 16 KB
      chunks, and servers with bandwidthrate of 20 KB, while downloading
      a 600 KB directory, would starve their other connections. Now we
      try to be a bit more fair.
    - Dir authorities and mirrors were never expiring the newest
      descriptor for each server, causing memory and directory bloat.
    - Fix memory-bloating and connection-bloating bug on servers: We
      were never closing any connection that had ever had a circuit on
      it, because we were checking conn->n_circuits == 0, yet we had a
      bug that let it go negative.
    - Make Tor work using squid as your http proxy again -- squid
      returns an error if you ask for a URL that's too long, and it uses
      a really generic error message. Plus, many people are behind a
      transparent squid so they don't even realize it.
    - On platforms that don't have getrlimit (like Windows), we were
      artificially constraining ourselves to a max of 1024
      connections. Now just assume that we can handle as many as 15000
      connections. Hopefully this won't cause other problems.
    - Add a new config option ExitPolicyRejectPrivate which defaults to
      1. This means all exit policies will begin with rejecting private
      addresses, unless the server operator explicitly turns it off.

  o Major features:
    - Clients no longer download descriptors for non-running
      descriptors.
    - Before we add new directory authorities, we should make it
      clear that only v1 authorities should receive/publish hidden
      service descriptors.

  o Minor features:
    - As soon as we've fetched some more directory info, immediately
      try to download more server descriptors. This way we don't have
      a 10 second pause during initial bootstrapping.
    - Remove even more loud log messages that the server operator can't
      do anything about.
    - When we're running an obsolete or un-recommended version, make
      the log message more clear about what the problem is and what
      versions *are* still recommended.
    - Provide a more useful warn message when our onion queue gets full:
      the CPU is too slow or the exit policy is too liberal.
    - Don't warn when we receive a 503 from a dirserver/cache -- this
      will pave the way for them being able to refuse if they're busy.
    - When we fail to bind a listener, try to provide a more useful
      log message: e.g., "Is Tor already running?"
    - Adjust tor-spec to parameterize cell and key lengths. Now Ian
      Goldberg can prove things about our handshake protocol more
      easily.
    - MaxConn has been obsolete for a while now. Document the ConnLimit
      config option, which is a *minimum* number of file descriptors
      that must be available else Tor refuses to start.
    - Apply Matt Ghali's --with-syslog-facility patch to ./configure
      if you log to syslog and want something other than LOG_DAEMON.
    - Make dirservers generate a separate "guard" flag to mean,
      "would make a good entry guard". Make clients parse it and vote
      on it. Not used by clients yet.
    - Implement --with-libevent-dir option to ./configure. Also, improve
      search techniques to find libevent, and use those for openssl too.
    - Bump the default bandwidthrate to 3 MB, and burst to 6 MB
    - Only start testing reachability once we've established a
      circuit. This will make startup on dirservers less noisy.
    - Don't try to upload hidden service descriptors until we have
      established a circuit.
    - Fix the controller's "attachstream 0" command to treat conn like
      it just connected, doing address remapping, handling .exit and
      .onion idioms, and so on. Now we're more uniform in making sure
      that the controller hears about new and closing connections.


Changes in version 0.1.1.12-alpha - 2006-01-11
  o Bugfixes on 0.1.1.x:
    - The fix to close duplicate server connections was closing all
      Tor client connections if they didn't establish a circuit
      quickly enough. Oops.
    - Fix minor memory issue (double-free) that happened on exit.

  o Bugfixes on 0.1.0.x:
    - Tor didn't warn when it failed to open a log file.


Changes in version 0.1.1.11-alpha - 2006-01-10
  o Crashes in 0.1.1.x:
    - Include all the assert/crash fixes from 0.1.0.16.
    - If you start Tor and then quit very quickly, there were some
      races that tried to free things that weren't allocated yet.
    - Fix a rare memory stomp if you're running hidden services.
    - Fix segfault when specifying DirServer in config without nickname.
    - Fix a seg fault when you finish connecting to a server but at
      that moment you dump his server descriptor.
    - Extendcircuit and Attachstream controller commands would
      assert/crash if you don't give them enough arguments.
    - Fix an assert error when we're out of space in the connection_list
      and we try to post a hidden service descriptor (reported by weasel).
    - If you specify a relative torrc path and you set RunAsDaemon in
      your torrc, then it chdir()'s to the new directory. If you HUP,
      it tries to load the new torrc location, fails, and exits.
      The fix: no longer allow a relative path to torrc using -f.

  o Major features:
    - Implement "entry guards": automatically choose a handful of entry
      nodes and stick with them for all circuits. Only pick new guards
      when the ones you have are unsuitable, and if the old guards
      become suitable again, switch back. This will increase security
      dramatically against certain end-point attacks. The EntryNodes
      config option now provides some hints about which entry guards you
      want to use most; and StrictEntryNodes means to only use those.
    - New directory logic: download by descriptor digest, not by
      fingerprint. Caches try to download all listed digests from
      authorities; clients try to download "best" digests from caches.
      This avoids partitioning and isolating attacks better.
    - Make the "stable" router flag in network-status be the median of
      the uptimes of running valid servers, and make clients pay
      attention to the network-status flags. Thus the cutoff adapts
      to the stability of the network as a whole, making IRC, IM, etc
      connections more reliable.

  o Major fixes:
    - Tor servers with dynamic IP addresses were needing to wait 18
      hours before they could start doing reachability testing using
      the new IP address and ports. This is because they were using
      the internal descriptor to learn what to test, yet they were only
      rebuilding the descriptor once they decided they were reachable.
    - Tor 0.1.1.9 and 0.1.1.10 had a serious bug that caused clients
      to download certain server descriptors, throw them away, and then
      fetch them again after 30 minutes. Now mirrors throw away these
      server descriptors so clients can't get them.
    - We were leaving duplicate connections to other ORs open for a week,
      rather than closing them once we detect a duplicate. This only
      really affected authdirservers, but it affected them a lot.
    - Spread the authdirservers' reachability testing over the entire
      testing interval, so we don't try to do 500 TLS's at once every
      20 minutes.

  o Minor fixes:
    - If the network is down, and we try to connect to a conn because
      we have a circuit in mind, and we timeout (30 seconds) because the
      network never answers, we were expiring the circuit, but we weren't
      obsoleting the connection or telling the entry_guards functions.
    - Some Tor servers process billions of cells per day. These statistics
      need to be uint64_t's.
    - Check for integer overflows in more places, when adding elements
      to smartlists. This could possibly prevent a buffer overflow
      on malicious huge inputs. I don't see any, but I haven't looked
      carefully.
    - ReachableAddresses kept growing new "reject *:*" lines on every
      setconf/reload.
    - When you "setconf log" via the controller, it should remove all
      logs. We were automatically adding back in a "log notice stdout".
    - Newly bootstrapped Tor networks couldn't establish hidden service
      circuits until they had nodes with high uptime. Be more tolerant.
    - We were marking servers down when they could not answer every piece
      of the directory request we sent them. This was far too harsh.
    - Fix the torify (tsocks) config file to not use Tor for localhost
      connections.
    - Directory authorities now go to the proper authority when asking for
      a networkstatus, even when they want a compressed one.
    - Fix a harmless bug that was causing Tor servers to log
      "Got an end because of misc error, but we're not an AP. Closing."
    - Authorities were treating their own descriptor changes as cosmetic,
      meaning the descriptor available in the network-status and the
      descriptor that clients downloaded were different.
    - The OS X installer was adding a symlink for tor_resolve but
      the binary was called tor-resolve (reported by Thomas Hardly).
    - Workaround a problem with some http proxies where they refuse GET
      requests that specify "Content-Length: 0" (reported by Adrian).
    - Fix wrong log message when you add a "HiddenServiceNodes" config
      line without any HiddenServiceDir line (reported by Chris Thomas).

  o Minor features:
    - Write the TorVersion into the state file so we have a prayer of
      keeping forward and backward compatibility.
    - Revive the FascistFirewall config option rather than eliminating it:
      now it's a synonym for ReachableAddresses *:80,*:443.
    - Clients choose directory servers from the network status lists,
      not from their internal list of router descriptors. Now they can
      go to caches directly rather than needing to go to authorities
      to bootstrap.
    - Directory authorities ignore router descriptors that have only
      cosmetic differences: do this for 0.1.0.x servers now too.
    - Add a new flag to network-status indicating whether the server
      can answer v2 directory requests too.
    - Authdirs now stop whining so loudly about bad descriptors that
      they fetch from other dirservers. So when there's a log complaint,
      it's for sure from a freshly uploaded descriptor.
    - Reduce memory requirements in our structs by changing the order
      of fields.
    - There used to be two ways to specify your listening ports in a
      server descriptor: on the "router" line and with a separate "ports"
      line. Remove support for the "ports" line.
    - New config option "AuthDirRejectUnlisted" for auth dirservers as
      a panic button: if we get flooded with unusable servers we can
      revert to only listing servers in the approved-routers file.
    - Auth dir servers can now mark a fingerprint as "!reject" or
      "!invalid" in the approved-routers file (as its nickname), to
      refuse descriptors outright or include them but marked as invalid.
    - Servers store bandwidth history across restarts/crashes.
    - Add reasons to DESTROY and RELAY_TRUNCATED cells, so clients can
      get a better idea of why their circuits failed. Not used yet.
    - Directory mirrors now cache up to 16 unrecognized network-status
      docs. Now we can add new authdirservers and they'll be cached too.
    - When picking a random directory, prefer non-authorities if any
      are known.
    - New controller option "getinfo desc/all-recent" to fetch the
      latest server descriptor for every router that Tor knows about.


Changes in version 0.1.0.16 - 2006-01-02
  o Crash bugfixes on 0.1.0.x:
    - On Windows, build with a libevent patch from "I-M Weasel" to avoid
      corrupting the heap, losing FDs, or crashing when we need to resize
      the fd_sets. (This affects the Win32 binaries, not Tor's sources.)
    - It turns out sparc64 platforms crash on unaligned memory access
      too -- so detect and avoid this.
    - Handle truncated compressed data correctly (by detecting it and
      giving an error).
    - Fix possible-but-unlikely free(NULL) in control.c.
    - When we were closing connections, there was a rare case that
      stomped on memory, triggering seg faults and asserts.
    - Avoid potential infinite recursion when building a descriptor. (We
      don't know that it ever happened, but better to fix it anyway.)
    - We were neglecting to unlink marked circuits from soon-to-close OR
      connections, which caused some rare scribbling on freed memory.
    - Fix a memory stomping race bug when closing the joining point of two
      rendezvous circuits.
    - Fix an assert in time parsing found by Steven Murdoch.

  o Other bugfixes on 0.1.0.x:
    - When we're doing reachability testing, provide more useful log
      messages so the operator knows what to expect.
    - Do not check whether DirPort is reachable when we are suppressing
      advertising it because of hibernation.
    - When building with -static or on Solaris, we sometimes needed -ldl.
    - When we're deciding whether a stream has enough circuits around
      that can handle it, count the freshly dirty ones and not the ones
      that are so dirty they won't be able to handle it.
    - When we're expiring old circuits, we had a logic error that caused
      us to close new rendezvous circuits rather than old ones.
    - Give a more helpful log message when you try to change ORPort via
      the controller: you should upgrade Tor if you want that to work.
    - We were failing to parse Tor versions that start with "Tor ".
    - Tolerate faulty streams better: when a stream fails for reason
      exitpolicy, stop assuming that the router is lying about his exit
      policy. When a stream fails for reason misc, allow it to retry just
      as if it was resolvefailed. When a stream has failed three times,
      reset its failure count so we can try again and get all three tries.


Changes in version 0.1.1.10-alpha - 2005-12-11
  o Correctness bugfixes on 0.1.0.x:
    - On Windows, build with a libevent patch from "I-M Weasel" to avoid
      corrupting the heap, losing FDs, or crashing when we need to resize
      the fd_sets. (This affects the Win32 binaries, not Tor's sources.)
    - Stop doing the complex voodoo overkill checking for insecure
      Diffie-Hellman keys. Just check if it's in [2,p-2] and be happy.
    - When we were closing connections, there was a rare case that
      stomped on memory, triggering seg faults and asserts.
    - We were neglecting to unlink marked circuits from soon-to-close OR
      connections, which caused some rare scribbling on freed memory.
    - When we're deciding whether a stream has enough circuits around
      that can handle it, count the freshly dirty ones and not the ones
      that are so dirty they won't be able to handle it.
    - Recover better from TCP connections to Tor servers that are
      broken but don't tell you (it happens!); and rotate TLS
      connections once a week.
    - When we're expiring old circuits, we had a logic error that caused
      us to close new rendezvous circuits rather than old ones.
    - Fix a scary-looking but apparently harmless bug where circuits
      would sometimes start out in state CIRCUIT_STATE_OR_WAIT at
      servers, and never switch to state CIRCUIT_STATE_OPEN.
    - When building with -static or on Solaris, we sometimes needed to
      build with -ldl.
    - Give a useful message when people run Tor as the wrong user,
      rather than telling them to start chowning random directories.
    - We were failing to inform the controller about new .onion streams.

  o Security bugfixes on 0.1.0.x:
    - Refuse server descriptors if the fingerprint line doesn't match
      the included identity key. Tor doesn't care, but other apps (and
      humans) might actually be trusting the fingerprint line.
    - We used to kill the circuit when we receive a relay command we
      don't recognize. Now we just drop it.
    - Start obeying our firewall options more rigorously:
      . If we can't get to a dirserver directly, try going via Tor.
      . Don't ever try to connect (as a client) to a place our
        firewall options forbid.
      . If we specify a proxy and also firewall options, obey the
        firewall options even when we're using the proxy: some proxies
        can only proxy to certain destinations.
    - Fix a bug found by Lasse Overlier: when we were making internal
      circuits (intended to be cannibalized later for rendezvous and
      introduction circuits), we were picking them so that they had
      useful exit nodes. There was no need for this, and it actually
      aids some statistical attacks.
    - Start treating internal circuits and exit circuits separately.
      It's important to keep them separate because internal circuits
      have their last hops picked like middle hops, rather than like
      exit hops. So exiting on them will break the user's expectations.

  o Bugfixes on 0.1.1.x:
    - Take out the mis-feature where we tried to detect IP address
      flapping for people with DynDNS, and chose not to upload a new
      server descriptor sometimes.
    - Try to be compatible with OpenSSL 0.9.6 again.
    - Log fix: when the controller is logging about .onion addresses,
      sometimes it didn't include the ".onion" part of the address.
    - Don't try to modify options->DirServers internally -- if the
      user didn't specify any, just add the default ones directly to
      the trusted dirserver list. This fixes a bug where people running
      controllers would use SETCONF on some totally unrelated config
      option, and Tor would start yelling at them about changing their
      DirServer lines.
    - Let the controller's redirectstream command specify a port, in
      case the controller wants to change that too.
    - When we requested a pile of server descriptors, we sometimes
      accidentally launched a duplicate request for the first one.
    - Bugfix for trackhostexits: write down the fingerprint of the
      chosen exit, not its nickname, because the chosen exit might not
      be verified.
    - When parsing foo.exit, if foo is unknown, and we are leaving
      circuits unattached, set the chosen_exit field and leave the
      address empty. This matters because controllers got confused
      otherwise.
    - Directory authorities no longer try to download server
      descriptors that they know they will reject.

  o Features and updates:
    - Replace balanced trees with hash tables: this should make stuff
      significantly faster.
    - Resume using the AES counter-mode implementation that we ship,
      rather than OpenSSL's. Ours is significantly faster.
    - Many other CPU and memory improvements.
    - Add a new config option FastFirstHopPK (on by default) so clients
      do a trivial crypto handshake for their first hop, since TLS has
      already taken care of confidentiality and authentication.
    - Add a new config option TestSocks so people can see if their
      applications are using socks4, socks4a, socks5-with-ip, or
      socks5-with-hostname. This way they don't have to keep mucking
      with tcpdump and wondering if something got cached somewhere.
    - Warn when listening on a public address for socks. I suspect a
      lot of people are setting themselves up as open socks proxies,
      and they have no idea that jerks on the Internet are using them,
      since they simply proxy the traffic into the Tor network.
    - Add "private:*" as an alias in configuration for policies. Now
      you can simplify your exit policy rather than needing to list
      every single internal or nonroutable network space.
    - Add a new controller event type that allows controllers to get
      all server descriptors that were uploaded to a router in its role
      as authoritative dirserver.
    - Start shipping socks-extensions.txt, tor-doc-unix.html,
      tor-doc-server.html, and stylesheet.css in the tarball.
    - Stop shipping tor-doc.html in the tarball.


Changes in version 0.1.1.9-alpha - 2005-11-15
  o Usability improvements:
    - Start calling it FooListenAddress rather than FooBindAddress,
      since few of our users know what it means to bind an address
      or port.
    - Reduce clutter in server logs. We're going to try to make
      them actually usable now. New config option ProtocolWarnings that
      lets you hear about how _other Tors_ are breaking the protocol. Off
      by default.
    - Divide log messages into logging domains. Once we put some sort
      of interface on this, it will let people looking at more verbose
      log levels specify the topics they want to hear more about.
    - Make directory servers return better http 404 error messages
      instead of a generic "Servers unavailable".
    - Check for even more Windows version flags when writing the platform
      string in server descriptors, and note any we don't recognize.
    - Clean up more of the OpenSSL memory when exiting, so we can detect
      memory leaks better.
    - Make directory authorities be non-versioning, non-naming by
      default. Now we can add new directory servers without requiring
      their operators to pay close attention.
    - When logging via syslog, include the pid whenever we provide
      a log entry. Suggested by Todd Fries.

  o Performance improvements:
    - Directory servers now silently throw away new descriptors that
      haven't changed much if the timestamps are similar. We do this to
      tolerate older Tor servers that upload a new descriptor every 15
      minutes. (It seemed like a good idea at the time.)
    - Inline bottleneck smartlist functions; use fast versions by default.
    - Add a "Map from digest to void*" abstraction digestmap_t so we
      can do less hex encoding/decoding. Use it in router_get_by_digest()
      to resolve a performance bottleneck.
    - Allow tor_gzip_uncompress to extract as much as possible from
      truncated compressed data. Try to extract as many
      descriptors as possible from truncated http responses (when
      DIR_PURPOSE_FETCH_ROUTERDESC).
    - Make circ->onionskin a pointer, not a static array. moria2 was using
      125000 circuit_t's after it had been up for a few weeks, which
      translates to 20+ megs of wasted space.
    - The private half of our EDH handshake keys are now chosen out
      of 320 bits, not 1024 bits. (Suggested by Ian Goldberg.)

  o Security improvements:
    - Start making directory caches retain old routerinfos, so soon
      clients can start asking by digest of descriptor rather than by
      fingerprint of server.
    - Add half our entropy from RAND_poll in OpenSSL.  This knows how
      to use egd (if present), openbsd weirdness (if present), vms/os2
      weirdness (if we ever port there), and more in the future.

  o Bugfixes on 0.1.0.x:
    - Do round-robin writes of at most 16 kB per write. This might be
      more fair on loaded Tor servers, and it might resolve our Windows
      crash bug. It might also slow things down.
    - Our TLS handshakes were generating a single public/private
      keypair for the TLS context, rather than making a new one for
      each new connections. Oops. (But we were still rotating them
      periodically, so it's not so bad.)
    - When we were cannibalizing a circuit with a particular exit
      node in mind, we weren't checking to see if that exit node was
      already present earlier in the circuit. Oops.
    - When a Tor server's IP changes (e.g. from a dyndns address),
      upload a new descriptor so clients will learn too.
    - Really busy servers were keeping enough circuits open on stable
      connections that they were wrapping around the circuit_id
      space. (It's only two bytes.) This exposed a bug where we would
      feel free to reuse a circuit_id even if it still exists but has
      been marked for close. Try to fix this bug. Some bug remains.
    - If we would close a stream early (e.g. it asks for a .exit that
      we know would refuse it) but the LeaveStreamsUnattached config
      option is set by the controller, then don't close it.

  o Bugfixes on 0.1.1.8-alpha:
    - Fix a big pile of memory leaks, some of them serious.
    - Do not try to download a routerdesc if we would immediately reject
      it as obsolete.
    - Resume inserting a newline between all router descriptors when
      generating (old style) signed directories, since our spec says
      we do.
    - When providing content-type application/octet-stream for
      server descriptors using .z, we were leaving out the
      content-encoding header. Oops. (Everything tolerated this just
      fine, but that doesn't mean we need to be part of the problem.)
    - Fix a potential seg fault in getconf and getinfo using version 1
      of the controller protocol.
    - Avoid crash: do not check whether DirPort is reachable when we
      are suppressing it because of hibernation.
    - Make --hash-password not crash on exit.


Changes in version 0.1.1.8-alpha - 2005-10-07
  o New features (major):
    - Clients don't download or use the directory anymore. Now they
      download and use network-statuses from the trusted dirservers,
      and fetch individual server descriptors as needed from mirrors.
      See dir-spec.txt for all the gory details.
    - Be more conservative about whether to advertise our DirPort.
      The main change is to not advertise if we're running at capacity
      and either a) we could hibernate or b) our capacity is low and
      we're using a default DirPort.
    - Use OpenSSL's AES when OpenSSL has version 0.9.7 or later.

  o New features (minor):
    - Try to be smart about when to retry network-status and
      server-descriptor fetches. Still needs some tuning.
    - Stop parsing, storing, or using running-routers output (but
      mirrors still cache and serve it).
    - Consider a threshold of versioning dirservers (dirservers who have
      an opinion about which Tor versions are still recommended) before
      deciding whether to warn the user that he's obsolete.
    - Dirservers can now reject/invalidate by key and IP, with the
      config options "AuthDirInvalid" and "AuthDirReject". This is
      useful since currently we automatically list servers as running
      and usable even if we know they're jerks.
    - Provide dire warnings to any users who set DirServer; move it out
      of torrc.sample and into torrc.complete.
    - Add MyFamily to torrc.sample in the server section.
    - Add nicknames to the DirServer line, so we can refer to them
      without requiring all our users to memorize their IP addresses.
    - When we get an EOF or a timeout on a directory connection, note
      how many bytes of serverdesc we are dropping. This will help
      us determine whether it is smart to parse incomplete serverdesc
      responses.
    - Add a new function to "change pseudonyms" -- that is, to stop
      using any currently-dirty circuits for new streams, so we don't
      link new actions to old actions. Currently it's only called on
      HUP (or SIGNAL RELOAD).
    - On sighup, if UseHelperNodes changed to 1, use new circuits.
    - Start using RAND_bytes rather than RAND_pseudo_bytes from
      OpenSSL. Also, reseed our entropy every hour, not just at
      startup. And entropy in 512-bit chunks, not 160-bit chunks.

  o Fixes on 0.1.1.7-alpha:
    - Nobody ever implemented EVENT_ADDRMAP for control protocol
      version 0, so don't let version 0 controllers ask for it.
    - If you requested something with too many newlines via the
      v1 controller protocol, you could crash tor.
    - Fix a number of memory leaks, including some pretty serious ones.
    - Re-enable DirPort testing again, so Tor servers will be willing
      to advertise their DirPort if it's reachable.
    - On TLS handshake, only check the other router's nickname against
      its expected nickname if is_named is set.

  o Fixes forward-ported from 0.1.0.15:
    - Don't crash when we don't have any spare file descriptors and we
      try to spawn a dns or cpu worker.
    - Make the numbers in read-history and write-history into uint64s,
      so they don't overflow and publish negatives in the descriptor.

  o Fixes on 0.1.0.x:
    - For the OS X package's modified privoxy config file, comment
      out the "logfile" line so we don't log everything passed
      through privoxy.
    - We were whining about using socks4 or socks5-with-local-lookup
      even when it's an IP in the "virtual" range we designed exactly
      for this case.
    - We were leaking some memory every time the client changes IPs.
    - Never call free() on tor_malloc()d memory. This will help us
      use dmalloc to detect memory leaks.
    - Check for named servers when looking them up by nickname;
      warn when we'recalling a non-named server by its nickname;
      don't warn twice about the same name.
    - Try to list MyFamily elements by key, not by nickname, and warn
      if we've not heard of the server.
    - Make windows platform detection (uname equivalent) smarter.
    - It turns out sparc64 doesn't like unaligned access either.


Changes in version 0.1.0.15 - 2005-09-23
  o Bugfixes on 0.1.0.x:
    - Reject ports 465 and 587 (spam targets) in default exit policy.
    - Don't crash when we don't have any spare file descriptors and we
      try to spawn a dns or cpu worker.
    - Get rid of IgnoreVersion undocumented config option, and make us
      only warn, never exit, when we're running an obsolete version.
    - Don't try to print a null string when your server finds itself to
      be unreachable and the Address config option is empty.
    - Make the numbers in read-history and write-history into uint64s,
      so they don't overflow and publish negatives in the descriptor.
    - Fix a minor memory leak in smartlist_string_remove().
    - We were only allowing ourselves to upload a server descriptor at
      most every 20 minutes, even if it changed earlier than that.
    - Clean up log entries that pointed to old URLs.


Changes in version 0.1.1.7-alpha - 2005-09-14
  o Fixes on 0.1.1.6-alpha:
    - Exit servers were crashing when people asked them to make a
      connection to an address not in their exit policy.
    - Looking up a non-existent stream for a v1 control connection would
      cause a segfault.
    - Fix a seg fault if we ask a dirserver for a descriptor by
      fingerprint but he doesn't know about him.
    - SETCONF was appending items to linelists, not clearing them.
    - SETCONF SocksBindAddress killed Tor if it fails to bind. Now back
      out and refuse the setconf if it would fail.
    - Downgrade the dirserver log messages when whining about
      unreachability.

  o New features:
    - Add Peter Palfrader's check-tor script to tor/contrib/
      It lets you easily check whether a given server (referenced by
      nickname) is reachable by you.
    - Numerous changes to move towards client-side v2 directories. Not
      enabled yet.

  o Fixes on 0.1.0.x:
    - If the user gave tor an odd number of command-line arguments,
      we were silently ignoring the last one. Now we complain and fail.
      [This wins the oldest-bug prize -- this bug has been present since
       November 2002, as released in Tor 0.0.0.]
    - Do not use unaligned memory access on alpha, mips, or mipsel.
      It *works*, but is very slow, so we treat them as if it doesn't.
    - Retry directory requests if we fail to get an answer we like
      from a given dirserver (we were retrying before, but only if
      we fail to connect).
    - When writing the RecommendedVersions line, sort them first.
    - When the client asked for a rendezvous port that the hidden
      service didn't want to provide, we were sending an IP address
      back along with the end cell. Fortunately, it was zero. But stop
      that anyway.
    - Correct "your server is reachable" log entries to indicate that
      it was self-testing that told us so.


Changes in version 0.1.1.6-alpha - 2005-09-09
  o Fixes on 0.1.1.5-alpha:
    - We broke fascistfirewall in 0.1.1.5-alpha. Oops.
    - Fix segfault in unit tests in 0.1.1.5-alpha. Oops.
    - Fix bug with tor_memmem finding a match at the end of the string.
    - Make unit tests run without segfaulting.
    - Resolve some solaris x86 compile warnings.
    - Handle duplicate lines in approved-routers files without warning.
    - Fix bug where as soon as a server refused any requests due to his
      exit policy (e.g. when we ask for localhost and he tells us that's
      127.0.0.1 and he won't do it), we decided he wasn't obeying his
      exit policy using him for any exits.
    - Only do openssl hardware accelerator stuff if openssl version is
      at least 0.9.7.

  o New controller features/fixes:
    - Add a "RESETCONF" command so you can set config options like
      AllowUnverifiedNodes and LongLivedPorts to "". Also, if you give
      a config option in the torrc with no value, then it clears it
      entirely (rather than setting it to its default).
    - Add a "GETINFO config-file" to tell us where torrc is.
    - Avoid sending blank lines when GETINFO replies should be empty.
    - Add a QUIT command for the controller (for using it manually).
    - Fix a bug in SAVECONF that was adding default dirservers and
      other redundant entries to the torrc file.

  o Start on the new directory design:
    - Generate, publish, cache, serve new network-status format.
    - Publish individual descriptors (by fingerprint, by "all", and by
      "tell me yours").
    - Publish client and server recommended versions separately.
    - Allow tor_gzip_uncompress() to handle multiple concatenated
      compressed strings. Serve compressed groups of router
      descriptors. The compression logic here could be more
      memory-efficient.
    - Distinguish v1 authorities (all currently trusted directories)
      from v2 authorities (all trusted directories).
    - Change DirServers config line to note which dirs are v1 authorities.
    - Add configuration option "V1AuthoritativeDirectory 1" which
      moria1, moria2, and tor26 should set.
    - Remove option when getting directory cache to see whether they
      support running-routers; they all do now. Replace it with one
      to see whether caches support v2 stuff.

  o New features:
    - Dirservers now do their own external reachability testing of each
      Tor server, and only list them as running if they've been found to
      be reachable. We also send back warnings to the server's logs if
      it uploads a descriptor that we already believe is unreachable.
    - Implement exit enclaves: if we know an IP address for the
      destination, and there's a running Tor server at that address
      which allows exit to the destination, then extend the circuit to
      that exit first. This provides end-to-end encryption and end-to-end
      authentication. Also, if the user wants a .exit address or enclave,
      use 4 hops rather than 3, and cannibalize a general circ for it
      if you can.
    - Permit transitioning from ORPort=0 to ORPort!=0, and back, from the
      controller. Also, rotate dns and cpu workers if the controller
      changes options that will affect them; and initialize the dns
      worker cache tree whether or not we start out as a server.
    - Only upload a new server descriptor when options change, 18
      hours have passed, uptime is reset, or bandwidth changes a lot.
    - Check [X-]Forwarded-For headers in HTTP requests when generating
      log messages. This lets people run dirservers (and caches) behind
      Apache but still know which IP addresses are causing warnings.

  o Config option changes:
    - Replace (Fascist)Firewall* config options with a new
      ReachableAddresses option that understands address policies.
      For example, "ReachableAddresses *:80,*:443"
    - Get rid of IgnoreVersion undocumented config option, and make us
      only warn, never exit, when we're running an obsolete version.
    - Make MonthlyAccountingStart config option truly obsolete now.

  o Fixes on 0.1.0.x:
    - Reject ports 465 and 587 in the default exit policy, since
      people have started using them for spam too.
    - It turns out we couldn't bootstrap a network since we added
      reachability detection in 0.1.0.1-rc. Good thing the Tor network
      has never gone down. Add an AssumeReachable config option to let
      servers and dirservers bootstrap. When we're trying to build a
      high-uptime or high-bandwidth circuit but there aren't enough
      suitable servers, try being less picky rather than simply failing.
    - Our logic to decide if the OR we connected to was the right guy
      was brittle and maybe open to a mitm for unverified routers.
    - We weren't cannibalizing circuits correctly for
      CIRCUIT_PURPOSE_C_ESTABLISH_REND and
      CIRCUIT_PURPOSE_S_ESTABLISH_INTRO, so we were being forced to
      build those from scratch. This should make hidden services faster.
    - Predict required circuits better, with an eye toward making hidden
      services faster on the service end.
    - Retry streams if the exit node sends back a 'misc' failure. This
      should result in fewer random failures. Also, after failing
      from resolve failed or misc, reset the num failures, so we give
      it a fair shake next time we try.
    - Clean up the rendezvous warn log msgs, and downgrade some to info.
    - Reduce severity on logs about dns worker spawning and culling.
    - When we're shutting down and we do something like try to post a
      server descriptor or rendezvous descriptor, don't complain that
      we seem to be unreachable. Of course we are, we're shutting down.
    - Add TTLs to RESOLVED, CONNECTED, and END_REASON_EXITPOLICY cells.
      We don't use them yet, but maybe one day our DNS resolver will be
      able to discover them.
    - Make ContactInfo mandatory for authoritative directory servers.
    - Require server descriptors to list IPv4 addresses -- hostnames
      are no longer allowed. This also fixes some potential security
      problems with people providing hostnames as their address and then
      preferentially resolving them to partition users.
    - Change log line for unreachability to explicitly suggest /etc/hosts
      as the culprit. Also make it clearer what IP address and ports we're
      testing for reachability.
    - Put quotes around user-supplied strings when logging so users are
      more likely to realize if they add bad characters (like quotes)
      to the torrc.
    - Let auth dir servers start without specifying an Address config
      option.
    - Make unit tests (and other invocations that aren't the real Tor)
      run without launching listeners, creating subdirectories, and so on.


Changes in version 0.1.1.5-alpha - 2005-08-08
  o Bugfixes included in 0.1.0.14.

  o Bugfixes on 0.1.0.x:
    - If you write "HiddenServicePort 6667 127.0.0.1 6668" in your
      torrc rather than "HiddenServicePort 6667 127.0.0.1:6668",
      it would silently using ignore the 6668.


Changes in version 0.1.0.14 - 2005-08-08
  o Bugfixes on 0.1.0.x:
      - Fix the other half of the bug with crypto handshakes
        (CVE-2005-2643).
      - Fix an assert trigger if you send a 'signal term' via the
        controller when it's listening for 'event info' messages.


Changes in version 0.1.1.4-alpha - 2005-08-04
  o Bugfixes included in 0.1.0.13.

  o Features:
    - Improve tor_gettimeofday() granularity on windows.
    - Make clients regenerate their keys when their IP address changes.
    - Implement some more GETINFO goodness: expose helper nodes, config
      options, getinfo keys.


Changes in version 0.1.0.13 - 2005-08-04
  o Bugfixes on 0.1.0.x:
    - Fix a critical bug in the security of our crypto handshakes.
    - Fix a size_t underflow in smartlist_join_strings2() that made
      it do bad things when you hand it an empty smartlist.
    - Fix Windows installer to ship Tor license (thanks to Aphex for
      pointing out this oversight) and put a link to the doc directory
      in the start menu.
    - Explicitly set no-unaligned-access for sparc: it turns out the
      new gcc's let you compile broken code, but that doesn't make it
      not-broken.


Changes in version 0.1.1.3-alpha - 2005-07-23
  o Bugfixes on 0.1.1.2-alpha:
    - Fix a bug in handling the controller's "post descriptor"
      function.
    - Fix several bugs in handling the controller's "extend circuit"
      function.
    - Fix a bug in handling the controller's "stream status" event.
    - Fix an assert failure if we have a controller listening for
      circuit events and we go offline.
    - Re-allow hidden service descriptors to publish 0 intro points.
    - Fix a crash when generating your hidden service descriptor if
      you don't have enough intro points already.

  o New features on 0.1.1.2-alpha:
    - New controller function "getinfo accounting", to ask how
      many bytes we've used in this time period.
    - Experimental support for helper nodes: a lot of the risk from
      a small static adversary comes because users pick new random
      nodes every time they rebuild a circuit. Now users will try to
      stick to the same small set of entry nodes if they can. Not
      enabled by default yet.

  o Bugfixes on 0.1.0.12:
    - If you're an auth dir server, always publish your dirport,
      even if you haven't yet found yourself to be reachable.
    - Fix a size_t underflow in smartlist_join_strings2() that made
      it do bad things when you hand it an empty smartlist.


Changes in version 0.1.0.12 - 2005-07-18
  o New directory servers:
      - tor26 has changed IP address.

  o Bugfixes on 0.1.0.x:
    - Fix a possible double-free in tor_gzip_uncompress().
    - When --disable-threads is set, do not search for or link against
      pthreads libraries.
    - Don't trigger an assert if an authoritative directory server
      claims its dirport is 0.
    - Fix bug with removing Tor as an NT service: some people were
      getting "The service did not return an error." Thanks to Matt
      Edman for the fix.


Changes in version 0.1.1.2-alpha - 2005-07-15
  o New directory servers:
    - tor26 has changed IP address.

  o Bugfixes on 0.1.0.x, crashes/leaks:
    - Port the servers-not-obeying-their-exit-policies fix from
      0.1.0.11.
    - Fix an fd leak in start_daemon().
    - On Windows, you can't always reopen a port right after you've
      closed it. So change retry_listeners() to only close and re-open
      ports that have changed.
    - Fix a possible double-free in tor_gzip_uncompress().

  o Bugfixes on 0.1.0.x, usability:
    - When tor_socketpair() fails in Windows, give a reasonable
      Windows-style errno back.
    - Let people type "tor --install" as well as "tor -install" when
      they
      want to make it an NT service.
    - NT service patch from Matt Edman to improve error messages.
    - When the controller asks for a config option with an abbreviated
      name, give the full name in our response.
    - Correct the man page entry on TrackHostExitsExpire.
    - Looks like we were never delivering deflated (i.e. compressed)
      running-routers lists, even when asked. Oops.
    - When --disable-threads is set, do not search for or link against
      pthreads libraries.

  o Bugfixes on 0.1.1.x:
    - Fix a seg fault with autodetecting which controller version is
      being used.

  o Features:
    - New hidden service descriptor format: put a version in it, and
      let people specify introduction/rendezvous points that aren't
      in "the directory" (which is subjective anyway).
    - Allow the DEBUG controller event to work again. Mark certain log
      entries as "don't tell this to controllers", so we avoid cycles.


Changes in version 0.1.0.11 - 2005-06-30
  o Bugfixes on 0.1.0.x:
    - Fix major security bug: servers were disregarding their
      exit policies if clients behaved unexpectedly.
    - Make OS X init script check for missing argument, so we don't
      confuse users who invoke it incorrectly.
    - Fix a seg fault in "tor --hash-password foo".
    - The MAPADDRESS control command was broken.


Changes in version 0.1.1.1-alpha - 2005-06-29
  o Bugfixes:
    - Make OS X init script check for missing argument, so we don't
      confuse users who invoke it incorrectly.
    - Fix a seg fault in "tor --hash-password foo".
    - Fix a possible way to DoS dirservers.
    - When we complain that your exit policy implicitly allows local or
      private address spaces, name them explicitly so operators can
      fix it.
    - Make the log message less scary when all the dirservers are
      temporarily unreachable.
    - We were printing the number of idle dns workers incorrectly when
      culling them.

  o Features:
    - Revised controller protocol (version 1) that uses ascii rather
      than binary. Add supporting libraries in python and java so you
      can use the controller from your applications without caring how
      our protocol works.
    - Spiffy new support for crypto hardware accelerators. Can somebody
      test this?


Changes in version 0.0.9.10 - 2005-06-16
  o Bugfixes on 0.0.9.x (backported from 0.1.0.10):
    - Refuse relay cells that claim to have a length larger than the
      maximum allowed. This prevents a potential attack that could read
      arbitrary memory (e.g. keys) from an exit server's process
      (CVE-2005-2050).


Changes in version 0.1.0.10 - 2005-06-14
  o Allow a few EINVALs from libevent before dying. Warn on kqueue with
    libevent before 1.1a.


Changes in version 0.1.0.9-rc - 2005-06-09
  o Bugfixes:
    - Reset buf->highwater every time buf_shrink() is called, not just on
      a successful shrink. This was causing significant memory bloat.
    - Fix buffer overflow when checking hashed passwords.
    - Security fix: if seeding the RNG on Win32 fails, quit.
    - Allow seeding the RNG on Win32 even when you're not running as
      Administrator.
    - Disable threading on Solaris too. Something is wonky with it,
      cpuworkers, and reentrant libs.
    - Reenable the part of the code that tries to flush as soon as an
      OR outbuf has a full TLS record available. Perhaps this will make
      OR outbufs not grow as huge except in rare cases, thus saving lots
      of CPU time plus memory.
    - Reject malformed .onion addresses rather then passing them on as
      normal web requests.
    - Adapt patch from Adam Langley: fix possible memory leak in
      tor_lookup_hostname().
    - Initialize libevent later in the startup process, so the logs are
      already established by the time we start logging libevent warns.
    - Use correct errno on win32 if libevent fails.
    - Check and warn about known-bad/slow libevent versions.
    - Pay more attention to the ClientOnly config option.
    - Have torctl.in/tor.sh.in check for location of su binary (needed
      on FreeBSD)
    - Correct/add man page entries for LongLivedPorts, ExitPolicy,
      KeepalivePeriod, ClientOnly, NoPublish, HttpProxy, HttpsProxy,
      HttpProxyAuthenticator
    - Stop warning about sigpipes in the logs. We're going to
      pretend that getting these occassionally is normal and fine.
    - Resolve OS X installer bugs: stop claiming to be 0.0.9.2 in
      certain
      installer screens; and don't put stuff into StartupItems unless
      the user asks you to.
    - Require servers that use the default dirservers to have public IP
      addresses. We have too many servers that are configured with private
      IPs and their admins never notice the log entries complaining that
      their descriptors are being rejected.
    - Add OSX uninstall instructions. An actual uninstall script will
      come later.


Changes in version 0.1.0.8-rc - 2005-05-23
  o Bugfixes:
    - It turns out that kqueue on OS X 10.3.9 was causing kernel
      panics. Disable kqueue on all OS X Tors.
    - Fix RPM: remove duplicate line accidentally added to the rpm
      spec file.
    - Disable threads on openbsd too, since its gethostaddr is not
      reentrant either.
    - Tolerate libevent 0.8 since it still works, even though it's
      ancient.
    - Enable building on Red Hat 9.0 again.
    - Allow the middle hop of the testing circuit to be running any
      version, now that most of them have the bugfix to let them connect
      to unknown servers. This will allow reachability testing to work
      even when 0.0.9.7-0.0.9.9 become obsolete.
    - Handle relay cells with rh.length too large. This prevents
      a potential attack that could read arbitrary memory (maybe even
      keys) from the exit server's process.
    - We screwed up the dirport reachability testing when we don't yet
      have a cached version of the directory. Hopefully now fixed.
    - Clean up router_load_single_router() (used by the controller),
      so it doesn't seg fault on error.
    - Fix a minor memory leak when somebody establishes an introduction
      point at your Tor server.
    - If a socks connection ends because read fails, don't warn that
      you're not sending a socks reply back.

  o Features:
    - Add HttpProxyAuthenticator config option too, that works like
      the HttpsProxyAuthenticator config option.
    - Encode hashed controller passwords in hex instead of base64,
      to make it easier to write controllers.


Changes in version 0.1.0.7-rc - 2005-05-17
  o Bugfixes:
    - Fix a bug in the OS X package installer that prevented it from
      installing on Tiger.
    - Fix a script bug in the OS X package installer that made it
      complain during installation.
    - Find libevent even if it's hiding in /usr/local/ and your
      CFLAGS and LDFLAGS don't tell you to look there.
    - Be able to link with libevent as a shared library (the default
      after 1.0d), even if it's hiding in /usr/local/lib and even
      if you haven't added /usr/local/lib to your /etc/ld.so.conf,
      assuming you're running gcc. Otherwise fail and give a useful
      error message.
    - Fix a bug in the RPM packager: set home directory for _tor to
      something more reasonable when first installing.
    - Free a minor amount of memory that is still reachable on exit.


Changes in version 0.1.0.6-rc - 2005-05-14
  o Bugfixes:
    - Implement --disable-threads configure option. Disable threads on
      netbsd by default, because it appears to have no reentrant resolver
      functions.
    - Apple's OS X 10.4.0 ships with a broken kqueue. The new libevent
      release (1.1) detects and disables kqueue if it's broken.
    - Append default exit policy before checking for implicit internal
      addresses. Now we don't log a bunch of complaints on startup
      when using the default exit policy.
    - Some people were putting "Address  " in their torrc, and they had
      a buggy resolver that resolved " " to 0.0.0.0. Oops.
    - If DataDir is ~/.tor, and that expands to /.tor, then default to
      LOCALSTATEDIR/tor instead.
    - Fix fragmented-message bug in TorControl.py.
    - Resolve a minor bug which would prevent unreachable dirports
      from getting suppressed in the published descriptor.
    - When the controller gave us a new descriptor, we weren't resolving
      it immediately, so Tor would think its address was 0.0.0.0 until
      we fetched a new directory.
    - Fix an uppercase/lowercase case error in suppressing a bogus
      libevent warning on some Linuxes.

  o Features:
    - Begin scrubbing sensitive strings from logs by default. Turn off
      the config option SafeLogging if you need to do debugging.
    - Switch to a new buffer management algorithm, which tries to avoid
      reallocing and copying quite as much. In first tests it looks like
      it uses *more* memory on average, but less cpu.
    - First cut at support for "create-fast" cells. Clients can use
      these when extending to their first hop, since the TLS already
      provides forward secrecy and authentication. Not enabled on
      clients yet.
    - When dirservers refuse a router descriptor, we now log its
      contactinfo, platform, and the poster's IP address.
    - Call tor_free_all instead of connections_free_all after forking, to
      save memory on systems that need to fork.
    - Whine at you if you're a server and you don't set your contactinfo.
    - Implement --verify-config command-line option to check if your torrc
      is valid without actually launching Tor.
    - Rewrite address "serifos.exit" to "localhost.serifos.exit"
      rather than just rejecting it.


Changes in version 0.1.0.5-rc - 2005-04-27
  o Bugfixes:
    - Stop trying to print a null pointer if an OR conn fails because
      we didn't like its cert.
  o Features:
    - Switch our internal buffers implementation to use a ring buffer,
      to hopefully improve performance for fast servers a lot.
    - Add HttpsProxyAuthenticator support (basic auth only), based
      on patch from Adam Langley.
    - Bump the default BandwidthRate from 1 MB to 2 MB, to accommodate
      the fast servers that have been joining lately.
    - Give hidden service accesses extra time on the first attempt,
      since 60 seconds is often only barely enough. This might improve
      robustness more.
    - Improve performance for dirservers: stop re-parsing the whole
      directory every time you regenerate it.
    - Add more debugging info to help us find the weird dns freebsd
      pthreads bug; cleaner debug messages to help track future issues.


Changes in version 0.0.9.9 - 2005-04-23
  o Bugfixes on 0.0.9.x:
    - If unofficial Tor clients connect and send weird TLS certs, our
      Tor server triggers an assert. This release contains a minimal
      backport from the broader fix that we put into 0.1.0.4-rc.


Changes in version 0.1.0.4-rc - 2005-04-23
  o Bugfixes:
    - If unofficial Tor clients connect and send weird TLS certs, our
      Tor server triggers an assert. Stop asserting, and start handling
      TLS errors better in other situations too.
    - When the controller asks us to tell it about all the debug-level
      logs, it turns out we were generating debug-level logs while
      telling it about them, which turns into a bad loop. Now keep
      track of whether you're sending a debug log to the controller,
      and don't log when you are.
    - Fix the "postdescriptor" feature of the controller interface: on
      non-complete success, only say "done" once.
  o Features:
    - Clients are now willing to load balance over up to 2mB, not 1mB,
      of advertised bandwidth capacity.
    - Add a NoPublish config option, so you can be a server (e.g. for
      testing running Tor servers in other Tor networks) without
      publishing your descriptor to the primary dirservers.


Changes in version 0.1.0.3-rc - 2005-04-08
  o Improvements on 0.1.0.2-rc:
    - Client now retries when streams end early for 'hibernating' or
      'resource limit' reasons, rather than failing them.
    - More automated handling for dirserver operators:
      - Automatically approve nodes running 0.1.0.2-rc or later,
        now that the the reachability detection stuff is working.
      - Now we allow two unverified servers with the same nickname
        but different keys. But if a nickname is verified, only that
        nickname+key are allowed.
      - If you're an authdirserver connecting to an address:port,
        and it's not the OR you were expecting, forget about that
        descriptor. If he *was* the one you were expecting, then forget
        about all other descriptors for that address:port.
      - Allow servers to publish descriptors from 12 hours in the future.
        Corollary: only whine about clock skew from the dirserver if
        he's a trusted dirserver (since now even verified servers could
        have quite wrong clocks).
    - Adjust maximum skew and age for rendezvous descriptors: let skew
      be 48 hours rather than 90 minutes.
    - Efficiency improvements:
      - Keep a big splay tree of (circid,orconn)->circuit mappings to make
        it much faster to look up a circuit for each relay cell.
      - Remove most calls to assert_all_pending_dns_resolves_ok(),
        since they're eating our cpu on exit nodes.
      - Stop wasting time doing a case insensitive comparison for every
        dns name every time we do any lookup. Canonicalize the names to
        lowercase and be done with it.
    - Start sending 'truncated' cells back rather than destroy cells,
      if the circuit closes in front of you. This means we won't have
      to abandon partially built circuits.
    - Only warn once per nickname from add_nickname_list_to_smartlist
      per failure, so an entrynode or exitnode choice that's down won't
      yell so much.
    - Put a note in the torrc about abuse potential with the default
      exit policy.
    - Revise control spec and implementation to allow all log messages to
      be sent to controller with their severities intact (suggested by
      Matt Edman). Update TorControl to handle new log event types.
    - Provide better explanation messages when controller's POSTDESCRIPTOR
      fails.
    - Stop putting nodename in the Platform string in server descriptors.
      It doesn't actually help, and it is confusing/upsetting some people.

  o Bugfixes on 0.1.0.2-rc:
    - We were printing the host mask wrong in exit policies in server
      descriptors. This isn't a critical bug though, since we were still
      obeying the exit policy internally.
    - Fix Tor when compiled with libevent but without pthreads: move
      connection_unregister() from _connection_free() to
      connection_free().
    - Fix an assert trigger (already fixed in 0.0.9.x): when we have
      the rare mysterious case of accepting a conn on 0.0.0.0:0, then
      when we look through the connection array, we'll find any of the
      cpu/dnsworkers. This is no good.

  o Bugfixes on 0.0.9.8:
    - Fix possible bug on threading platforms (e.g. win32) which was
      leaking a file descriptor whenever a cpuworker or dnsworker died.
    - When using preferred entry or exit nodes, ignore whether the
      circuit wants uptime or capacity. They asked for the nodes, they
      get the nodes.
    - chdir() to your datadirectory at the *end* of the daemonize process,
      not the beginning. This was a problem because the first time you
      run tor, if your datadir isn't there, and you have runasdaemon set
      to 1, it will try to chdir to it before it tries to create it. Oops.
    - Handle changed router status correctly when dirserver reloads
      fingerprint file. We used to be dropping all unverified descriptors
      right then. The bug was hidden because we would immediately
      fetch a directory from another dirserver, which would include the
      descriptors we just dropped.
    - When we're connecting to an OR and he's got a different nickname/key
      than we were expecting, only complain loudly if we're an OP or a
      dirserver. Complaining loudly to the OR admins just confuses them.
    - Tie MAX_DIR_SIZE to MAX_BUF_SIZE, so now directory sizes won't get
      artificially capped at 500kB.


Changes in version 0.0.9.8 - 2005-04-07
  o Bugfixes on 0.0.9.x:
    - We have a bug that I haven't found yet. Sometimes, very rarely,
      cpuworkers get stuck in the 'busy' state, even though the cpuworker
      thinks of itself as idle. This meant that no new circuits ever got
      established. Here's a workaround to kill any cpuworker that's been
      busy for more than 100 seconds.


Changes in version 0.1.0.2-rc - 2005-04-01
  o Bugfixes on 0.1.0.1-rc:
    - Fixes on reachability detection:
      - Don't check for reachability while hibernating.
      - If ORPort is reachable but DirPort isn't, still publish the
        descriptor, but zero out DirPort until it's found reachable.
      - When building testing circs for ORPort testing, use only
        high-bandwidth nodes, so fewer circuits fail.
      - Complain about unreachable ORPort separately from unreachable
        DirPort, so the user knows what's going on.
      - Make sure we only conclude ORPort reachability if we didn't
        initiate the conn. Otherwise we could falsely conclude that
        we're reachable just because we connected to the guy earlier
        and he used that same pipe to extend to us.
      - Authdirservers shouldn't do ORPort reachability detection,
        since they're in clique mode, so it will be rare to find a
        server not already connected to them.
      - When building testing circuits, always pick middle hops running
        Tor 0.0.9.7, so we avoid the "can't extend to unknown routers"
        bug. (This is a kludge; it will go away when 0.0.9.x becomes
        obsolete.)
      - When we decide we're reachable, actually publish our descriptor
        right then.
    - Fix bug in redirectstream in the controller.
    - Fix the state descriptor strings so logs don't claim edge streams
      are in a different state than they actually are.
    - Use recent libevent features when possible (this only really affects
      win32 and osx right now, because the new libevent with these
      features hasn't been released yet). Add code to suppress spurious
      libevent log msgs.
    - Prevent possible segfault in connection_close_unattached_ap().
    - Fix newlines on torrc in win32.
    - Improve error msgs when tor-resolve fails.

  o Improvements on 0.0.9.x:
    - New experimental script tor/contrib/ExerciseServer.py (needs more
      work) that uses the controller interface to build circuits and
      fetch pages over them. This will help us bootstrap servers that
      have lots of capacity but haven't noticed it yet.
    - New experimental script tor/contrib/PathDemo.py (needs more work)
      that uses the controller interface to let you choose whole paths
      via addresses like
      "<hostname>.<path,separated by dots>.<length of path>.path"
    - When we've connected to an OR and handshaked but didn't like
      the result, we were closing the conn without sending destroy
      cells back for pending circuits. Now send those destroys.


Changes in version 0.0.9.7 - 2005-04-01
  o Bugfixes on 0.0.9.x:
    - Fix another race crash bug (thanks to Glenn Fink for reporting).
    - Compare identity to identity, not to nickname, when extending to
      a router not already in the directory. This was preventing us from
      extending to unknown routers. Oops.
    - Make sure to create OS X Tor user in <500 range, so we aren't
      creating actual system users.
    - Note where connection-that-hasn't-sent-end was marked, and fix
      a few really loud instances of this harmless bug (it's fixed more
      in 0.1.0.x).


Changes in version 0.1.0.1-rc - 2005-03-28
  o New features:
    - Add reachability testing. Your Tor server will automatically try
      to see if its ORPort and DirPort are reachable from the outside,
      and it won't upload its descriptor until it decides they are.
    - Handle unavailable hidden services better. Handle slow or busy
      hidden services better.
    - Add support for CONNECTing through https proxies, with "HttpsProxy"
      config option.
    - New exit policy: accept most low-numbered ports, rather than
      rejecting most low-numbered ports.
    - More Tor controller support (still experimental). See
      http://tor.eff.org/doc/control-spec.txt for all the new features,
      including signals to emulate unix signals from any platform;
      redirectstream; extendcircuit; mapaddress; getinfo; postdescriptor;
      closestream; closecircuit; etc.
    - Make nt services work and start on startup on win32 (based on
      patch by Matt Edman).
    - Add a new AddressMap config directive to rewrite incoming socks
      addresses. This lets you, for example, declare an implicit
      required exit node for certain sites.
    - Add a new TrackHostExits config directive to trigger addressmaps
      for certain incoming socks addresses -- for sites that break when
      your exit keeps changing (based on patch by Mike Perry).
    - Redo the client-side dns cache so it's just an addressmap too.
    - Notice when our IP changes, and reset stats/uptime/reachability.
    - When an application is using socks5, give him the whole variety of
      potential socks5 responses (connect refused, host unreachable, etc),
      rather than just "success" or "failure".
    - A more sane version numbering system. See
      http://tor.eff.org/cvs/tor/doc/version-spec.txt for details.
    - New contributed script "exitlist": a simple python script to
      parse directories and find Tor nodes that exit to listed
      addresses/ports.
    - New contributed script "privoxy-tor-toggle" to toggle whether
      Privoxy uses Tor. Seems to be configured for Debian by default.
    - Report HTTP reasons to client when getting a response from directory
      servers -- so you can actually know what went wrong.
    - New config option MaxAdvertisedBandwidth which lets you advertise
      a low bandwidthrate (to not attract as many circuits) while still
      allowing a higher bandwidthrate in reality.

  o Robustness/stability fixes:
    - Make Tor use Niels Provos's libevent instead of its current
      poll-but-sometimes-select mess.  This will let us use faster async
      cores (like epoll, kpoll, and /dev/poll), and hopefully work better
      on Windows too.
    - pthread support now too. This was forced because when we forked,
      we ended up wasting a lot of duplicate ram over time. Also switch
      to foo_r versions of some library calls to allow reentry and
      threadsafeness.
    - Better handling for heterogeneous / unreliable nodes:
      - Annotate circuits w/ whether they aim to contain high uptime nodes
        and/or high capacity nodes. When building circuits, choose
        appropriate nodes.
      - This means that every single node in an intro rend circuit,
        not just the last one, will have a minimum uptime.
      - New config option LongLivedPorts to indicate application streams
        that will want high uptime circuits.
      - Servers reset uptime when a dir fetch entirely fails. This
        hopefully reflects stability of the server's network connectivity.
      - If somebody starts his tor server in Jan 2004 and then fixes his
        clock, don't make his published uptime be a year.
      - Reset published uptime when you wake up from hibernation.
    - Introduce a notion of 'internal' circs, which are chosen without
      regard to the exit policy of the last hop. Intro and rendezvous
      circs must be internal circs, to avoid leaking information. Resolve
      and connect streams can use internal circs if they want.
    - New circuit pooling algorithm: make sure to have enough circs around
      to satisfy any predicted ports, and also make sure to have 2 internal
      circs around if we've required internal circs lately (and with high
      uptime if we've seen that lately too).
    - Split NewCircuitPeriod option into NewCircuitPeriod (30 secs),
      which describes how often we retry making new circuits if current
      ones are dirty, and MaxCircuitDirtiness (10 mins), which describes
      how long we're willing to make use of an already-dirty circuit.
    - Cannibalize GENERAL circs to be C_REND, C_INTRO, S_INTRO, and S_REND
      circ as necessary, if there are any completed ones lying around
      when we try to launch one.
    - Make hidden services try to establish a rendezvous for 30 seconds,
      rather than for n (where n=3) attempts to build a circuit.
    - Change SHUTDOWN_WAIT_LENGTH from a fixed 30 secs to a config option
      "ShutdownWaitLength".
    - Try to be more zealous about calling connection_edge_end when
      things go bad with edge conns in connection.c.
    - Revise tor-spec to add more/better stream end reasons.
    - Revise all calls to connection_edge_end to avoid sending "misc",
      and to take errno into account where possible.

  o Bug fixes:
    - Fix a race condition that can trigger an assert, when we have a
      pending create cell and an OR connection fails right then.
    - Fix several double-mark-for-close bugs, e.g. where we were finding
      a conn for a cell even if that conn is already marked for close.
    - Make sequence of log messages when starting on win32 with no config
      file more reasonable.
    - When choosing an exit node for a new non-internal circ, don't take
      into account whether it'll be useful for any pending x.onion
      addresses -- it won't.
    - Turn addr_policy_compare from a tristate to a quadstate; this should
      help address our "Ah, you allow 1.2.3.4:80. You are a good choice
      for google.com" problem.
    - Make "platform" string in descriptor more accurate for Win32 servers,
      so it's not just "unknown platform".
    - Fix an edge case in parsing config options (thanks weasel).
      If they say "--" on the commandline, it's not an option.
    - Reject odd-looking addresses at the client (e.g. addresses that
      contain a colon), rather than having the server drop them because
      they're malformed.
    - tor-resolve requests were ignoring .exit if there was a working circuit
      they could use instead.
    - REUSEADDR on normal platforms means you can rebind to the port
      right after somebody else has let it go. But REUSEADDR on win32
      means to let you bind to the port _even when somebody else
      already has it bound_! So, don't do that on Win32.
    - Change version parsing logic: a version is "obsolete" if it is not
      recommended and (1) there is a newer recommended version in the
      same series, or (2) there are no recommended versions in the same
      series, but there are some recommended versions in a newer series.
      A version is "new" if it is newer than any recommended version in
      the same series.
    - Stop most cases of hanging up on a socks connection without sending
      the socks reject.

  o Helpful fixes:
    - Require BandwidthRate to be at least 20kB/s for servers.
    - When a dirserver causes you to give a warn, mention which dirserver
      it was.
    - New config option DirAllowPrivateAddresses for authdirservers.
      Now by default they refuse router descriptors that have non-IP or
      private-IP addresses.
    - Stop publishing socksport in the directory, since it's not
      actually meant to be public. For compatibility, publish a 0 there
      for now.
    - Change DirFetchPeriod/StatusFetchPeriod to have a special "Be
      smart" value, that is low for servers and high for clients.
    - If our clock jumps forward by 100 seconds or more, assume something
      has gone wrong with our network and abandon all not-yet-used circs.
    - Warn when exit policy implicitly allows local addresses.
    - If we get an incredibly skewed timestamp from a dirserver mirror
      that isn't a verified OR, don't warn -- it's probably him that's
      wrong.
    - Since we ship our own Privoxy on OS X, tweak it so it doesn't write
      cookies to disk and doesn't log each web request to disk. (Thanks
      to Brett Carrington for pointing this out.)
    - When a client asks us for a dir mirror and we don't have one,
      launch an attempt to get a fresh one.
    - If we're hibernating and we get a SIGINT, exit immediately.
    - Add --with-dmalloc ./configure option, to track memory leaks.
    - And try to free all memory on closing, so we can detect what
      we're leaking.
    - Cache local dns resolves correctly even when they're .exit
      addresses.
    - Give a better warning when some other server advertises an
      ORPort that is actually an apache running ssl.
    - Add "opt hibernating 1" to server descriptor to make it clearer
      whether the server is hibernating.


Changes in version 0.0.9.6 - 2005-03-24
  o Bugfixes on 0.0.9.x (crashes and asserts):
    - Add new end stream reasons to maintainance branch. Fix bug where
      reason (8) could trigger an assert.  Prevent bug from recurring.
    - Apparently win32 stat wants paths to not end with a slash.
    - Fix assert triggers in assert_cpath_layer_ok(), where we were
      blowing away the circuit that conn->cpath_layer points to, then
      checking to see if the circ is well-formed. Backport check to make
      sure we dont use the cpath on a closed connection.
    - Prevent circuit_resume_edge_reading_helper() from trying to package
      inbufs for marked-for-close streams.
    - Don't crash on hup if your options->address has become unresolvable.
    - Some systems (like OS X) sometimes accept() a connection and tell
      you the remote host is 0.0.0.0:0. If this happens, due to some
      other mis-features, we get confused; so refuse the conn for now.

  o Bugfixes on 0.0.9.x (other):
    - Fix harmless but scary "Unrecognized content encoding" warn message.
    - Add new stream error reason: TORPROTOCOL reason means "you are not
      speaking a version of Tor I understand; say bye-bye to your stream."
    - Be willing to cache directories from up to ROUTER_MAX_AGE seconds
      into the future, now that we are more tolerant of skew. This
      resolves a bug where a Tor server would refuse to cache a directory
      because all the directories it gets are too far in the future;
      yet the Tor server never logs any complaints about clock skew.
    - Mac packaging magic: make man pages useable, and do not overwrite
      existing torrc files.
    - Make OS X log happily to /var/log/tor/tor.log


Changes in version 0.0.9.5 - 2005-02-22
  o Bugfixes on 0.0.9.x:
    - Fix an assert race at exit nodes when resolve requests fail.
    - Stop picking unverified dir mirrors--it only leads to misery.
    - Patch from Matt Edman to make NT services work better. Service
      support is still not compiled into the executable by default.
    - Patch from Dmitri Bely so the Tor service runs better under
      the win32 SYSTEM account.
    - Make tor-resolve actually work (?) on Win32.
    - Fix a sign bug when getrlimit claims to have 4+ billion
      file descriptors available.
    - Stop refusing to start when bandwidthburst == bandwidthrate.
    - When create cells have been on the onion queue more than five
      seconds, just send back a destroy and take them off the list.


Changes in version 0.0.9.4 - 2005-02-03
  o Bugfixes on 0.0.9:
    - Fix an assert bug that took down most of our servers: when
      a server claims to have 1 GB of bandwidthburst, don't
      freak out.
    - Don't crash as badly if we have spawned the max allowed number
      of dnsworkers, or we're out of file descriptors.
    - Block more file-sharing ports in the default exit policy.
    - MaxConn is now automatically set to the hard limit of max
      file descriptors we're allowed (ulimit -n), minus a few for
      logs, etc.
    - Give a clearer message when servers need to raise their
      ulimit -n when they start running out of file descriptors.
    - SGI Compatibility patches from Jan Schaumann.
    - Tolerate a corrupt cached directory better.
    - When a dirserver hasn't approved your server, list which one.
    - Go into soft hibernation after 95% of the bandwidth is used,
      not 99%. This is especially important for daily hibernators who
      have a small accounting max. Hopefully it will result in fewer
      cut connections when the hard hibernation starts.
    - Load-balance better when using servers that claim more than
      800kB/s of capacity.
    - Make NT services work (experimental, only used if compiled in).


Changes in version 0.0.9.3 - 2005-01-21
  o Bugfixes on 0.0.9:
    - Backport the cpu use fixes from main branch, so busy servers won't
      need as much processor time.
    - Work better when we go offline and then come back, or when we
      run Tor at boot before the network is up. We do this by
      optimistically trying to fetch a new directory whenever an
      application request comes in and we think we're offline -- the
      human is hopefully a good measure of when the network is back.
    - Backport some minimal hidserv bugfixes: keep rend circuits open as
      long as you keep using them; actually publish hidserv descriptors
      shortly after they change, rather than waiting 20-40 minutes.
    - Enable Mac startup script by default.
    - Fix duplicate dns_cancel_pending_resolve reported by Giorgos Pallas.
    - When you update AllowUnverifiedNodes or FirewallPorts via the
      controller's setconf feature, we were always appending, never
      resetting.
    - When you update HiddenServiceDir via setconf, it was screwing up
      the order of reading the lines, making it fail.
    - Do not rewrite a cached directory back to the cache; otherwise we
      will think it is recent and not fetch a newer one on startup.
    - Workaround for webservers that lie about Content-Encoding: Tor
      now tries to autodetect compressed directories and compression
      itself. This lets us Proxypass dir fetches through apache.


Changes in version 0.0.9.2 - 2005-01-04
  o Bugfixes on 0.0.9 (crashes and asserts):
    - Fix an assert on startup when the disk is full and you're logging
      to a file.
    - If you do socks4 with an IP of 0.0.0.x but *don't* provide a socks4a
      style address, then we'd crash.
    - Fix an assert trigger when the running-routers string we get from
      a dirserver is broken.
    - Make worker threads start and run on win32. Now win32 servers
      may work better.
    - Bandaid (not actually fix, but now it doesn't crash) an assert
      where the dns worker dies mysteriously and the main Tor process
      doesn't remember anything about the address it was resolving.

  o Bugfixes on 0.0.9 (Win32):
    - Workaround for brain-damaged __FILE__ handling on MSVC: keep Nick's
      name out of the warning/assert messages.
    - Fix a superficial "unhandled error on read" bug on win32.
    - The win32 installer no longer requires a click-through for our
      license, since our Free Software license grants rights but does not
      take any away.
    - Win32: When connecting to a dirserver fails, try another one
      immediately. (This was already working for non-win32 Tors.)
    - Stop trying to parse $HOME on win32 when hunting for default
      DataDirectory.
    - Make tor-resolve.c work on win32 by calling network_init().

  o Bugfixes on 0.0.9 (other):
    - Make 0.0.9.x build on Solaris again.
    - Due to a fencepost error, we were blowing away the \n when reporting
      confvalue items in the controller. So asking for multiple config
      values at once couldn't work.
    - When listing circuits that are pending on an opening OR connection,
      if we're an OR we were listing circuits that *end* at us as
      being pending on every listener, dns/cpu worker, etc. Stop that.
    - Dirservers were failing to create 'running-routers' or 'directory'
      strings if we had more than some threshold of routers. Fix them so
      they can handle any number of routers.
    - Fix a superficial "Duplicate mark for close" bug.
    - Stop checking for clock skew for OR connections, even for servers.
    - Fix a fencepost error that was chopping off the last letter of any
      nickname that is the maximum allowed nickname length.
    - Update URLs in log messages so they point to the new website.
    - Fix a potential problem in mangling server private keys while
      writing to disk (not triggered yet, as far as we know).
    - Include the licenses for other free software we include in Tor,
      now that we're shipping binary distributions more regularly.


Changes in version 0.0.9.1 - 2004-12-15
  o Bugfixes on 0.0.9:
    - Make hibernation actually work.
    - Make HashedControlPassword config option work.
    - When we're reporting event circuit status to a controller,
      don't use the stream status code.


Changes in version 0.0.9 - 2004-12-12
  o Cleanups:
    - Clean up manpage and torrc.sample file.
    - Clean up severities and text of log warnings.
  o Mistakes:
    - Make servers trigger an assert when they enter hibernation.


Changes in version 0.0.9rc7 - 2004-12-08
  o Bugfixes on 0.0.9rc:
    - Fix a stack-trashing crash when an exit node begins hibernating.
    - Avoid looking at unallocated memory while considering which
      ports we need to build circuits to cover.
    - Stop a sigpipe: when an 'end' cell races with eof from the app,
      we shouldn't hold-open-until-flush if the eof arrived first.
    - Fix a bug with init_cookie_authentication() in the controller.
    - When recommending new-format log lines, if the upper bound is
      LOG_ERR, leave it implicit.

  o Bugfixes on 0.0.8.1:
    - Fix a whole slew of memory leaks.
    - Fix isspace() and friends so they still make Solaris happy
      but also so they don't trigger asserts on win32.
    - Fix parse_iso_time on platforms without strptime (eg win32).
    - win32: tolerate extra "readable" events better.
    - win32: when being multithreaded, leave parent fdarray open.
    - Make unit tests work on win32.


Changes in version 0.0.9rc6 - 2004-12-06
  o Bugfixes on 0.0.9pre:
    - Clean up some more integer underflow opportunities (not exploitable
      we think).
    - While hibernating, hup should not regrow our listeners.
    - Send an end to the streams we close when we hibernate, rather
      than just chopping them off.
    - React to eof immediately on non-open edge connections.

  o Bugfixes on 0.0.8.1:
    - Calculate timeout for waiting for a connected cell from the time
      we sent the begin cell, not from the time the stream started. If
      it took a long time to establish the circuit, we would time out
      right after sending the begin cell.
    - Fix router_compare_addr_to_addr_policy: it was not treating a port
      of * as always matching, so we were picking reject *:* nodes as
      exit nodes too. Oops.

  o Features:
    - New circuit building strategy: keep a list of ports that we've
      used in the past 6 hours, and always try to have 2 circuits open
      or on the way that will handle each such port. Seed us with port
      80 so web users won't complain that Tor is "slow to start up".
    - Make kill -USR1 dump more useful stats about circuits.
    - When warning about retrying or giving up, print the address, so
      the user knows which one it's talking about.
    - If you haven't used a clean circuit in an hour, throw it away,
      just to be on the safe side. (This means after 6 hours a totally
      unused Tor client will have no circuits open.)


Changes in version 0.0.9rc5 - 2004-12-01
  o Bugfixes on 0.0.8.1:
    - Disallow NDEBUG. We don't ever want anybody to turn off debug.
    - Let resolve conns retry/expire also, rather than sticking around
      forever.
    - If we are using select, make sure we stay within FD_SETSIZE.

  o Bugfixes on 0.0.9pre:
    - Fix integer underflow in tor_vsnprintf() that may be exploitable,
      but doesn't seem to be currently; thanks to Ilja van Sprundel for
      finding it.
    - If anybody set DirFetchPostPeriod, give them StatusFetchPeriod
      instead.  Impose minima and maxima for all *Period options; impose
      even tighter maxima for fetching if we are a caching dirserver.
      Clip rather than rejecting.
    - Fetch cached running-routers from servers that serve it (that is,
      authdirservers and servers running 0.0.9rc5-cvs or later.)

  o Features:
    - Accept *:706 (silc) in default exit policy.
    - Implement new versioning format for post 0.1.
    - Support "foo.nickname.exit" addresses, to let Alice request the
      address "foo" as viewed by exit node "nickname". Based on a patch
      by Geoff Goodell.
    - Make tor --version --version dump the cvs Id of every file.


Changes in version 0.0.9rc4 - 2004-11-28
  o Bugfixes on 0.0.8.1:
    - Make windows sockets actually non-blocking (oops), and handle
      win32 socket errors better.

  o Bugfixes on 0.0.9rc1:
    - Actually catch the -USR2 signal.


Changes in version 0.0.9rc3 - 2004-11-25
  o Bugfixes on 0.0.8.1:
    - Flush the log file descriptor after we print "Tor opening log file",
      so we don't see those messages days later.

  o Bugfixes on 0.0.9rc1:
    - Make tor-resolve work again.
    - Avoid infinite loop in tor-resolve if tor hangs up on it.
    - Fix an assert trigger for clients/servers handling resolves.


Changes in version 0.0.9rc2 - 2004-11-24
  o Bugfixes on 0.0.9rc1:
    - I broke socks5 support while fixing the eof bug.
    - Allow unitless bandwidths and intervals; they default to bytes
      and seconds.
    - New servers don't start out hibernating; they are active until
      they run out of bytes, so they have a better estimate of how
      long it takes, and so their operators can know they're working.


Changes in version 0.0.9rc1 - 2004-11-23
  o Bugfixes on 0.0.8.1:
    - Finally fix a bug that's been plaguing us for a year:
      With high load, circuit package window was reaching 0. Whenever
      we got a circuit-level sendme, we were reading a lot on each
      socket, but only writing out a bit. So we would eventually reach
      eof. This would be noticed and acted on even when there were still
      bytes sitting in the inbuf.
    - When poll() is interrupted, we shouldn't believe the revents values.

  o Bugfixes on 0.0.9pre6:
    - Fix hibernate bug that caused pre6 to be broken.
    - Don't keep rephist info for routers that haven't had activity for
      24 hours. (This matters now that clients have keys, since we track
      them too.)
    - Never call close_temp_logs while validating log options.
    - Fix backslash-escaping on tor.sh.in and torctl.in.

  o Features:
    - Implement weekly/monthly/daily accounting: now you specify your
      hibernation properties by
      AccountingMax N bytes|KB|MB|GB|TB
      AccountingStart day|week|month [day] HH:MM
        Defaults to "month 1 0:00".
    - Let bandwidth and interval config options be specified as 5 bytes,
      kb, kilobytes, etc; and as seconds, minutes, hours, days, weeks.
    - kill -USR2 now moves all logs to loglevel debug (kill -HUP to
      get back to normal.)
    - If your requested entry or exit node has advertised bandwidth 0,
      pick it anyway.
    - Be more greedy about filling up relay cells -- we try reading again
      once we've processed the stuff we read, in case enough has arrived
      to fill the last cell completely.
    - Apply NT service patch from Osamu Fujino. Still needs more work.


Changes in version 0.0.9pre6 - 2004-11-15
  o Bugfixes on 0.0.8.1:
    - Fix assert failure on malformed socks4a requests.
    - Use identity comparison, not nickname comparison, to choose which
      half of circuit-ID-space each side gets to use. This is needed
      because sometimes we think of a router as a nickname, and sometimes
      as a hex ID, and we can't predict what the other side will do.
    - Catch and ignore SIGXFSZ signals when log files exceed 2GB; our
      write() call will fail and we handle it there.
    - Add a FAST_SMARTLIST define to optionally inline smartlist_get
      and smartlist_len, which are two major profiling offenders.

  o Bugfixes on 0.0.9pre5:
    - Fix a bug in read_all that was corrupting config files on windows.
    - When we're raising the max number of open file descriptors to
      'unlimited', don't log that we just raised it to '-1'.
    - Include event code with events, as required by control-spec.txt.
    - Don't give a fingerprint when clients do --list-fingerprint:
      it's misleading, because it will never be the same again.
    - Stop using strlcpy in tor_strndup, since it was slowing us
      down a lot.
    - Remove warn on startup about missing cached-directory file.
    - Make kill -USR1 work again.
    - Hibernate if we start tor during the "wait for wakeup-time" phase
      of an accounting interval. Log our hibernation plans better.
    - Authoritative dirservers now also cache their directory, so they
      have it on start-up.

  o Features:
    - Fetch running-routers; cache running-routers; compress
      running-routers; serve compressed running-routers.z
    - Add NSI installer script contributed by J Doe.
    - Commit VC6 and VC7 workspace/project files.
    - Commit a tor.spec for making RPM files, with help from jbash.
    - Add contrib/torctl.in contributed by Glenn Fink.
    - Implement the control-spec's SAVECONF command, to write your
      configuration to torrc.
    - Get cookie authentication for the controller closer to working.
    - Include control-spec.txt in the tarball.
    - When set_conf changes our server descriptor, upload a new copy.
      But don't upload it too often if there are frequent changes.
    - Document authentication config in man page, and document signals
      we catch.
    - Clean up confusing parts of man page and torrc.sample.
    - Make expand_filename handle ~ and ~username.
    - Use autoconf to enable largefile support where necessary. Use
      ftello where available, since ftell can fail at 2GB.
    - Distinguish between TOR_TLS_CLOSE and TOR_TLS_ERROR, so we can
      log more informatively.
    - Give a slightly more useful output for "tor -h".
    - Refuse application socks connections to port 0.
    - Check clock skew for verified servers, but allow unverified
      servers and clients to have any clock skew.
    - Break DirFetchPostPeriod into:
      - DirFetchPeriod for fetching full directory,
      - StatusFetchPeriod for fetching running-routers,
      - DirPostPeriod for posting server descriptor,
      - RendPostPeriod for posting hidden service descriptors.
    - Make sure the hidden service descriptors are at a random offset
      from each other, to hinder linkability.


Changes in version 0.0.9pre5 - 2004-11-09
  o Bugfixes on 0.0.9pre4:
    - Fix a seg fault in unit tests (doesn't affect main program).
    - Fix an assert bug where a hidden service provider would fail if
      the first hop of his rendezvous circuit was down.
    - Hidden service operators now correctly handle version 1 style
      INTRODUCE1 cells (nobody generates them still, so not a critical
      bug).
    - If do_hup fails, actually notice.
    - Handle more errnos from accept() without closing the listener.
      Some OpenBSD machines were closing their listeners because
      they ran out of file descriptors.
    - Send resolve cells to exit routers that are running a new
      enough version of the resolve code to work right.
    - Better handling of winsock includes on non-MSV win32 compilers.
    - Some people had wrapped their tor client/server in a script
      that would restart it whenever it died. This did not play well
      with our "shut down if your version is obsolete" code. Now people
      don't fetch a new directory if their local cached version is
      recent enough.
    - Make our autogen.sh work on ksh as well as bash.

  o Major Features:
    - Hibernation: New config option "AccountingMaxKB" lets you
      set how many KBytes per month you want to allow your server to
      consume. Rather than spreading those bytes out evenly over the
      month, we instead hibernate for some of the month and pop up
      at a deterministic time, work until the bytes are consumed, then
      hibernate again. Config option "MonthlyAccountingStart" lets you
      specify which day of the month your billing cycle starts on.
    - Control interface: a separate program can now talk to your
      client/server over a socket, and get/set config options, receive
      notifications of circuits and streams starting/finishing/dying,
      bandwidth used, etc. The next step is to get some GUIs working.
      Let us know if you want to help out. See doc/control-spec.txt .
    - Ship a contrib/tor-control.py as an example script to interact
      with the control port.
    - "tor --hash-password zzyxz" will output a salted password for
      use in authenticating to the control interface.
    - New log format in config:
      "Log minsev[-maxsev] stdout|stderr|syslog" or
      "Log minsev[-maxsev] file /var/foo"

  o Minor Features:
    - DirPolicy config option, to let people reject incoming addresses
      from their dirserver.
    - "tor --list-fingerprint" will list your identity key fingerprint
      and then exit.
    - Add "pass" target for RedirectExit, to make it easier to break
      out of a sequence of RedirectExit rules.
    - Clients now generate a TLS cert too, in preparation for having
      them act more like real nodes.
    - Ship src/win32/ in the tarball, so people can use it to build.
    - Make old win32 fall back to CWD if SHGetSpecialFolderLocation
      is broken.
    - New "router-status" line in directory, to better bind each verified
      nickname to its identity key.
    - Deprecate unofficial config option abbreviations, and abbreviations
      not on the command line.
    - Add a pure-C tor-resolve implementation.
    - Use getrlimit and friends to ensure we can reach MaxConn (currently
      1024) file descriptors.

  o Code security improvements, inspired by Ilja:
    - Replace sprintf with snprintf. (I think they were all safe, but
      hey.)
    - Replace strcpy/strncpy with strlcpy in more places.
    - Avoid strcat; use snprintf or strlcat instead.
    - snprintf wrapper with consistent (though not C99) overflow behavior.


Changes in version 0.0.9pre4 - 2004-10-17
  o Bugfixes on 0.0.9pre3:
    - If the server doesn't specify an exit policy, use the real default
      exit policy, not reject *:*.
    - Ignore fascistfirewall when uploading/downloading hidden service
      descriptors, since we go through Tor for those; and when using
      an HttpProxy, since we assume it can reach them all.
    - When looking for an authoritative dirserver, use only the ones
      configured at boot. Don't bother looking in the directory.
    - The rest of the fix for get_default_conf_file() on older win32.
    - Make 'Routerfile' config option obsolete.

  o Features:
    - New 'MyFamily nick1,...' config option for a server to
      specify other servers that shouldn't be used in the same circuit
      with it. Only believed if nick1 also specifies us.
    - New 'NodeFamily nick1,nick2,...' config option for a client to
      specify nodes that it doesn't want to use in the same circuit.
    - New 'Redirectexit pattern address:port' config option for a
      server to redirect exit connections, e.g. to a local squid.


Changes in version 0.0.9pre3 - 2004-10-13
  o Bugfixes on 0.0.8.1:
    - Better torrc example lines for dirbindaddress and orbindaddress.
    - Improved bounds checking on parsed ints (e.g. config options and
      the ones we find in directories.)
    - Better handling of size_t vs int, so we're more robust on 64
      bit platforms.
    - Fix the rest of the bug where a newly started OR would appear
      as unverified even after we've added his fingerprint and hupped
      the dirserver.
    - Fix a bug from 0.0.7: when read() failed on a stream, we would
      close it without sending back an end. So 'connection refused'
      would simply be ignored and the user would get no response.

  o Bugfixes on 0.0.9pre2:
    - Serving the cached-on-disk directory to people is bad. We now
      provide no directory until we've fetched a fresh one.
    - Workaround for bug on windows where cached-directories get crlf
      corruption.
    - Make get_default_conf_file() work on older windows too.
    - If we write a *:* exit policy line in the descriptor, don't write
      any more exit policy lines.

  o Features:
    - Use only 0.0.9pre1 and later servers for resolve cells.
    - Make the dirservers file obsolete.
      - Include a dir-signing-key token in directories to tell the
        parsing entity which key is being used to sign.
      - Remove the built-in bulky default dirservers string.
      - New config option "Dirserver %s:%d [fingerprint]", which can be
        repeated as many times as needed. If no dirservers specified,
        default to moria1,moria2,tor26.
    - Make moria2 advertise a dirport of 80, so people behind firewalls
      will be able to get a directory.
    - Http proxy support
      - Dirservers translate requests for http://%s:%d/x to /x
      - You can specify "HttpProxy %s[:%d]" and all dir fetches will
        be routed through this host.
      - Clients ask for /tor/x rather than /x for new enough dirservers.
        This way we can one day coexist peacefully with apache.
      - Clients specify a "Host: %s%d" http header, to be compatible
        with more proxies, and so running squid on an exit node can work.


Changes in version 0.0.8.1 - 2004-10-13
  o Bugfixes:
    - Fix a seg fault that can be triggered remotely for Tor
      clients/servers with an open dirport.
    - Fix a rare assert trigger, where routerinfos for entries in
      our cpath would expire while we're building the path.
    - Fix a bug in OutboundBindAddress so it (hopefully) works.
    - Fix a rare seg fault for people running hidden services on
      intermittent connections.
    - Fix a bug in parsing opt keywords with objects.
    - Fix a stale pointer assert bug when a stream detaches and
      reattaches.
    - Fix a string format vulnerability (probably not exploitable)
      in reporting stats locally.
    - Fix an assert trigger: sometimes launching circuits can fail
      immediately, e.g. because too many circuits have failed recently.
    - Fix a compile warning on 64 bit platforms.


Changes in version 0.0.9pre2 - 2004-10-03
  o Bugfixes:
    - Make fetching a cached directory work for 64-bit platforms too.
    - Make zlib.h a required header, not an optional header.


Changes in version 0.0.9pre1 - 2004-10-01
  o Bugfixes:
    - Stop using separate defaults for no-config-file and
      empty-config-file. Now you have to explicitly turn off SocksPort,
      if you don't want it open.
    - Fix a bug in OutboundBindAddress so it (hopefully) works.
    - Improve man page to mention more of the 0.0.8 features.
    - Fix a rare seg fault for people running hidden services on
      intermittent connections.
    - Change our file IO stuff (especially wrt OpenSSL) so win32 is
      happier.
    - Fix more dns related bugs: send back resolve_failed and end cells
      more reliably when the resolve fails, rather than closing the
      circuit and then trying to send the cell. Also attach dummy resolve
      connections to a circuit *before* calling dns_resolve(), to fix
      a bug where cached answers would never be sent in RESOLVED cells.
    - When we run out of disk space, or other log writing error, don't
      crash. Just stop logging to that log and continue.
    - We were starting to daemonize before we opened our logs, so if
      there were any problems opening logs, we would complain to stderr,
      which wouldn't work, and then mysteriously exit.
    - Fix a rare bug where sometimes a verified OR would connect to us
      before he'd uploaded his descriptor, which would cause us to
      assign conn->nickname as though he's unverified. Now we look through
      the fingerprint list to see if he's there.
    - Fix a rare assert trigger, where routerinfos for entries in
      our cpath would expire while we're building the path.

  o Features:
    - Clients can ask dirservers for /dir.z to get a compressed version
      of the directory. Only works for servers running 0.0.9, of course.
    - Make clients cache directories and use them to seed their router
      lists at startup. This means clients have a datadir again.
    - Configuration infrastructure support for warning on obsolete
      options.
    - Respond to content-encoding headers by trying to uncompress as
      appropriate.
    - Reply with a deflated directory when a client asks for "dir.z".
      We could use allow-encodings instead, but allow-encodings isn't
      specified in HTTP 1.0.
    - Raise the max dns workers from 50 to 100.
    - Discourage people from setting their dirfetchpostperiod more often
      than once per minute.
    - Protect dirservers from overzealous descriptor uploading -- wait
      10 seconds after directory gets dirty, before regenerating.


Changes in version 0.0.8 - 2004-08-25
  o Port it to SunOS 5.9 / Athena


Changes in version 0.0.8rc2 - 2004-08-20
  o Make it compile on cygwin again.
  o When picking unverified routers, skip those with low uptime and/or
    low bandwidth, depending on what properties you care about.


Changes in version 0.0.8rc1 - 2004-08-18
  o Changes from 0.0.7.3:
    - Bugfixes:
      - Fix assert triggers: if the other side returns an address 0.0.0.0,
        don't put it into the client dns cache.
      - If a begin failed due to exit policy, but we believe the IP address
        should have been allowed, switch that router to exitpolicy reject *:*
        until we get our next directory.
    - Features:
      - Clients choose nodes proportional to advertised bandwidth.
      - Avoid using nodes with low uptime as introduction points.
      - Handle servers with dynamic IP addresses: don't replace
        options->Address with the resolved one at startup, and
        detect our address right before we make a routerinfo each time.
      - 'FascistFirewall' option to pick dirservers and ORs on specific
        ports; plus 'FirewallPorts' config option to tell FascistFirewall
        which ports are open. (Defaults to 80,443)
      - Be more aggressive about trying to make circuits when the network
        has changed (e.g. when you unsuspend your laptop).
      - Check for time skew on http headers; report date in response to
        "GET /".
      - If the entrynode config line has only one node, don't pick it as
        an exitnode.
      - Add strict{entry|exit}nodes config options. If set to 1, then
        we refuse to build circuits that don't include the specified entry
        or exit nodes.
      - OutboundBindAddress config option, to bind to a specific
        IP address for outgoing connect()s.
      - End truncated log entries (e.g. directories) with "[truncated]".

  o Patches to 0.0.8preX:
    - Bugfixes:
      - Patches to compile and run on win32 again (maybe)?
      - Fix crash when looking for ~/.torrc with no $HOME set.
      - Fix a race bug in the unit tests.
      - Handle verified/unverified name collisions better when new
        routerinfo's arrive in a directory.
      - Sometimes routers were getting entered into the stats before
        we'd assigned their identity_digest. Oops.
      - Only pick and establish intro points after we've gotten a
        directory.
    - Features:
      - AllowUnverifiedNodes config option to let circuits choose no-name
        routers in entry,middle,exit,introduction,rendezvous positions.
        Allow middle and rendezvous positions by default.
      - Add a man page for tor-resolve.


Changes in version 0.0.7.3 - 2004-08-12
  o Stop dnsworkers from triggering an assert failure when you
    ask them to resolve the host "".


Changes in version 0.0.8pre3 - 2004-08-09
  o Changes from 0.0.7.2:
    - Allow multiple ORs with same nickname in routerlist -- now when
      people give us one identity key for a nickname, then later
      another, we don't constantly complain until the first expires.
    - Remember used bandwidth (both in and out), and publish 15-minute
      snapshots for the past day into our descriptor.
    - You can now fetch $DIRURL/running-routers to get just the
      running-routers line, not the whole descriptor list. (But
      clients don't use this yet.)
    - When people mistakenly use Tor as an http proxy, point them
      at the tor-doc.html rather than the INSTALL.
    - Remove our mostly unused -- and broken -- hex_encode()
      function. Use base16_encode() instead. (Thanks to Timo Lindfors
      for pointing out this bug.)
    - Rotate onion keys every 12 hours, not every 2 hours, so we have
      fewer problems with people using the wrong key.
    - Change the default exit policy to reject the default edonkey,
      kazaa, gnutella ports.
    - Add replace_file() to util.[ch] to handle win32's rename().

  o Changes from 0.0.8preX:
    - Fix two bugs in saving onion keys to disk when rotating, so
      hopefully we'll get fewer people using old onion keys.
    - Fix an assert error that was making SocksPolicy not work.
    - Be willing to expire routers that have an open dirport -- it's
      just the authoritative dirservers we want to not forget.
    - Reject tor-resolve requests for .onion addresses early, so we
      don't build a whole rendezvous circuit and then fail.
    - When you're warning a server that he's unverified, don't cry
      wolf unpredictably.
    - Fix a race condition: don't try to extend onto a connection
      that's still handshaking.
    - For servers in clique mode, require the conn to be open before
      you'll choose it for your path.
    - Fix some cosmetic bugs about duplicate mark-for-close, lack of
      end relay cell, etc.
    - Measure bandwidth capacity over the last 24 hours, not just 12
    - Bugfix: authoritative dirservers were making and signing a new
      directory for each client, rather than reusing the cached one.


Changes in version 0.0.8pre2 - 2004-08-04
  o Changes from 0.0.7.2:
    - Security fixes:
      - Check directory signature _before_ you decide whether you're
        you're running an obsolete version and should exit.
      - Check directory signature _before_ you parse the running-routers
        list to decide who's running or verified.
    - Bugfixes and features:
      - Check return value of fclose while writing to disk, so we don't
        end up with broken files when servers run out of disk space.
      - Log a warning if the user uses an unsafe socks variant, so people
        are more likely to learn about privoxy or socat.
      - Dirservers now include RFC1123-style dates in the HTTP headers,
        which one day we will use to better detect clock skew.

  o Changes from 0.0.8pre1:
    - Make it compile without warnings again on win32.
    - Log a warning if you're running an unverified server, to let you
      know you might want to get it verified.
    - Only pick a default nickname if you plan to be a server.


Changes in version 0.0.8pre1 - 2004-07-23
  o Bugfixes:
    - Made our unit tests compile again on OpenBSD 3.5, and tor
      itself compile again on OpenBSD on a sparc64.
    - We were neglecting milliseconds when logging on win32, so
      everything appeared to happen at the beginning of each second.

  o Protocol changes:
    - 'Extend' relay cell payloads now include the digest of the
      intended next hop's identity key. Now we can verify that we're
      extending to the right router, and also extend to routers we
      hadn't heard of before.

  o Features:
    - Tor nodes can now act as relays (with an advertised ORPort)
      without being manually verified by the dirserver operators.
      - Uploaded descriptors of unverified routers are now accepted
        by the dirservers, and included in the directory.
      - Verified routers are listed by nickname in the running-routers
        list; unverified routers are listed as "$<fingerprint>".
      - We now use hash-of-identity-key in most places rather than
        nickname or addr:port, for improved security/flexibility.
      - To avoid Sybil attacks, paths still use only verified servers.
        But now we have a chance to play around with hybrid approaches.
      - Nodes track bandwidth usage to estimate capacity (not used yet).
      - ClientOnly option for nodes that never want to become servers.
    - Directory caching.
      - "AuthoritativeDir 1" option for the official dirservers.
      - Now other nodes (clients and servers) will cache the latest
        directory they've pulled down.
      - They can enable their DirPort to serve it to others.
      - Clients will pull down a directory from any node with an open
        DirPort, and check the signature/timestamp correctly.
      - Authoritative dirservers now fetch directories from other
        authdirservers, to stay better synced.
      - Running-routers list tells who's down also, along with noting
        if they're verified (listed by nickname) or unverified (listed
        by hash-of-key).
      - Allow dirservers to serve running-router list separately.
        This isn't used yet.
    - ORs connect-on-demand to other ORs
      - If you get an extend cell to an OR you're not connected to,
        connect, handshake, and forward the create cell.
      - The authoritative dirservers stay connected to everybody,
        and everybody stays connected to 0.0.7 servers, but otherwise
        clients/servers expire unused connections after 5 minutes.
    - When servers get a sigint, they delay 30 seconds (refusing new
      connections) then exit. A second sigint causes immediate exit.
    - File and name management:
      - Look for .torrc if no CONFDIR "torrc" is found.
      - If no datadir is defined, then choose, make, and secure ~/.tor
        as datadir.
      - If torrc not found, exitpolicy reject *:*.
      - Expands ~/ in filenames to $HOME/ (but doesn't yet expand ~arma).
      - If no nickname is defined, derive default from hostname.
      - Rename secret key files, e.g. identity.key -> secret_id_key,
        to discourage people from mailing their identity key to tor-ops.
    - Refuse to build a circuit before the directory has arrived --
      it won't work anyway, since you won't know the right onion keys
      to use.
    - Try other dirservers immediately if the one you try is down. This
      should tolerate down dirservers better now.
    - Parse tor version numbers so we can do an is-newer-than check
      rather than an is-in-the-list check.
    - New socks command 'resolve', to let us shim gethostbyname()
      locally.
      - A 'tor_resolve' script to access the socks resolve functionality.
      - A new socks-extensions.txt doc file to describe our
        interpretation and extensions to the socks protocols.
    - Add a ContactInfo option, which gets published in descriptor.
    - Publish OR uptime in descriptor (and thus in directory) too.
    - Write tor version at the top of each log file
    - New docs in the tarball:
      - tor-doc.html.
      - Document that you should proxy your SSL traffic too.


Changes in version 0.0.7.2 - 2004-07-07
  o A better fix for the 0.0.0.0 problem, that will hopefully
    eliminate the remaining related assertion failures.


Changes in version 0.0.7.1 - 2004-07-04
  o When an address resolves to 0.0.0.0, treat it as a failed resolve,
    since internally we use 0.0.0.0 to signify "not yet resolved".


Changes in version 0.0.7 - 2004-06-07
  o Updated the man page to reflect the new features.


Changes in version 0.0.7rc2 - 2004-06-06
  o Changes from 0.0.7rc1:
    - Make it build on Win32 again.
  o Changes from 0.0.6.2:
    - Rotate dnsworkers and cpuworkers on SIGHUP, so they get new config
      settings too.


Changes in version 0.0.7rc1 - 2004-06-02
  o Bugfixes:
    - On sighup, we were adding another log without removing the first
      one. So log messages would get duplicated n times for n sighups.
    - Several cases of using a connection after we'd freed it. The
      problem was that connections that are pending resolve are in both
      the pending_resolve tree, and also the circuit's resolving_streams
      list. When you want to remove one, you must remove it from both.
    - Fix a double-mark-for-close where an end cell arrived for a
      resolving stream, and then the resolve failed.
    - Check directory signatures based on name of signer, not on whom
      we got the directory from. This will let us cache directories more
      easily.
  o Features:
    - Crank up some of our constants to handle more users.


Changes in version 0.0.7pre1 - 2004-06-02
  o Fixes for crashes and other obnoxious bugs:
    - Fix an epipe bug: sometimes when directory connections failed
      to connect, we would give them a chance to flush before closing
      them.
    - When we detached from a circuit because of resolvefailed, we
      would immediately try the same circuit twice more, and then
      give up on the resolve thinking we'd tried three different
      exit nodes.
    - Limit the number of intro circuits we'll attempt to build for a
      hidden service per 15-minute period.
    - Check recommended-software string *early*, before actually parsing
      the directory. Thus we can detect an obsolete version and exit,
      even if the new directory format doesn't parse.
  o Fixes for security bugs:
    - Remember which nodes are dirservers when you startup, and if a
      random OR enables his dirport, don't automatically assume he's
      a trusted dirserver.
  o Other bugfixes:
    - Directory connections were asking the wrong poll socket to
      start writing, and not asking themselves to start writing.
    - When we detached from a circuit because we sent a begin but
      didn't get a connected, we would use it again the first time;
      but after that we would correctly switch to a different one.
    - Stop warning when the first onion decrypt attempt fails; they
      will sometimes legitimately fail now that we rotate keys.
    - Override unaligned-access-ok check when $host_cpu is ia64 or
      arm. Apparently they allow it but the kernel whines.
    - Dirservers try to reconnect periodically too, in case connections
      have failed.
    - Fix some memory leaks in directory servers.
    - Allow backslash in Win32 filenames.
    - Made Tor build complain-free on FreeBSD, hopefully without
      breaking other BSD builds. We'll see.
  o Features:
    - Doxygen markup on all functions and global variables.
    - Make directory functions update routerlist, not replace it. So
      now directory disagreements are not so critical a problem.
    - Remove the upper limit on number of descriptors in a dirserver's
      directory (not that we were anywhere close).
    - Allow multiple logfiles at different severity ranges.
    - Allow *BindAddress to specify ":port" rather than setting *Port
      separately. Allow multiple instances of each BindAddress config
      option, so you can bind to multiple interfaces if you want.
    - Allow multiple exit policy lines, which are processed in order.
      Now we don't need that huge line with all the commas in it.
    - Enable accept/reject policies on SOCKS connections, so you can bind
      to 0.0.0.0 but still control who can use your OP.


Changes in version 0.0.6.2 - 2004-05-16
  o Our integrity-checking digest was checking only the most recent cell,
    not the previous cells like we'd thought.
    Thanks to Stefan Mark for finding the flaw!


Changes in version 0.0.6.1 - 2004-05-06
  o Fix two bugs in our AES counter-mode implementation (this affected
    onion-level stream encryption, but not TLS-level). It turns
    out we were doing something much more akin to a 16-character
    polyalphabetic cipher. Oops.
    Thanks to Stefan Mark for finding the flaw!
  o Retire moria3 as a directory server, and add tor26 as a directory
    server.


Changes in version 0.0.6 - 2004-05-02
  [version bump only]


Changes in version 0.0.6rc4 - 2004-05-01
  o Update the built-in dirservers list to use the new directory format
  o Fix a rare seg fault: if a node offering a hidden service attempts
    to build a circuit to Alice's rendezvous point and fails before it
    reaches the last hop, it retries with a different circuit, but
    then dies.
  o Handle windows socket errors correctly.


Changes in version 0.0.6rc3 - 2004-04-28
  o Don't expire non-general excess circuits (if we had enough
    circuits open, we were expiring rendezvous circuits -- even
    when they had a stream attached. oops.)
  o Fetch randomness from /dev/urandom better (not via fopen/fread)
  o Better debugging for tls errors
  o Some versions of openssl have an SSL_pending function that erroneously
    returns bytes when there is a non-application record pending.
  o Set Content-Type on the directory and hidserv descriptor.
  o Remove IVs from cipher code, since AES-ctr has none.
  o Win32 fixes. Tor now compiles on win32 with no warnings/errors.
    o We were using an array of length zero in a few places.
    o win32's gethostbyname can't resolve an IP to an IP.
    o win32's close can't close a socket.


Changes in version 0.0.6rc2 - 2004-04-26
  o Fix a bug where we were closing tls connections intermittently.
    It turns out openssl keeps its errors around -- so if an error
    happens, and you don't ask about it, and then another openssl
    operation happens and succeeds, and you ask if there was an error,
    it tells you about the first error. Fun fun.
  o Fix a bug that's been lurking since 27 may 03 (!)
    When passing back a destroy cell, we would use the wrong circ id.
    'Mostly harmless', but still worth fixing.
  o Since we don't support truncateds much, don't bother sending them;
    just close the circ.
  o check for <machine/limits.h> so we build on NetBSD again (I hope).
  o don't crash if a conn that sent a begin has suddenly lost its circuit
    (this was quite rare).


Changes in version 0.0.6rc1 - 2004-04-25
  o We now rotate link (tls context) keys and onion keys.
  o CREATE cells now include oaep padding, so you can tell
    if you decrypted them correctly.
  o Add bandwidthburst to server descriptor.
  o Directories now say which dirserver signed them.
  o Use a tor_assert macro that logs failed assertions too.


Changes in version 0.0.6pre5 - 2004-04-18
  o changes from 0.0.6pre4:
    - make tor build on broken freebsd 5.2 installs
    - fix a failed assert when you try an intro point, get a nack, and try
      a second one and it works.
    - when alice uses a port that the hidden service doesn't accept,
      it now sends back an end cell (denied by exit policy). otherwise
      alice would just have to wait to time out.
    - fix another rare bug: when we had tried all the intro
      points for a hidden service, we fetched the descriptor
      again, but we left our introcirc thinking it had already
      sent an intro, so it kept waiting for a response...
    - bugfix: when you sleep your hidden-service laptop, as soon
      as it wakes up it tries to upload a service descriptor, but
      socketpair fails for some reason (localhost not up yet?).
      now we simply give up on that upload, and we'll try again later.
      i'd still like to find the bug though.
    - if an intro circ waiting for an ack dies before getting one, then
      count it as a nack
    - we were reusing stale service descriptors and refetching usable
      ones. oops.


Changes in version 0.0.6pre4 - 2004-04-14
  o changes from 0.0.6pre3:
    - when bob fails to connect to the rendezvous point, and his
      circ didn't fail because of the rendezvous point itself, then
      he retries a couple of times
    - we expire introduction and rendezvous circs more thoroughly
      (sometimes they were hanging around forever)
    - we expire unattached rendezvous streams that have been around
      too long (they were sticking around forever).
    - fix a measly fencepost error that was crashing everybody with
      a strict glibc.


Changes in version 0.0.6pre3 - 2004-04-14
  o changes from 0.0.6pre2:
    - make hup work again
    - fix some memory leaks for dirservers
    - allow more skew in rendezvous descriptor timestamps, to help
      handle people like blanu who don't know what time it is
    - normal circs are 3 hops, but some rend/intro circs are 4, if
      the initiator doesn't get to choose the last hop
    - send acks for introductions, so alice can know whether to try
      again
    - bob publishes intro points more correctly
  o changes from 0.0.5:
    - fix an assert trigger that's been plaguing us since the days
      of 0.0.2prexx (thanks weasel!)
    - retry stream correctly when we fail to connect because of
      exit-policy-reject (should try another) or can't-resolve-address
      (also should try another, because dns on random internet servers
      is flaky).
    - when we hup a dirserver and we've *removed* a server from the
      approved-routers list, now we remove that server from the
      in-memory directories too


Changes in version 0.0.6pre2 - 2004-04-08
  o We fixed our base32 implementation. Now it works on all architectures.


Changes in version 0.0.6pre1 - 2004-04-08
  o Features:
    - Hidden services and rendezvous points are implemented. Go to
      http://6sxoyfb3h2nvok2d.onion/ for an index of currently available
      hidden services. (This only works via a socks4a proxy such as
      Privoxy, and currently it's quite slow.)


Changes in version 0.0.5 - 2004-03-30
  [version bump only]


Changes in version 0.0.5rc3 - 2004-03-29
  o Install torrc as torrc.sample -- we no longer clobber your
    torrc. (Woo!)
  o Re-enable recommendedversion checking (we broke it in rc2, oops)
  o Add in a 'notice' log level for things the operator should hear
    but that aren't warnings


Changes in version 0.0.5rc2 - 2004-03-29
  o Hold socks connection open until reply is flushed (if possible)
  o Make exit nodes resolve IPs to IPs immediately, rather than asking
    the dns farm to do it.
  o Fix c99 aliasing warnings in rephist.c
  o Don't include server descriptors that are older than 24 hours in the
    directory.
  o Give socks 'reject' replies their whole 15s to attempt to flush,
    rather than seeing the 60s timeout and assuming the flush had failed.
  o Clean automake droppings from the cvs repository


Changes in version 0.0.5rc1 - 2004-03-28
  o Fix mangled-state bug in directory fetching (was causing sigpipes).
  o Only build circuits after we've fetched the directory: clients were
    using only the directory servers before they'd fetched a directory.
    This also means longer startup time; so it goes.
  o Fix an assert trigger where an OP would fail to handshake, and we'd
    expect it to have a nickname.
  o Work around a tsocks bug: do a socks reject when AP connection dies
    early, else tsocks goes into an infinite loop.


Changes in version 0.0.4 - 2004-03-26
  o When connecting to a dirserver or OR and the network is down,
    we would crash.


Changes in version 0.0.3 - 2004-03-26
  o Warn and fail if server chose a nickname with illegal characters
  o Port to Solaris and Sparc:
    - include missing header fcntl.h
    - have autoconf find -lsocket -lnsl automatically
    - deal with hardware word alignment
    - make uname() work (solaris has a different return convention)
    - switch from using signal() to sigaction()
  o Preliminary work on reputation system:
    - Keep statistics on success/fail of connect attempts; they're published
      by kill -USR1 currently.
    - Add a RunTesting option to try to learn link state by creating test
      circuits, even when SocksPort is off.
    - Remove unused open circuits when there are too many.


Changes in version 0.0.2 - 2004-03-19
    - Include strlcpy and strlcat for safer string ops
    - define INADDR_NONE so we compile (but still not run) on solaris


Changes in version 0.0.2pre27 - 2004-03-14
  o Bugfixes:
    - Allow internal tor networks (we were rejecting internal IPs,
      now we allow them if they're set explicitly).
    - And fix a few endian issues.


Changes in version 0.0.2pre26 - 2004-03-14
  o New features:
    - If a stream times out after 15s without a connected cell, don't
      try that circuit again: try a new one.
    - Retry streams at most 4 times. Then give up.
    - When a dirserver gets a descriptor from an unknown router, it
      logs its fingerprint (so the dirserver operator can choose to
      accept it even without mail from the server operator).
    - Inform unapproved servers when we reject their descriptors.
    - Make tor build on Windows again. It works as a client, who knows
      about as a server.
    - Clearer instructions in the torrc for how to set up a server.
    - Be more efficient about reading fd's when our global token bucket
      (used for rate limiting) becomes empty.
  o Bugfixes:
    - Stop asserting that computers always go forward in time. It's
      simply not true.
    - When we sent a cell (e.g. destroy) and then marked an OR connection
      expired, we might close it before finishing a flush if the other
      side isn't reading right then.
    - Don't allow dirservers to start if they haven't defined
      RecommendedVersions
    - We were caching transient dns failures. Oops.
    - Prevent servers from publishing an internal IP as their address.
    - Address a strcat vulnerability in circuit.c


Changes in version 0.0.2pre25 - 2004-03-04
  o New features:
    - Put the OR's IP in its router descriptor, not its fqdn. That way
      we'll stop being stalled by gethostbyname for nodes with flaky dns,
      e.g. poblano.
  o Bugfixes:
    - If the user typed in an address that didn't resolve, the server
      crashed.


Changes in version 0.0.2pre24 - 2004-03-03
  o Bugfixes:
    - Fix an assertion failure in dns.c, where we were trying to dequeue
      a pending dns resolve even if it wasn't pending
    - Fix a spurious socks5 warning about still trying to write after the
      connection is finished.
    - Hold certain marked_for_close connections open until they're finished
      flushing, rather than losing bytes by closing them too early.
    - Correctly report the reason for ending a stream
    - Remove some duplicate calls to connection_mark_for_close
    - Put switch_id and start_daemon earlier in the boot sequence, so it
      will actually try to chdir() to options.DataDirectory
    - Make 'make test' exit(1) if a test fails; fix some unit tests
    - Make tor fail when you use a config option it doesn't know about,
      rather than warn and continue.
    - Make --version work
    - Bugfixes on the rpm spec file and tor.sh, so it's more up to date


Changes in version 0.0.2pre23 - 2004-02-29
  o New features:
    - Print a statement when the first circ is finished, so the user
      knows it's working.
    - If a relay cell is unrecognized at the end of the circuit,
      send back a destroy. (So attacks to mutate cells are more
      clearly thwarted.)
    - New config option 'excludenodes' to avoid certain nodes for circuits.
    - When it daemonizes, it chdir's to the DataDirectory rather than "/",
      so you can collect coredumps there.
 o Bugfixes:
    - Fix a bug in tls flushing where sometimes data got wedged and
      didn't flush until more data got sent. Hopefully this bug was
      a big factor in the random delays we were seeing.
    - Make 'connected' cells include the resolved IP, so the client
      dns cache actually gets populated.
    - Disallow changing from ORPort=0 to ORPort>0 on hup.
    - When we time-out on a stream and detach from the circuit, send an
      end cell down it first.
    - Only warn about an unknown router (in exitnodes, entrynodes,
      excludenodes) after we've fetched a directory.


Changes in version 0.0.2pre22 - 2004-02-26
  o New features:
    - Servers publish less revealing uname information in descriptors.
    - More memory tracking and assertions, to crash more usefully when
      errors happen.
    - If the default torrc isn't there, just use some default defaults.
      Plus provide an internal dirservers file if they don't have one.
    - When the user tries to use Tor as an http proxy, give them an http
      501 failure explaining that we're a socks proxy.
    - Dump a new router.desc on hup, to help confused people who change
      their exit policies and then wonder why router.desc doesn't reflect
      it.
    - Clean up the generic tor.sh init script that we ship with.
  o Bugfixes:
    - If the exit stream is pending on the resolve, and a destroy arrives,
      then the stream wasn't getting removed from the pending list. I
      think this was the one causing recent server crashes.
    - Use a more robust poll on OSX 10.3, since their poll is flaky.
    - When it couldn't resolve any dirservers, it was useless from then on.
      Now it reloads the RouterFile (or default dirservers) if it has no
      dirservers.
    - Move the 'tor' binary back to /usr/local/bin/ -- it turns out
      many users don't even *have* a /usr/local/sbin/.


Changes in version 0.0.2pre21 - 2004-02-18
  o New features:
    - There's a ChangeLog file that actually reflects the changelog.
    - There's a 'torify' wrapper script, with an accompanying
      tor-tsocks.conf, that simplifies the process of using tsocks for
      tor. It even has a man page.
    - The tor binary gets installed to sbin rather than bin now.
    - Retry streams where the connected cell hasn't arrived in 15 seconds
    - Clean up exit policy handling -- get the default out of the torrc,
      so we can update it without forcing each server operator to fix
      his/her torrc.
    - Allow imaps and pop3s in default exit policy
  o Bugfixes:
    - Prevent picking middleman nodes as the last node in the circuit


Changes in version 0.0.2pre20 - 2004-01-30
  o New features:
    - We now have a deb package, and it's in debian unstable. Go to
      it, apt-getters. :)
    - I've split the TotalBandwidth option into BandwidthRate (how many
      bytes per second you want to allow, long-term) and
      BandwidthBurst (how many bytes you will allow at once before the cap
      kicks in).  This better token bucket approach lets you, say, set
      BandwidthRate to 10KB/s and BandwidthBurst to 10MB, allowing good
      performance while not exceeding your monthly bandwidth quota.
    - Push out a tls record's worth of data once you've got it, rather
      than waiting until you've read everything waiting to be read. This
      may improve performance by pipelining better. We'll see.
    - Add an AP_CONN_STATE_CONNECTING state, to allow streams to detach
      from failed circuits (if they haven't been connected yet) and attach
      to new ones.
    - Expire old streams that haven't managed to connect. Some day we'll
      have them reattach to new circuits instead.

  o Bugfixes:
    - Fix several memory leaks that were causing servers to become bloated
      after a while.
    - Fix a few very rare assert triggers. A few more remain.
    - Setuid to User _before_ complaining about running as root.


Changes in version 0.0.2pre19 - 2004-01-07
  o Bugfixes:
    - Fix deadlock condition in dns farm. We were telling a child to die by
      closing the parent's file descriptor to him. But newer children were
      inheriting the open file descriptor from the parent, and since they
      weren't closing it, the socket never closed, so the child never read
      eof, so he never knew to exit. Similarly, dns workers were holding
      open other sockets, leading to all sorts of chaos.
    - New cleaner daemon() code for forking and backgrounding.
    - If you log to a file, it now prints an entry at the top of the
      logfile so you know it's working.
    - The onionskin challenge length was 30 bytes longer than necessary.
    - Started to patch up the spec so it's not quite so out of date.


Changes in version 0.0.2pre18 - 2004-01-02
  o Bugfixes:
    - Fix endian issues with the 'integrity' field in the relay header.
    - Fix a potential bug where connections in state
      AP_CONN_STATE_CIRCUIT_WAIT might unexpectedly ask to write.


Changes in version 0.0.2pre17 - 2003-12-30
  o Bugfixes:
    - Made --debuglogfile (or any second log file, actually) work.
    - Resolved an edge case in get_unique_circ_id_by_conn where a smart
      adversary could force us into an infinite loop.

  o Features:
    - Each onionskin handshake now includes a hash of the computed key,
      to prove the server's identity and help perfect forward secrecy.
    - Changed cell size from 256 to 512 bytes (working toward compatibility
      with MorphMix).
    - Changed cell length to 2 bytes, and moved it to the relay header.
    - Implemented end-to-end integrity checking for the payloads of
      relay cells.
    - Separated streamid from 'recognized' (otherwise circuits will get
      messed up when we try to have streams exit from the middle). We
      use the integrity-checking to confirm that a cell is addressed to
      this hop.
    - Randomize the initial circid and streamid values, so an adversary who
      breaks into a node can't learn how many circuits or streams have
      been made so far.


Changes in version 0.0.2pre16 - 2003-12-14
  o Bugfixes:
    - Fixed a bug that made HUP trigger an assert
    - Fixed a bug where a circuit that immediately failed wasn't being
      counted as a failed circuit in counting retries.

  o Features:
    - Now we close the circuit when we get a truncated cell: otherwise we're
      open to an anonymity attack where a bad node in the path truncates
      the circuit and then we open streams at him.
    - Add port ranges to exit policies
    - Add a conservative default exit policy
    - Warn if you're running tor as root
    - on HUP, retry OR connections and close/rebind listeners
    - options.EntryNodes: try these nodes first when picking the first node
    - options.ExitNodes: if your best choices happen to include any of
      your preferred exit nodes, you choose among just those preferred
      exit nodes.
    - options.ExcludedNodes: nodes that are never picked in path building


Changes in version 0.0.2pre15 - 2003-12-03
  o Robustness and bugfixes:
    - Sometimes clients would cache incorrect DNS resolves, which would
      really screw things up.
    - An OP that goes offline would slowly leak all its sockets and stop
      working.
    - A wide variety of bugfixes in exit node selection, exit policy
      handling, and processing pending streams when a new circuit is
      established.
    - Pick nodes for a path only from those the directory says are up
    - Choose randomly from all running dirservers, not always the first one
    - Increase allowed http header size for directory fetch.
    - Stop writing to stderr (if we're daemonized it will be closed).
    - Enable -g always, so cores will be more useful to me.
    - Switch "-lcrypto -lssl" to "-lssl -lcrypto" for broken distributions.

  o Documentation:
    - Wrote a man page. It lists commonly used options.

  o Configuration:
    - Change default loglevel to warn.
    - Make PidFile default to null rather than littering in your CWD.
    - OnionRouter config option is now obsolete. Instead it just checks
      ORPort>0.
    - Moved to a single unified torrc file for both clients and servers.


Changes in version 0.0.2pre14 - 2003-11-29
  o Robustness and bugfixes:
    - Force the admin to make the DataDirectory himself
      - to get ownership/permissions right
      - so clients no longer make a DataDirectory and then never use it
    - fix bug where a client who was offline for 45 minutes would never
      pull down a directory again
    - fix (or at least hide really well) the dns assert bug that was
      causing server crashes
    - warnings and improved robustness wrt clockskew for certs
    - use the native daemon(3) to daemonize, when available
    - exit if bind() fails
    - exit if neither socksport nor orport is defined
    - include our own tor_timegm (Win32 doesn't have its own)
    - bugfix for win32 with lots of connections
    - fix minor bias in PRNG
    - make dirserver more robust to corrupt cached directory

  o Documentation:
    - Wrote the design document (woo)

  o Circuit building and exit policies:
    - Circuits no longer try to use nodes that the directory has told them
      are down.
    - Exit policies now support bitmasks (18.0.0.0/255.0.0.0) and
      bitcounts (18.0.0.0/8).
    - Make AP connections standby for a circuit if no suitable circuit
      exists, rather than failing
    - Circuits choose exit node based on addr/port, exit policies, and
      which AP connections are standing by
    - Bump min pathlen from 2 to 3
    - Relay end cells have a payload to describe why the stream ended.
    - If the stream failed because of exit policy, try again with a new
      circuit.
    - Clients have a dns cache to remember resolved addresses.
    - Notice more quickly when we have no working circuits

  o Configuration:
    - APPort is now called SocksPort
    - SocksBindAddress, ORBindAddress, DirBindAddress let you configure
      where to bind
    - RecommendedVersions is now a config variable rather than
      hardcoded (for dirservers)
    - Reloads config on HUP
    - Usage info on -h or --help
    - If you set User and Group config vars, it'll setu/gid to them.


Changes in version 0.0.2pre13 - 2003-10-19
  o General stability:
    - SSL_write no longer fails when it returns WANTWRITE and the number
      of bytes in the buf has changed by the next SSL_write call.
    - Fix segfault fetching directory when network is down
    - Fix a variety of minor memory leaks
    - Dirservers reload the fingerprints file on HUP, so I don't have
      to take down the network when I approve a new router
    - Default server config file has explicit Address line to specify fqdn

  o Buffers:
    - Buffers grow and shrink as needed (Cut process size from 20M to 2M)
    - Make listener connections not ever alloc bufs

  o Autoconf improvements:
    - don't clobber an external CFLAGS in ./configure
    - Make install now works
    - create var/lib/tor on make install
    - autocreate a tor.sh initscript to help distribs
    - autocreate the torrc and sample-server-torrc with correct paths

  o Log files and Daemonizing now work:
    - If --DebugLogFile is specified, log to it at -l debug
    - If --LogFile is specified, use it instead of commandline
    - If --RunAsDaemon is set, tor forks and backgrounds on startup
<|MERGE_RESOLUTION|>--- conflicted
+++ resolved
@@ -1,4 +1,3 @@
-<<<<<<< HEAD
 Changes in version 0.2.2.6-alpha - 2009-10-??
   o Major features:
     - Directory authorities can now create, vote, and serve on multiple
@@ -29,6 +28,10 @@
       to establish a circuit with us using weak DH keys. It's a protocol
       violation, but that doesn't mean ordinary users need to hear about
       it. Fixes the bug part of bug 1114. Bugfix on 0.1.0.13.
+    - Do not refuse to learn about authority certs and v2 networkstatus
+      documents that are older than the latest consensus.  This bug might
+      have degraded client bootstrapping.  Bugfix on 0.2.0.10-alpha.
+      Spotted and fixed by xmux.
 
 
 Changes in version 0.2.2.5-alpha - 2009-10-11
@@ -285,14 +288,14 @@
     - OS X Vidalia Bundle: The multi-package installer is now replaced
       by a simple drag and drop to the /Applications folder. This change
       occurred with the upgrade to Vidalia 0.2.3.
-=======
+
+
 Changes in Version 0.2.1.21 - 20??-??-??
   o Minor bugfixes:
     - Do not refuse to learn about authority certs and v2 networkstatus
       documents that are older than the latest consensus.  This bug might
       have degraded client bootstrapping.  Bugfix on 0.2.0.10-alpha.
       Spotted and fixed by xmux.
->>>>>>> 56048637
 
 
 Changes in version 0.2.1.20 - 2009-10-15
