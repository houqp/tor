/* Copyright (c) 2001-2004, Roger Dingledine.
 * Copyright (c) 2004-2006, Roger Dingledine, Nick Mathewson.
 * Copyright (c) 2007-2013, The Tor Project, Inc. */
/* See LICENSE for licensing information */

/* Ordinarily defined in tor_main.c; this bit is just here to provide one
 * since we're not linking to tor_main.c */
const char tor_git_revision[] = "";

/**
 * \file test.c
 * \brief Unit tests for many pieces of the lower level Tor modules.
 **/

#include "orconfig.h"

#include <stdio.h>
#ifdef HAVE_FCNTL_H
#include <fcntl.h>
#endif

#ifdef _WIN32
/* For mkdir() */
#include <direct.h>
#else
#include <dirent.h>
#endif

/* These macros pull in declarations for some functions and structures that
 * are typically file-private. */
#define GEOIP_PRIVATE
#define ROUTER_PRIVATE
#define CIRCUITSTATS_PRIVATE

/*
 * Linux doesn't provide lround in math.h by default, but mac os does...
 * It's best just to leave math.h out of the picture entirely.
 */
//#include <math.h>
long int lround(double x);
double fabs(double x);

#include "or.h"
#include "buffers.h"
#include "circuitlist.h"
#include "circuitstats.h"
#include "config.h"
#include "connection_edge.h"
#include "geoip.h"
#include "rendcommon.h"
#include "test.h"
#include "torgzip.h"
#include "mempool.h"
#include "memarea.h"
#include "onion.h"
#include "onion_ntor.h"
#include "onion_tap.h"
#include "policies.h"
#include "rephist.h"
#include "routerparse.h"
#ifdef CURVE25519_ENABLED
#include "crypto_curve25519.h"
#include "onion_ntor.h"
#endif

#ifdef USE_DMALLOC
#include <dmalloc.h>
#include <openssl/crypto.h>
#include "main.h"
#endif

/** Set to true if any unit test has failed.  Mostly, this is set by the macros
 * in test.h */
int have_failed = 0;

/** Temporary directory (set up by setup_directory) under which we store all
 * our files during testing. */
static char temp_dir[256];
#ifdef _WIN32
#define pid_t int
#endif
static pid_t temp_dir_setup_in_pid = 0;

/** Select and create the temporary directory we'll use to run our unit tests.
 * Store it in <b>temp_dir</b>.  Exit immediately if we can't create it.
 * idempotent. */
static void
setup_directory(void)
{
  static int is_setup = 0;
  int r;
  char rnd[256], rnd32[256];
  if (is_setup) return;

/* Due to base32 limitation needs to be a multiple of 5. */
#define RAND_PATH_BYTES 5
  crypto_rand(rnd, RAND_PATH_BYTES);
  base32_encode(rnd32, sizeof(rnd32), rnd, RAND_PATH_BYTES);

#ifdef _WIN32
  {
    char buf[MAX_PATH];
    const char *tmp = buf;
    /* If this fails, we're probably screwed anyway */
    if (!GetTempPathA(sizeof(buf),buf))
      tmp = "c:\\windows\\temp";
    tor_snprintf(temp_dir, sizeof(temp_dir),
                 "%s\\tor_test_%d_%s", tmp, (int)getpid(), rnd32);
    r = mkdir(temp_dir);
  }
#else
  tor_snprintf(temp_dir, sizeof(temp_dir), "/tmp/tor_test_%d_%s",
               (int) getpid(), rnd32);
  r = mkdir(temp_dir, 0700);
#endif
  if (r) {
    fprintf(stderr, "Can't create directory %s:", temp_dir);
    perror("");
    exit(1);
  }
  is_setup = 1;
  temp_dir_setup_in_pid = getpid();
}

/** Return a filename relative to our testing temporary directory */
const char *
get_fname(const char *name)
{
  static char buf[1024];
  setup_directory();
  if (!name)
    return temp_dir;
  tor_snprintf(buf,sizeof(buf),"%s/%s",temp_dir,name);
  return buf;
}

/* Remove a directory and all of its subdirectories */
static void
rm_rf(const char *dir)
{
  struct stat st;
  smartlist_t *elements;

  elements = tor_listdir(dir);
  if (elements) {
    SMARTLIST_FOREACH_BEGIN(elements, const char *, cp) {
         char *tmp = NULL;
         tor_asprintf(&tmp, "%s"PATH_SEPARATOR"%s", dir, cp);
         if (0 == stat(tmp,&st) && (st.st_mode & S_IFDIR)) {
           rm_rf(tmp);
         } else {
           if (unlink(tmp)) {
             fprintf(stderr, "Error removing %s: %s\n", tmp, strerror(errno));
           }
         }
         tor_free(tmp);
    } SMARTLIST_FOREACH_END(cp);
    SMARTLIST_FOREACH(elements, char *, cp, tor_free(cp));
    smartlist_free(elements);
  }
  if (rmdir(dir))
    fprintf(stderr, "Error removing directory %s: %s\n", dir, strerror(errno));
}

/** Remove all files stored under the temporary directory, and the directory
 * itself.  Called by atexit(). */
static void
remove_directory(void)
{
  if (getpid() != temp_dir_setup_in_pid) {
    /* Only clean out the tempdir when the main process is exiting. */
    return;
  }

  rm_rf(temp_dir);
}

/** Define this if unit tests spend too much time generating public keys*/
#undef CACHE_GENERATED_KEYS

static crypto_pk_t *pregen_keys[5] = {NULL, NULL, NULL, NULL, NULL};
#define N_PREGEN_KEYS ((int)(sizeof(pregen_keys)/sizeof(pregen_keys[0])))

/** Generate and return a new keypair for use in unit tests.  If we're using
 * the key cache optimization, we might reuse keys: we only guarantee that
 * keys made with distinct values for <b>idx</b> are different.  The value of
 * <b>idx</b> must be at least 0, and less than N_PREGEN_KEYS. */
crypto_pk_t *
pk_generate(int idx)
{
#ifdef CACHE_GENERATED_KEYS
  tor_assert(idx < N_PREGEN_KEYS);
  if (! pregen_keys[idx]) {
    pregen_keys[idx] = crypto_pk_new();
    tor_assert(!crypto_pk_generate_key(pregen_keys[idx]));
  }
  return crypto_pk_dup_key(pregen_keys[idx]);
#else
  crypto_pk_t *result;
  (void) idx;
  result = crypto_pk_new();
  tor_assert(!crypto_pk_generate_key(result));
  return result;
#endif
}

/** Free all storage used for the cached key optimization. */
static void
free_pregenerated_keys(void)
{
  unsigned idx;
  for (idx = 0; idx < N_PREGEN_KEYS; ++idx) {
    if (pregen_keys[idx]) {
      crypto_pk_free(pregen_keys[idx]);
      pregen_keys[idx] = NULL;
    }
  }
}

/** Run unit tests for the onion handshake code. */
static void
test_onion_handshake(void)
{
  /* client-side */
  crypto_dh_t *c_dh = NULL;
  char c_buf[TAP_ONIONSKIN_CHALLENGE_LEN];
  char c_keys[40];
  /* server-side */
  char s_buf[TAP_ONIONSKIN_REPLY_LEN];
  char s_keys[40];
  int i;
  /* shared */
  crypto_pk_t *pk = NULL, *pk2 = NULL;

  pk = pk_generate(0);
  pk2 = pk_generate(1);

  /* client handshake 1. */
  memset(c_buf, 0, TAP_ONIONSKIN_CHALLENGE_LEN);
  test_assert(! onion_skin_TAP_create(pk, &c_dh, c_buf));

  for (i = 1; i <= 3; ++i) {
    crypto_pk_t *k1, *k2;
    if (i==1) {
      /* server handshake: only one key known. */
      k1 = pk;  k2 = NULL;
    } else if (i==2) {
      /* server handshake: try the right key first. */
      k1 = pk;  k2 = pk2;
    } else {
      /* server handshake: try the right key second. */
      k1 = pk2; k2 = pk;
    }

    memset(s_buf, 0, TAP_ONIONSKIN_REPLY_LEN);
    memset(s_keys, 0, 40);
    test_assert(! onion_skin_TAP_server_handshake(c_buf, k1, k2,
                                                  s_buf, s_keys, 40));

    /* client handshake 2 */
    memset(c_keys, 0, 40);
    test_assert(! onion_skin_TAP_client_handshake(c_dh, s_buf, c_keys, 40));

    test_memeq(c_keys, s_keys, 40);
    memset(s_buf, 0, 40);
    test_memneq(c_keys, s_buf, 40);
  }
 done:
  crypto_dh_free(c_dh);
  crypto_pk_free(pk);
  crypto_pk_free(pk2);
}

static void
test_bad_onion_handshake(void *arg)
{
  char junk_buf[TAP_ONIONSKIN_CHALLENGE_LEN];
  char junk_buf2[TAP_ONIONSKIN_CHALLENGE_LEN];
  /* client-side */
  crypto_dh_t *c_dh = NULL;
  char c_buf[TAP_ONIONSKIN_CHALLENGE_LEN];
  char c_keys[40];
  /* server-side */
  char s_buf[TAP_ONIONSKIN_REPLY_LEN];
  char s_keys[40];
  /* shared */
  crypto_pk_t *pk = NULL, *pk2 = NULL;

  (void)arg;

  pk = pk_generate(0);
  pk2 = pk_generate(1);

  /* Server: Case 1: the encrypted data is degenerate. */
  memset(junk_buf, 0, sizeof(junk_buf));
  crypto_pk_public_hybrid_encrypt(pk, junk_buf2, TAP_ONIONSKIN_CHALLENGE_LEN,
                               junk_buf, DH_KEY_LEN, PK_PKCS1_OAEP_PADDING, 1);
  tt_int_op(-1, ==,
            onion_skin_TAP_server_handshake(junk_buf2, pk, NULL,
                                            s_buf, s_keys, 40));

  /* Server: Case 2: the encrypted data is not long enough. */
  memset(junk_buf, 0, sizeof(junk_buf));
  memset(junk_buf2, 0, sizeof(junk_buf2));
  crypto_pk_public_encrypt(pk, junk_buf2, sizeof(junk_buf2),
                               junk_buf, 48, PK_PKCS1_OAEP_PADDING);
  tt_int_op(-1, ==,
            onion_skin_TAP_server_handshake(junk_buf2, pk, NULL,
                                            s_buf, s_keys, 40));

  /* client handshake 1: do it straight. */
  memset(c_buf, 0, TAP_ONIONSKIN_CHALLENGE_LEN);
  test_assert(! onion_skin_TAP_create(pk, &c_dh, c_buf));

  /* Server: Case 3: we just don't have the right key. */
  tt_int_op(-1, ==,
            onion_skin_TAP_server_handshake(c_buf, pk2, NULL,
                                            s_buf, s_keys, 40));

  /* Server: Case 4: The RSA-encrypted portion is corrupt. */
  c_buf[64] ^= 33;
  tt_int_op(-1, ==,
            onion_skin_TAP_server_handshake(c_buf, pk, NULL,
                                            s_buf, s_keys, 40));
  c_buf[64] ^= 33;

  /* (Let the server procede) */
  tt_int_op(0, ==,
            onion_skin_TAP_server_handshake(c_buf, pk, NULL,
                                            s_buf, s_keys, 40));

  /* Client: Case 1: The server sent back junk. */
  s_buf[64] ^= 33;
  tt_int_op(-1, ==,
            onion_skin_TAP_client_handshake(c_dh, s_buf, c_keys, 40));
  s_buf[64] ^= 33;

  /* Let the client finish; make sure it can. */
  tt_int_op(0, ==,
            onion_skin_TAP_client_handshake(c_dh, s_buf, c_keys, 40));
  test_memeq(s_keys, c_keys, 40);

  /* Client: Case 2: The server sent back a degenerate DH. */
  memset(s_buf, 0, sizeof(s_buf));
  tt_int_op(-1, ==,
            onion_skin_TAP_client_handshake(c_dh, s_buf, c_keys, 40));

 done:
  crypto_dh_free(c_dh);
  crypto_pk_free(pk);
  crypto_pk_free(pk2);
}

#ifdef CURVE25519_ENABLED
static void
test_ntor_handshake(void *arg)
{
  /* client-side */
  ntor_handshake_state_t *c_state = NULL;
  uint8_t c_buf[NTOR_ONIONSKIN_LEN];
  uint8_t c_keys[400];

  /* server-side */
  di_digest256_map_t *s_keymap=NULL;
  curve25519_keypair_t s_keypair;
  uint8_t s_buf[NTOR_REPLY_LEN];
  uint8_t s_keys[400];

  /* shared */
  const curve25519_public_key_t *server_pubkey;
  uint8_t node_id[20] = "abcdefghijklmnopqrst";

  (void) arg;

  /* Make the server some keys */
  curve25519_secret_key_generate(&s_keypair.seckey, 0);
  curve25519_public_key_generate(&s_keypair.pubkey, &s_keypair.seckey);
  dimap_add_entry(&s_keymap, s_keypair.pubkey.public_key, &s_keypair);
  server_pubkey = &s_keypair.pubkey;

  /* client handshake 1. */
  memset(c_buf, 0, NTOR_ONIONSKIN_LEN);
  tt_int_op(0, ==, onion_skin_ntor_create(node_id, server_pubkey,
                                          &c_state, c_buf));

  /* server handshake */
  memset(s_buf, 0, NTOR_REPLY_LEN);
  memset(s_keys, 0, 40);
  tt_int_op(0, ==, onion_skin_ntor_server_handshake(c_buf, s_keymap, NULL,
                                                    node_id,
                                                    s_buf, s_keys, 400));

  /* client handshake 2 */
  memset(c_keys, 0, 40);
  tt_int_op(0, ==, onion_skin_ntor_client_handshake(c_state, s_buf,
                                                    c_keys, 400));

  test_memeq(c_keys, s_keys, 400);
  memset(s_buf, 0, 40);
  test_memneq(c_keys, s_buf, 40);

 done:
  ntor_handshake_state_free(c_state);
  dimap_free(s_keymap, NULL);
}
#endif

/** Run unit tests for the onion queues. */
static void
test_onion_queues(void)
{
  uint8_t buf1[TAP_ONIONSKIN_CHALLENGE_LEN] = {0};
  uint8_t buf2[NTOR_ONIONSKIN_LEN] = {0};

  or_circuit_t *circ1 = or_circuit_new(0, NULL);
  or_circuit_t *circ2 = or_circuit_new(0, NULL);

  create_cell_t *onionskin = NULL;
  create_cell_t *create1 = tor_malloc_zero(sizeof(create_cell_t));
  create_cell_t *create2 = tor_malloc_zero(sizeof(create_cell_t));

  create_cell_init(create1, CELL_CREATE, ONION_HANDSHAKE_TYPE_TAP,
                   TAP_ONIONSKIN_CHALLENGE_LEN, buf1);
  create_cell_init(create2, CELL_CREATE, ONION_HANDSHAKE_TYPE_NTOR,
                   NTOR_ONIONSKIN_LEN, buf2);

  test_eq(0, onion_num_pending(ONION_HANDSHAKE_TYPE_TAP));
  test_eq(0, onion_pending_add(circ1, create1));
  test_eq(1, onion_num_pending(ONION_HANDSHAKE_TYPE_TAP));

  test_eq(0, onion_num_pending(ONION_HANDSHAKE_TYPE_NTOR));
  test_eq(0, onion_pending_add(circ2, create2));
  test_eq(1, onion_num_pending(ONION_HANDSHAKE_TYPE_NTOR));

  test_eq_ptr(circ2, onion_next_task(&onionskin));
  test_eq(1, onion_num_pending(ONION_HANDSHAKE_TYPE_TAP));
  test_eq(0, onion_num_pending(ONION_HANDSHAKE_TYPE_NTOR));

  clear_pending_onions();
  test_eq(0, onion_num_pending(ONION_HANDSHAKE_TYPE_TAP));
  test_eq(0, onion_num_pending(ONION_HANDSHAKE_TYPE_NTOR));

 done:
  ;
//  circuit_free(circ1);
//  circuit_free(circ2);
  /* and free create1 and create2 */
  /* XXX leaks everything here */
}

static void
test_circuit_timeout(void)
{
  /* Plan:
   *  1. Generate 1000 samples
   *  2. Estimate parameters
   *  3. If difference, repeat
   *  4. Save state
   *  5. load state
   *  6. Estimate parameters
   *  7. compare differences
   */
  circuit_build_times_t initial;
  circuit_build_times_t estimate;
  circuit_build_times_t final;
  double timeout1, timeout2;
  or_state_t state;
  int i, runs;
  double close_ms;
  circuit_build_times_init(&initial);
  circuit_build_times_init(&estimate);
  circuit_build_times_init(&final);

  memset(&state, 0, sizeof(or_state_t));

  circuitbuild_running_unit_tests();
#define timeout0 (build_time_t)(30*1000.0)
  initial.Xm = 3000;
  circuit_build_times_initial_alpha(&initial,
                                    CBT_DEFAULT_QUANTILE_CUTOFF/100.0,
                                    timeout0);
  close_ms = MAX(circuit_build_times_calculate_timeout(&initial,
                             CBT_DEFAULT_CLOSE_QUANTILE/100.0),
                 CBT_DEFAULT_TIMEOUT_INITIAL_VALUE);
  do {
    for (i=0; i < CBT_DEFAULT_MIN_CIRCUITS_TO_OBSERVE; i++) {
      build_time_t sample = circuit_build_times_generate_sample(&initial,0,1);

      if (sample > close_ms) {
        circuit_build_times_add_time(&estimate, CBT_BUILD_ABANDONED);
      } else {
        circuit_build_times_add_time(&estimate, sample);
      }
    }
    circuit_build_times_update_alpha(&estimate);
    timeout1 = circuit_build_times_calculate_timeout(&estimate,
                                  CBT_DEFAULT_QUANTILE_CUTOFF/100.0);
    circuit_build_times_set_timeout(&estimate);
    log_notice(LD_CIRC, "Timeout1 is %f, Xm is %d", timeout1, estimate.Xm);
           /* 2% error */
  } while (fabs(circuit_build_times_cdf(&initial, timeout0) -
                circuit_build_times_cdf(&initial, timeout1)) > 0.02);

  test_assert(estimate.total_build_times <= CBT_NCIRCUITS_TO_OBSERVE);

  circuit_build_times_update_state(&estimate, &state);
  test_assert(circuit_build_times_parse_state(&final, &state) == 0);

  circuit_build_times_update_alpha(&final);
  timeout2 = circuit_build_times_calculate_timeout(&final,
                                 CBT_DEFAULT_QUANTILE_CUTOFF/100.0);

  circuit_build_times_set_timeout(&final);
  log_notice(LD_CIRC, "Timeout2 is %f, Xm is %d", timeout2, final.Xm);

  /* 5% here because some accuracy is lost due to histogram conversion */
  test_assert(fabs(circuit_build_times_cdf(&initial, timeout0) -
                   circuit_build_times_cdf(&initial, timeout2)) < 0.05);

  for (runs = 0; runs < 50; runs++) {
    int build_times_idx = 0;
    int total_build_times = 0;

    final.close_ms = final.timeout_ms = CBT_DEFAULT_TIMEOUT_INITIAL_VALUE;
    estimate.close_ms = estimate.timeout_ms
                      = CBT_DEFAULT_TIMEOUT_INITIAL_VALUE;

    for (i = 0; i < CBT_DEFAULT_RECENT_CIRCUITS*2; i++) {
      circuit_build_times_network_circ_success(&estimate);
      circuit_build_times_add_time(&estimate,
            circuit_build_times_generate_sample(&estimate, 0,
                CBT_DEFAULT_QUANTILE_CUTOFF/100.0));

      circuit_build_times_network_circ_success(&estimate);
      circuit_build_times_add_time(&final,
            circuit_build_times_generate_sample(&final, 0,
                CBT_DEFAULT_QUANTILE_CUTOFF/100.0));
    }

    test_assert(!circuit_build_times_network_check_changed(&estimate));
    test_assert(!circuit_build_times_network_check_changed(&final));

    /* Reset liveness to be non-live */
    final.liveness.network_last_live = 0;
    estimate.liveness.network_last_live = 0;

    build_times_idx = estimate.build_times_idx;
    total_build_times = estimate.total_build_times;

    test_assert(circuit_build_times_network_check_live(&estimate));
    test_assert(circuit_build_times_network_check_live(&final));

    circuit_build_times_count_close(&estimate, 0,
            (time_t)(approx_time()-estimate.close_ms/1000.0-1));
    circuit_build_times_count_close(&final, 0,
            (time_t)(approx_time()-final.close_ms/1000.0-1));

    test_assert(!circuit_build_times_network_check_live(&estimate));
    test_assert(!circuit_build_times_network_check_live(&final));

    log_info(LD_CIRC, "idx: %d %d, tot: %d %d",
             build_times_idx, estimate.build_times_idx,
             total_build_times, estimate.total_build_times);

    /* Check rollback index. Should match top of loop. */
    test_assert(build_times_idx == estimate.build_times_idx);
    // This can fail if estimate.total_build_times == 1000, because
    // in that case, rewind actually causes us to lose timeouts
    if (total_build_times != CBT_NCIRCUITS_TO_OBSERVE)
      test_assert(total_build_times == estimate.total_build_times);

    /* Now simulate that the network has become live and we need
     * a change */
    circuit_build_times_network_is_live(&estimate);
    circuit_build_times_network_is_live(&final);

    for (i = 0; i < CBT_DEFAULT_MAX_RECENT_TIMEOUT_COUNT; i++) {
      circuit_build_times_count_timeout(&estimate, 1);

      if (i < CBT_DEFAULT_MAX_RECENT_TIMEOUT_COUNT-1) {
        circuit_build_times_count_timeout(&final, 1);
      }
    }

    test_assert(estimate.liveness.after_firsthop_idx == 0);
    test_assert(final.liveness.after_firsthop_idx ==
                CBT_DEFAULT_MAX_RECENT_TIMEOUT_COUNT-1);

    test_assert(circuit_build_times_network_check_live(&estimate));
    test_assert(circuit_build_times_network_check_live(&final));

    circuit_build_times_count_timeout(&final, 1);
  }

 done:
  return;
}

/* Helper: assert that short_policy parses and writes back out as itself,
   or as <b>expected</b> if that's provided. */
static void
test_short_policy_parse(const char *input,
                        const char *expected)
{
  short_policy_t *short_policy = NULL;
  char *out = NULL;

  if (expected == NULL)
    expected = input;

  short_policy = parse_short_policy(input);
  tt_assert(short_policy);
  out = write_short_policy(short_policy);
  tt_str_op(out, ==, expected);

 done:
  tor_free(out);
  short_policy_free(short_policy);
}

/** Helper: Parse the exit policy string in <b>policy_str</b>, and make sure
 * that policies_summarize() produces the string <b>expected_summary</b> from
 * it. */
static void
test_policy_summary_helper(const char *policy_str,
                           const char *expected_summary)
{
  config_line_t line;
  smartlist_t *policy = smartlist_new();
  char *summary = NULL;
  char *summary_after = NULL;
  int r;
  short_policy_t *short_policy = NULL;

  line.key = (char*)"foo";
  line.value = (char *)policy_str;
  line.next = NULL;

  r = policies_parse_exit_policy(&line, &policy, 1, 0, NULL, 1);
  test_eq(r, 0);
  summary = policy_summarize(policy, AF_INET);

  test_assert(summary != NULL);
  test_streq(summary, expected_summary);

  short_policy = parse_short_policy(summary);
  tt_assert(short_policy);
  summary_after = write_short_policy(short_policy);
  test_streq(summary, summary_after);

 done:
  tor_free(summary_after);
  tor_free(summary);
  if (policy)
    addr_policy_list_free(policy);
  short_policy_free(short_policy);
}

/** Run unit tests for generating summary lines of exit policies */
static void
test_policies(void)
{
  int i;
  smartlist_t *policy = NULL, *policy2 = NULL, *policy3 = NULL,
              *policy4 = NULL, *policy5 = NULL, *policy6 = NULL,
              *policy7 = NULL;
  addr_policy_t *p;
  tor_addr_t tar;
  config_line_t line;
  smartlist_t *sm = NULL;
  char *policy_str = NULL;

  policy = smartlist_new();

  p = router_parse_addr_policy_item_from_string("reject 192.168.0.0/16:*",-1);
  test_assert(p != NULL);
  test_eq(ADDR_POLICY_REJECT, p->policy_type);
  tor_addr_from_ipv4h(&tar, 0xc0a80000u);
  test_eq(0, tor_addr_compare(&p->addr, &tar, CMP_EXACT));
  test_eq(16, p->maskbits);
  test_eq(1, p->prt_min);
  test_eq(65535, p->prt_max);

  smartlist_add(policy, p);

  tor_addr_from_ipv4h(&tar, 0x01020304u);
  test_assert(ADDR_POLICY_ACCEPTED ==
          compare_tor_addr_to_addr_policy(&tar, 2, policy));
  tor_addr_make_unspec(&tar);
  test_assert(ADDR_POLICY_PROBABLY_ACCEPTED ==
          compare_tor_addr_to_addr_policy(&tar, 2, policy));
  tor_addr_from_ipv4h(&tar, 0xc0a80102);
  test_assert(ADDR_POLICY_REJECTED ==
          compare_tor_addr_to_addr_policy(&tar, 2, policy));

  test_assert(0 == policies_parse_exit_policy(NULL, &policy2, 1, 1, NULL, 1));
  test_assert(policy2);

  policy3 = smartlist_new();
  p = router_parse_addr_policy_item_from_string("reject *:*",-1);
  test_assert(p != NULL);
  smartlist_add(policy3, p);
  p = router_parse_addr_policy_item_from_string("accept *:*",-1);
  test_assert(p != NULL);
  smartlist_add(policy3, p);

  policy4 = smartlist_new();
  p = router_parse_addr_policy_item_from_string("accept *:443",-1);
  test_assert(p != NULL);
  smartlist_add(policy4, p);
  p = router_parse_addr_policy_item_from_string("accept *:443",-1);
  test_assert(p != NULL);
  smartlist_add(policy4, p);

  policy5 = smartlist_new();
  p = router_parse_addr_policy_item_from_string("reject 0.0.0.0/8:*",-1);
  test_assert(p != NULL);
  smartlist_add(policy5, p);
  p = router_parse_addr_policy_item_from_string("reject 169.254.0.0/16:*",-1);
  test_assert(p != NULL);
  smartlist_add(policy5, p);
  p = router_parse_addr_policy_item_from_string("reject 127.0.0.0/8:*",-1);
  test_assert(p != NULL);
  smartlist_add(policy5, p);
  p = router_parse_addr_policy_item_from_string("reject 192.168.0.0/16:*",-1);
  test_assert(p != NULL);
  smartlist_add(policy5, p);
  p = router_parse_addr_policy_item_from_string("reject 10.0.0.0/8:*",-1);
  test_assert(p != NULL);
  smartlist_add(policy5, p);
  p = router_parse_addr_policy_item_from_string("reject 172.16.0.0/12:*",-1);
  test_assert(p != NULL);
  smartlist_add(policy5, p);
  p = router_parse_addr_policy_item_from_string("reject 80.190.250.90:*",-1);
  test_assert(p != NULL);
  smartlist_add(policy5, p);
  p = router_parse_addr_policy_item_from_string("reject *:1-65534",-1);
  test_assert(p != NULL);
  smartlist_add(policy5, p);
  p = router_parse_addr_policy_item_from_string("reject *:65535",-1);
  test_assert(p != NULL);
  smartlist_add(policy5, p);
  p = router_parse_addr_policy_item_from_string("accept *:1-65535",-1);
  test_assert(p != NULL);
  smartlist_add(policy5, p);

  policy6 = smartlist_new();
  p = router_parse_addr_policy_item_from_string("accept 43.3.0.0/9:*",-1);
  test_assert(p != NULL);
  smartlist_add(policy6, p);

  policy7 = smartlist_new();
  p = router_parse_addr_policy_item_from_string("accept 0.0.0.0/8:*",-1);
  test_assert(p != NULL);
  smartlist_add(policy7, p);

  test_assert(!exit_policy_is_general_exit(policy));
  test_assert(exit_policy_is_general_exit(policy2));
  test_assert(!exit_policy_is_general_exit(NULL));
  test_assert(!exit_policy_is_general_exit(policy3));
  test_assert(!exit_policy_is_general_exit(policy4));
  test_assert(!exit_policy_is_general_exit(policy5));
  test_assert(!exit_policy_is_general_exit(policy6));
  test_assert(!exit_policy_is_general_exit(policy7));

  test_assert(cmp_addr_policies(policy, policy2));
  test_assert(cmp_addr_policies(policy, NULL));
  test_assert(!cmp_addr_policies(policy2, policy2));
  test_assert(!cmp_addr_policies(NULL, NULL));

  test_assert(!policy_is_reject_star(policy2, AF_INET));
  test_assert(policy_is_reject_star(policy, AF_INET));
  test_assert(policy_is_reject_star(NULL, AF_INET));

  addr_policy_list_free(policy);
  policy = NULL;

  /* make sure compacting logic works. */
  policy = NULL;
  line.key = (char*)"foo";
  line.value = (char*)"accept *:80,reject private:*,reject *:*";
  line.next = NULL;
  test_assert(0 == policies_parse_exit_policy(&line, &policy, 1, 0, NULL, 1));
  test_assert(policy);
  //test_streq(policy->string, "accept *:80");
  //test_streq(policy->next->string, "reject *:*");
  test_eq(smartlist_len(policy), 4);

  /* test policy summaries */
  /* check if we properly ignore private IP addresses */
  test_policy_summary_helper("reject 192.168.0.0/16:*,"
                             "reject 0.0.0.0/8:*,"
                             "reject 10.0.0.0/8:*,"
                             "accept *:10-30,"
                             "accept *:90,"
                             "reject *:*",
                             "accept 10-30,90");
  /* check all accept policies, and proper counting of rejects */
  test_policy_summary_helper("reject 11.0.0.0/9:80,"
                             "reject 12.0.0.0/9:80,"
                             "reject 13.0.0.0/9:80,"
                             "reject 14.0.0.0/9:80,"
                             "accept *:*", "accept 1-65535");
  test_policy_summary_helper("reject 11.0.0.0/9:80,"
                             "reject 12.0.0.0/9:80,"
                             "reject 13.0.0.0/9:80,"
                             "reject 14.0.0.0/9:80,"
                             "reject 15.0.0.0:81,"
                             "accept *:*", "accept 1-65535");
  test_policy_summary_helper("reject 11.0.0.0/9:80,"
                             "reject 12.0.0.0/9:80,"
                             "reject 13.0.0.0/9:80,"
                             "reject 14.0.0.0/9:80,"
                             "reject 15.0.0.0:80,"
                             "accept *:*",
                             "reject 80");
  /* no exits */
  test_policy_summary_helper("accept 11.0.0.0/9:80,"
                             "reject *:*",
                             "reject 1-65535");
  /* port merging */
  test_policy_summary_helper("accept *:80,"
                             "accept *:81,"
                             "accept *:100-110,"
                             "accept *:111,"
                             "reject *:*",
                             "accept 80-81,100-111");
  /* border ports */
  test_policy_summary_helper("accept *:1,"
                             "accept *:3,"
                             "accept *:65535,"
                             "reject *:*",
                             "accept 1,3,65535");
  /* holes */
  test_policy_summary_helper("accept *:1,"
                             "accept *:3,"
                             "accept *:5,"
                             "accept *:7,"
                             "reject *:*",
                             "accept 1,3,5,7");
  test_policy_summary_helper("reject *:1,"
                             "reject *:3,"
                             "reject *:5,"
                             "reject *:7,"
                             "accept *:*",
                             "reject 1,3,5,7");

  /* Short policies with unrecognized formats should get accepted. */
  test_short_policy_parse("accept fred,2,3-5", "accept 2,3-5");
  test_short_policy_parse("accept 2,fred,3", "accept 2,3");
  test_short_policy_parse("accept 2,fred,3,bob", "accept 2,3");
  test_short_policy_parse("accept 2,-3,500-600", "accept 2,500-600");
  /* Short policies with nil entries are accepted too. */
  test_short_policy_parse("accept 1,,3", "accept 1,3");
  test_short_policy_parse("accept 100-200,,", "accept 100-200");
  test_short_policy_parse("reject ,1-10,,,,30-40", "reject 1-10,30-40");

  /* Try parsing various broken short policies */
  tt_ptr_op(NULL, ==, parse_short_policy("accept 200-199"));
  tt_ptr_op(NULL, ==, parse_short_policy(""));
  tt_ptr_op(NULL, ==, parse_short_policy("rejekt 1,2,3"));
  tt_ptr_op(NULL, ==, parse_short_policy("reject "));
  tt_ptr_op(NULL, ==, parse_short_policy("reject"));
  tt_ptr_op(NULL, ==, parse_short_policy("rej"));
  tt_ptr_op(NULL, ==, parse_short_policy("accept 2,3,100000"));
  tt_ptr_op(NULL, ==, parse_short_policy("accept 2,3x,4"));
  tt_ptr_op(NULL, ==, parse_short_policy("accept 2,3x,4"));
  tt_ptr_op(NULL, ==, parse_short_policy("accept 2-"));
  tt_ptr_op(NULL, ==, parse_short_policy("accept 2-x"));
  tt_ptr_op(NULL, ==, parse_short_policy("accept 1-,3"));
  tt_ptr_op(NULL, ==, parse_short_policy("accept 1-,3"));
  /* Test a too-long policy. */
  {
    int i;
    char *policy = NULL;
    smartlist_t *chunks = smartlist_new();
    smartlist_add(chunks, tor_strdup("accept "));
    for (i=1; i<10000; ++i)
      smartlist_add_asprintf(chunks, "%d,", i);
    smartlist_add(chunks, tor_strdup("20000"));
    policy = smartlist_join_strings(chunks, "", 0, NULL);
    SMARTLIST_FOREACH(chunks, char *, ch, tor_free(ch));
    smartlist_free(chunks);
    tt_ptr_op(NULL, ==, parse_short_policy(policy));/* shouldn't be accepted */
    tor_free(policy); /* could leak. */
  }

  /* truncation ports */
  sm = smartlist_new();
  for (i=1; i<2000; i+=2) {
    char buf[POLICY_BUF_LEN];
    tor_snprintf(buf, sizeof(buf), "reject *:%d", i);
    smartlist_add(sm, tor_strdup(buf));
  }
  smartlist_add(sm, tor_strdup("accept *:*"));
  policy_str = smartlist_join_strings(sm, ",", 0, NULL);
  test_policy_summary_helper( policy_str,
    "accept 2,4,6,8,10,12,14,16,18,20,22,24,26,28,30,32,34,36,38,40,42,44,"
    "46,48,50,52,54,56,58,60,62,64,66,68,70,72,74,76,78,80,82,84,86,88,90,"
    "92,94,96,98,100,102,104,106,108,110,112,114,116,118,120,122,124,126,128,"
    "130,132,134,136,138,140,142,144,146,148,150,152,154,156,158,160,162,164,"
    "166,168,170,172,174,176,178,180,182,184,186,188,190,192,194,196,198,200,"
    "202,204,206,208,210,212,214,216,218,220,222,224,226,228,230,232,234,236,"
    "238,240,242,244,246,248,250,252,254,256,258,260,262,264,266,268,270,272,"
    "274,276,278,280,282,284,286,288,290,292,294,296,298,300,302,304,306,308,"
    "310,312,314,316,318,320,322,324,326,328,330,332,334,336,338,340,342,344,"
    "346,348,350,352,354,356,358,360,362,364,366,368,370,372,374,376,378,380,"
    "382,384,386,388,390,392,394,396,398,400,402,404,406,408,410,412,414,416,"
    "418,420,422,424,426,428,430,432,434,436,438,440,442,444,446,448,450,452,"
    "454,456,458,460,462,464,466,468,470,472,474,476,478,480,482,484,486,488,"
    "490,492,494,496,498,500,502,504,506,508,510,512,514,516,518,520,522");

 done:
  addr_policy_list_free(policy);
  addr_policy_list_free(policy2);
  addr_policy_list_free(policy3);
  addr_policy_list_free(policy4);
  addr_policy_list_free(policy5);
  addr_policy_list_free(policy6);
  addr_policy_list_free(policy7);
  tor_free(policy_str);
  if (sm) {
    SMARTLIST_FOREACH(sm, char *, s, tor_free(s));
    smartlist_free(sm);
  }
}

/** Test encoding and parsing of rendezvous service descriptors. */
static void
test_rend_fns(void)
{
  rend_service_descriptor_t *generated = NULL, *parsed = NULL;
  char service_id[DIGEST_LEN];
  char service_id_base32[REND_SERVICE_ID_LEN_BASE32+1];
  const char *next_desc;
  smartlist_t *descs = smartlist_new();
  char computed_desc_id[DIGEST_LEN];
  char parsed_desc_id[DIGEST_LEN];
  crypto_pk_t *pk1 = NULL, *pk2 = NULL;
  time_t now;
  char *intro_points_encrypted = NULL;
  size_t intro_points_size;
  size_t encoded_size;
  int i;
  char address1[] = "fooaddress.onion";
  char address2[] = "aaaaaaaaaaaaaaaa.onion";
  char address3[] = "fooaddress.exit";
  char address4[] = "www.torproject.org";
  char address5[] = "foo.abcdefghijklmnop.onion";
  char address6[] = "foo.bar.abcdefghijklmnop.onion";
  char address7[] = ".abcdefghijklmnop.onion";

  test_assert(BAD_HOSTNAME == parse_extended_hostname(address1));
  test_assert(ONION_HOSTNAME == parse_extended_hostname(address2));
  test_streq(address2, "aaaaaaaaaaaaaaaa");
  test_assert(EXIT_HOSTNAME == parse_extended_hostname(address3));
  test_assert(NORMAL_HOSTNAME == parse_extended_hostname(address4));
  test_assert(ONION_HOSTNAME == parse_extended_hostname(address5));
  test_streq(address5, "abcdefghijklmnop");
  test_assert(ONION_HOSTNAME == parse_extended_hostname(address6));
  test_streq(address6, "abcdefghijklmnop");
  test_assert(BAD_HOSTNAME == parse_extended_hostname(address7));

  pk1 = pk_generate(0);
  pk2 = pk_generate(1);
  generated = tor_malloc_zero(sizeof(rend_service_descriptor_t));
  generated->pk = crypto_pk_dup_key(pk1);
  crypto_pk_get_digest(generated->pk, service_id);
  base32_encode(service_id_base32, REND_SERVICE_ID_LEN_BASE32+1,
                service_id, REND_SERVICE_ID_LEN);
  now = time(NULL);
  generated->timestamp = now;
  generated->version = 2;
  generated->protocols = 42;
  generated->intro_nodes = smartlist_new();

  for (i = 0; i < 3; i++) {
    rend_intro_point_t *intro = tor_malloc_zero(sizeof(rend_intro_point_t));
    crypto_pk_t *okey = pk_generate(2 + i);
    intro->extend_info = tor_malloc_zero(sizeof(extend_info_t));
    intro->extend_info->onion_key = okey;
    crypto_pk_get_digest(intro->extend_info->onion_key,
                         intro->extend_info->identity_digest);
    //crypto_rand(info->identity_digest, DIGEST_LEN); /* Would this work? */
    intro->extend_info->nickname[0] = '$';
    base16_encode(intro->extend_info->nickname + 1,
                  sizeof(intro->extend_info->nickname) - 1,
                  intro->extend_info->identity_digest, DIGEST_LEN);
    /* Does not cover all IP addresses. */
    tor_addr_from_ipv4h(&intro->extend_info->addr, crypto_rand_int(65536));
    intro->extend_info->port = 1 + crypto_rand_int(65535);
    intro->intro_key = crypto_pk_dup_key(pk2);
    smartlist_add(generated->intro_nodes, intro);
  }
  test_assert(rend_encode_v2_descriptors(descs, generated, now, 0,
                                         REND_NO_AUTH, NULL, NULL) > 0);
  test_assert(rend_compute_v2_desc_id(computed_desc_id, service_id_base32,
                                      NULL, now, 0) == 0);
  test_memeq(((rend_encoded_v2_service_descriptor_t *)
             smartlist_get(descs, 0))->desc_id, computed_desc_id, DIGEST_LEN);
  test_assert(rend_parse_v2_service_descriptor(&parsed, parsed_desc_id,
                                               &intro_points_encrypted,
                                               &intro_points_size,
                                               &encoded_size,
                                               &next_desc,
                                     ((rend_encoded_v2_service_descriptor_t *)
                                     smartlist_get(descs, 0))->desc_str) == 0);
  test_assert(parsed);
  test_memeq(((rend_encoded_v2_service_descriptor_t *)
             smartlist_get(descs, 0))->desc_id, parsed_desc_id, DIGEST_LEN);
  test_eq(rend_parse_introduction_points(parsed, intro_points_encrypted,
                                         intro_points_size), 3);
  test_assert(!crypto_pk_cmp_keys(generated->pk, parsed->pk));
  test_eq(parsed->timestamp, now);
  test_eq(parsed->version, 2);
  test_eq(parsed->protocols, 42);
  test_eq(smartlist_len(parsed->intro_nodes), 3);
  for (i = 0; i < smartlist_len(parsed->intro_nodes); i++) {
    rend_intro_point_t *par_intro = smartlist_get(parsed->intro_nodes, i),
      *gen_intro = smartlist_get(generated->intro_nodes, i);
    extend_info_t *par_info = par_intro->extend_info;
    extend_info_t *gen_info = gen_intro->extend_info;
    test_assert(!crypto_pk_cmp_keys(gen_info->onion_key, par_info->onion_key));
    test_memeq(gen_info->identity_digest, par_info->identity_digest,
               DIGEST_LEN);
    test_streq(gen_info->nickname, par_info->nickname);
    test_assert(tor_addr_eq(&gen_info->addr, &par_info->addr));
    test_eq(gen_info->port, par_info->port);
  }

  rend_service_descriptor_free(parsed);
  rend_service_descriptor_free(generated);
  parsed = generated = NULL;

 done:
  if (descs) {
    for (i = 0; i < smartlist_len(descs); i++)
      rend_encoded_v2_service_descriptor_free(smartlist_get(descs, i));
    smartlist_free(descs);
  }
  if (parsed)
    rend_service_descriptor_free(parsed);
  if (generated)
    rend_service_descriptor_free(generated);
  if (pk1)
    crypto_pk_free(pk1);
  if (pk2)
    crypto_pk_free(pk2);
  tor_free(intro_points_encrypted);
}

  /* Record odd numbered fake-IPs using ipv6, even numbered fake-IPs
   * using ipv4.  Since our fake geoip database is the same between
   * ipv4 and ipv6, we should get the same result no matter which
   * address family we pick for each IP. */
#define SET_TEST_ADDRESS(i) do {                \
    if ((i) & 1) {                              \
      SET_TEST_IPV6(i);                         \
      tor_addr_from_in6(&addr, &in6);           \
    } else {                                    \
      tor_addr_from_ipv4h(&addr, (uint32_t) i); \
    }                                           \
  } while (0)

  /* Make sure that country ID actually works. */
#define SET_TEST_IPV6(i) \
  do {                                                          \
    set_uint32(in6.s6_addr + 12, htonl((uint32_t) (i)));        \
  } while (0)
#define CHECK_COUNTRY(country, val) do {                                \
    /* test ipv4 country lookup */                                      \
    test_streq(country,                                                 \
               geoip_get_country_name(geoip_get_country_by_ipv4(val))); \
    /* test ipv6 country lookup */                                      \
    SET_TEST_IPV6(val);                                                 \
    test_streq(country,                                                 \
               geoip_get_country_name(geoip_get_country_by_ipv6(&in6))); \
  } while (0)

/** Run unit tests for GeoIP code. */
static void
test_geoip(void)
{
  int i, j;
  time_t now = 1281533250; /* 2010-08-11 13:27:30 UTC */
  char *s = NULL, *v = NULL;
  const char *bridge_stats_1 =
      "bridge-stats-end 2010-08-12 13:27:30 (86400 s)\n"
      "bridge-ips zz=24,xy=8\n"
      "bridge-ip-versions v4=16,v6=16\n"
      "bridge-ip-transports <OR>=24\n",
  *dirreq_stats_1 =
      "dirreq-stats-end 2010-08-12 13:27:30 (86400 s)\n"
      "dirreq-v3-ips ab=8\n"
      "dirreq-v3-reqs ab=8\n"
      "dirreq-v3-resp ok=0,not-enough-sigs=0,unavailable=0,not-found=0,"
          "not-modified=0,busy=0\n"
      "dirreq-v3-direct-dl complete=0,timeout=0,running=0\n"
      "dirreq-v3-tunneled-dl complete=0,timeout=0,running=0\n",
  *dirreq_stats_2 =
      "dirreq-stats-end 2010-08-12 13:27:30 (86400 s)\n"
      "dirreq-v3-ips \n"
      "dirreq-v3-reqs \n"
      "dirreq-v3-resp ok=0,not-enough-sigs=0,unavailable=0,not-found=0,"
          "not-modified=0,busy=0\n"
      "dirreq-v3-direct-dl complete=0,timeout=0,running=0\n"
      "dirreq-v3-tunneled-dl complete=0,timeout=0,running=0\n",
  *dirreq_stats_3 =
      "dirreq-stats-end 2010-08-12 13:27:30 (86400 s)\n"
      "dirreq-v3-ips \n"
      "dirreq-v3-reqs \n"
      "dirreq-v3-resp ok=8,not-enough-sigs=0,unavailable=0,not-found=0,"
          "not-modified=0,busy=0\n"
      "dirreq-v3-direct-dl complete=0,timeout=0,running=0\n"
      "dirreq-v3-tunneled-dl complete=0,timeout=0,running=0\n",
  *dirreq_stats_4 =
      "dirreq-stats-end 2010-08-12 13:27:30 (86400 s)\n"
      "dirreq-v3-ips \n"
      "dirreq-v3-reqs \n"
      "dirreq-v3-resp ok=8,not-enough-sigs=0,unavailable=0,not-found=0,"
          "not-modified=0,busy=0\n"
      "dirreq-v3-direct-dl complete=0,timeout=0,running=0\n"
      "dirreq-v3-tunneled-dl complete=0,timeout=0,running=4\n",
  *entry_stats_1 =
      "entry-stats-end 2010-08-12 13:27:30 (86400 s)\n"
      "entry-ips ab=8\n",
  *entry_stats_2 =
      "entry-stats-end 2010-08-12 13:27:30 (86400 s)\n"
      "entry-ips \n";
  tor_addr_t addr;
  struct in6_addr in6;

  /* Populate the DB a bit.  Add these in order, since we can't do the final
   * 'sort' step.  These aren't very good IP addresses, but they're perfectly
   * fine uint32_t values. */
  test_eq(0, geoip_parse_entry("10,50,AB", AF_INET));
  test_eq(0, geoip_parse_entry("52,90,XY", AF_INET));
  test_eq(0, geoip_parse_entry("95,100,AB", AF_INET));
  test_eq(0, geoip_parse_entry("\"105\",\"140\",\"ZZ\"", AF_INET));
  test_eq(0, geoip_parse_entry("\"150\",\"190\",\"XY\"", AF_INET));
  test_eq(0, geoip_parse_entry("\"200\",\"250\",\"AB\"", AF_INET));

  /* Populate the IPv6 DB equivalently with fake IPs in the same range */
  test_eq(0, geoip_parse_entry("::a,::32,AB", AF_INET6));
  test_eq(0, geoip_parse_entry("::34,::5a,XY", AF_INET6));
  test_eq(0, geoip_parse_entry("::5f,::64,AB", AF_INET6));
  test_eq(0, geoip_parse_entry("::69,::8c,ZZ", AF_INET6));
  test_eq(0, geoip_parse_entry("::96,::be,XY", AF_INET6));
  test_eq(0, geoip_parse_entry("::c8,::fa,AB", AF_INET6));

  /* We should have 4 countries: ??, ab, xy, zz. */
  test_eq(4, geoip_get_n_countries());
  memset(&in6, 0, sizeof(in6));

  CHECK_COUNTRY("??", 3);
  CHECK_COUNTRY("ab", 32);
  CHECK_COUNTRY("??", 5);
  CHECK_COUNTRY("??", 51);
  CHECK_COUNTRY("xy", 150);
  CHECK_COUNTRY("xy", 190);
  CHECK_COUNTRY("??", 2000);

  test_eq(0, geoip_get_country_by_ipv4(3));
  SET_TEST_IPV6(3);
  test_eq(0, geoip_get_country_by_ipv6(&in6));

  get_options_mutable()->BridgeRelay = 1;
  get_options_mutable()->BridgeRecordUsageByCountry = 1;
  /* Put 9 observations in AB... */
  for (i=32; i < 40; ++i) {
    SET_TEST_ADDRESS(i);
    geoip_note_client_seen(GEOIP_CLIENT_CONNECT, &addr, NULL, now-7200);
  }
  SET_TEST_ADDRESS(225);
  geoip_note_client_seen(GEOIP_CLIENT_CONNECT, &addr, NULL, now-7200);
  /* and 3 observations in XY, several times. */
  for (j=0; j < 10; ++j)
    for (i=52; i < 55; ++i) {
      SET_TEST_ADDRESS(i);
      geoip_note_client_seen(GEOIP_CLIENT_CONNECT, &addr, NULL, now-3600);
    }
  /* and 17 observations in ZZ... */
  for (i=110; i < 127; ++i) {
    SET_TEST_ADDRESS(i);
    geoip_note_client_seen(GEOIP_CLIENT_CONNECT, &addr, NULL, now);
  }
  geoip_get_client_history(GEOIP_CLIENT_CONNECT, &s, &v);
  test_assert(s);
  test_assert(v);
  test_streq("zz=24,ab=16,xy=8", s);
  test_streq("v4=16,v6=16", v);
  tor_free(s);
  tor_free(v);

  /* Now clear out all the AB observations. */
  geoip_remove_old_clients(now-6000);
  geoip_get_client_history(GEOIP_CLIENT_CONNECT, &s, &v);
  test_assert(s);
  test_assert(v);
  test_streq("zz=24,xy=8", s);
  test_streq("v4=16,v6=16", v);
  tor_free(s);
  tor_free(v);

  /* Start testing bridge statistics by making sure that we don't output
   * bridge stats without initializing them. */
  s = geoip_format_bridge_stats(now + 86400);
  test_assert(!s);

  /* Initialize stats and generate the bridge-stats history string out of
   * the connecting clients added above. */
  geoip_bridge_stats_init(now);
  s = geoip_format_bridge_stats(now + 86400);
  test_assert(s);
  test_streq(bridge_stats_1, s);
  tor_free(s);

  /* Stop collecting bridge stats and make sure we don't write a history
   * string anymore. */
  geoip_bridge_stats_term();
  s = geoip_format_bridge_stats(now + 86400);
  test_assert(!s);

  /* Stop being a bridge and start being a directory mirror that gathers
   * directory request statistics. */
  geoip_bridge_stats_term();
  get_options_mutable()->BridgeRelay = 0;
  get_options_mutable()->BridgeRecordUsageByCountry = 0;
  get_options_mutable()->DirReqStatistics = 1;

  /* Start testing dirreq statistics by making sure that we don't collect
   * dirreq stats without initializing them. */
  SET_TEST_ADDRESS(100);
  geoip_note_client_seen(GEOIP_CLIENT_NETWORKSTATUS, &addr, NULL, now);
  s = geoip_format_dirreq_stats(now + 86400);
  test_assert(!s);

  /* Initialize stats, note one connecting client, and generate the
   * dirreq-stats history string. */
  geoip_dirreq_stats_init(now);
  SET_TEST_ADDRESS(100);
  geoip_note_client_seen(GEOIP_CLIENT_NETWORKSTATUS, &addr, NULL, now);
  s = geoip_format_dirreq_stats(now + 86400);
  test_streq(dirreq_stats_1, s);
  tor_free(s);

  /* Stop collecting stats, add another connecting client, and ensure we
   * don't generate a history string. */
  geoip_dirreq_stats_term();
  SET_TEST_ADDRESS(101);
  geoip_note_client_seen(GEOIP_CLIENT_NETWORKSTATUS, &addr, NULL, now);
  s = geoip_format_dirreq_stats(now + 86400);
  test_assert(!s);

  /* Re-start stats, add a connecting client, reset stats, and make sure
   * that we get an all empty history string. */
  geoip_dirreq_stats_init(now);
  SET_TEST_ADDRESS(100);
  geoip_note_client_seen(GEOIP_CLIENT_NETWORKSTATUS, &addr, NULL, now);
  geoip_reset_dirreq_stats(now);
  s = geoip_format_dirreq_stats(now + 86400);
  test_streq(dirreq_stats_2, s);
  tor_free(s);

  /* Note a successful network status response and make sure that it
   * appears in the history string. */
  geoip_note_ns_response(GEOIP_SUCCESS);
  s = geoip_format_dirreq_stats(now + 86400);
  test_streq(dirreq_stats_3, s);
  tor_free(s);

  /* Start a tunneled directory request. */
  geoip_start_dirreq((uint64_t) 1, 1024, DIRREQ_TUNNELED);
  s = geoip_format_dirreq_stats(now + 86400);
  test_streq(dirreq_stats_4, s);

  /* Stop collecting directory request statistics and start gathering
   * entry stats. */
  geoip_dirreq_stats_term();
  get_options_mutable()->DirReqStatistics = 0;
  get_options_mutable()->EntryStatistics = 1;

  /* Start testing entry statistics by making sure that we don't collect
   * anything without initializing entry stats. */
  SET_TEST_ADDRESS(100);
  geoip_note_client_seen(GEOIP_CLIENT_CONNECT, &addr, NULL, now);
  s = geoip_format_entry_stats(now + 86400);
  test_assert(!s);

  /* Initialize stats, note one connecting client, and generate the
   * entry-stats history string. */
  geoip_entry_stats_init(now);
  SET_TEST_ADDRESS(100);
  geoip_note_client_seen(GEOIP_CLIENT_CONNECT, &addr, NULL, now);
  s = geoip_format_entry_stats(now + 86400);
  test_streq(entry_stats_1, s);
  tor_free(s);

  /* Stop collecting stats, add another connecting client, and ensure we
   * don't generate a history string. */
  geoip_entry_stats_term();
  SET_TEST_ADDRESS(101);
  geoip_note_client_seen(GEOIP_CLIENT_CONNECT, &addr, NULL, now);
  s = geoip_format_entry_stats(now + 86400);
  test_assert(!s);

  /* Re-start stats, add a connecting client, reset stats, and make sure
   * that we get an all empty history string. */
  geoip_entry_stats_init(now);
  SET_TEST_ADDRESS(100);
  geoip_note_client_seen(GEOIP_CLIENT_CONNECT, &addr, NULL, now);
  geoip_reset_entry_stats(now);
  s = geoip_format_entry_stats(now + 86400);
  test_streq(entry_stats_2, s);
  tor_free(s);

  /* Stop collecting entry statistics. */
  geoip_entry_stats_term();
  get_options_mutable()->EntryStatistics = 0;

 done:
  tor_free(s);
  tor_free(v);
}

static void
test_geoip_with_pt(void)
{
  time_t now = 1281533250; /* 2010-08-11 13:27:30 UTC */
  char *s = NULL;
  int i;
  tor_addr_t addr;
  struct in6_addr in6;

  get_options_mutable()->BridgeRelay = 1;
  get_options_mutable()->BridgeRecordUsageByCountry = 1;

  /* No clients seen yet. */
  s = geoip_get_transport_history();
  tor_assert(!s);

  /* 4 connections without a pluggable transport */
  for (i=0; i < 4; ++i) {
    SET_TEST_ADDRESS(i);
    geoip_note_client_seen(GEOIP_CLIENT_CONNECT, &addr, NULL, now-7200);
  }

  /* 9 connections with "alpha" */
  for (i=4; i < 13; ++i) {
    SET_TEST_ADDRESS(i);
    geoip_note_client_seen(GEOIP_CLIENT_CONNECT, &addr, "alpha", now-7200);
  }

  /* one connection with "beta" */
  SET_TEST_ADDRESS(13);
  geoip_note_client_seen(GEOIP_CLIENT_CONNECT, &addr, "beta", now-7200);

  /* 14 connections with "charlie" */
  for (i=14; i < 28; ++i) {
    SET_TEST_ADDRESS(i);
    geoip_note_client_seen(GEOIP_CLIENT_CONNECT, &addr, "charlie", now-7200);
  }

  /* 131 connections with "ddr" */
  for (i=28; i < 159; ++i) {
    SET_TEST_ADDRESS(i);
    geoip_note_client_seen(GEOIP_CLIENT_CONNECT, &addr, "ddr", now-7200);
  }

  /* 8 connections with "entropy" */
  for (i=159; i < 167; ++i) {
    SET_TEST_ADDRESS(i);
    geoip_note_client_seen(GEOIP_CLIENT_CONNECT, &addr, "entropy", now-7200);
  }

  /* 2 connections from the same IP with two different transports. */
  SET_TEST_ADDRESS(++i);
  geoip_note_client_seen(GEOIP_CLIENT_CONNECT, &addr, "fire", now-7200);
  geoip_note_client_seen(GEOIP_CLIENT_CONNECT, &addr, "google", now-7200);

  /* Test the transport history string. */
  s = geoip_get_transport_history();
  tor_assert(s);
  test_streq(s, "<OR>=8,alpha=16,beta=8,charlie=16,ddr=136,"
             "entropy=8,fire=8,google=8");

  /* Stop collecting entry statistics. */
  geoip_entry_stats_term();
  get_options_mutable()->EntryStatistics = 0;

 done:
  tor_free(s);
}

#undef SET_TEST_ADDRESS
#undef SET_TEST_IPV6
#undef CHECK_COUNTRY

/** Run unit tests for stats code. */
static void
test_stats(void)
{
  time_t now = 1281533250; /* 2010-08-11 13:27:30 UTC */
  char *s = NULL;
  int i;

  /* Start with testing exit port statistics; we shouldn't collect exit
   * stats without initializing them. */
  rep_hist_note_exit_stream_opened(80);
  rep_hist_note_exit_bytes(80, 100, 10000);
  s = rep_hist_format_exit_stats(now + 86400);
  test_assert(!s);

  /* Initialize stats, note some streams and bytes, and generate history
   * string. */
  rep_hist_exit_stats_init(now);
  rep_hist_note_exit_stream_opened(80);
  rep_hist_note_exit_bytes(80, 100, 10000);
  rep_hist_note_exit_stream_opened(443);
  rep_hist_note_exit_bytes(443, 100, 10000);
  rep_hist_note_exit_bytes(443, 100, 10000);
  s = rep_hist_format_exit_stats(now + 86400);
  test_streq("exit-stats-end 2010-08-12 13:27:30 (86400 s)\n"
             "exit-kibibytes-written 80=1,443=1,other=0\n"
             "exit-kibibytes-read 80=10,443=20,other=0\n"
             "exit-streams-opened 80=4,443=4,other=0\n", s);
  tor_free(s);

  /* Add a few bytes on 10 more ports and ensure that only the top 10
   * ports are contained in the history string. */
  for (i = 50; i < 60; i++) {
    rep_hist_note_exit_bytes(i, i, i);
    rep_hist_note_exit_stream_opened(i);
  }
  s = rep_hist_format_exit_stats(now + 86400);
  test_streq("exit-stats-end 2010-08-12 13:27:30 (86400 s)\n"
             "exit-kibibytes-written 52=1,53=1,54=1,55=1,56=1,57=1,58=1,"
             "59=1,80=1,443=1,other=1\n"
             "exit-kibibytes-read 52=1,53=1,54=1,55=1,56=1,57=1,58=1,"
             "59=1,80=10,443=20,other=1\n"
             "exit-streams-opened 52=4,53=4,54=4,55=4,56=4,57=4,58=4,"
             "59=4,80=4,443=4,other=4\n", s);
  tor_free(s);

  /* Stop collecting stats, add some bytes, and ensure we don't generate
   * a history string. */
  rep_hist_exit_stats_term();
  rep_hist_note_exit_bytes(80, 100, 10000);
  s = rep_hist_format_exit_stats(now + 86400);
  test_assert(!s);

  /* Re-start stats, add some bytes, reset stats, and see what history we
   * get when observing no streams or bytes at all. */
  rep_hist_exit_stats_init(now);
  rep_hist_note_exit_stream_opened(80);
  rep_hist_note_exit_bytes(80, 100, 10000);
  rep_hist_reset_exit_stats(now);
  s = rep_hist_format_exit_stats(now + 86400);
  test_streq("exit-stats-end 2010-08-12 13:27:30 (86400 s)\n"
             "exit-kibibytes-written other=0\n"
             "exit-kibibytes-read other=0\n"
             "exit-streams-opened other=0\n", s);
  tor_free(s);

  /* Continue with testing connection statistics; we shouldn't collect
   * conn stats without initializing them. */
  rep_hist_note_or_conn_bytes(1, 20, 400, now);
  s = rep_hist_format_conn_stats(now + 86400);
  test_assert(!s);

  /* Initialize stats, note bytes, and generate history string. */
  rep_hist_conn_stats_init(now);
  rep_hist_note_or_conn_bytes(1, 30000, 400000, now);
  rep_hist_note_or_conn_bytes(1, 30000, 400000, now + 5);
  rep_hist_note_or_conn_bytes(2, 400000, 30000, now + 10);
  rep_hist_note_or_conn_bytes(2, 400000, 30000, now + 15);
  s = rep_hist_format_conn_stats(now + 86400);
  test_streq("conn-bi-direct 2010-08-12 13:27:30 (86400 s) 0,0,1,0\n", s);
  tor_free(s);

  /* Stop collecting stats, add some bytes, and ensure we don't generate
   * a history string. */
  rep_hist_conn_stats_term();
  rep_hist_note_or_conn_bytes(2, 400000, 30000, now + 15);
  s = rep_hist_format_conn_stats(now + 86400);
  test_assert(!s);

  /* Re-start stats, add some bytes, reset stats, and see what history we
   * get when observing no bytes at all. */
  rep_hist_conn_stats_init(now);
  rep_hist_note_or_conn_bytes(1, 30000, 400000, now);
  rep_hist_note_or_conn_bytes(1, 30000, 400000, now + 5);
  rep_hist_note_or_conn_bytes(2, 400000, 30000, now + 10);
  rep_hist_note_or_conn_bytes(2, 400000, 30000, now + 15);
  rep_hist_reset_conn_stats(now);
  s = rep_hist_format_conn_stats(now + 86400);
  test_streq("conn-bi-direct 2010-08-12 13:27:30 (86400 s) 0,0,0,0\n", s);
  tor_free(s);

  /* Continue with testing buffer statistics; we shouldn't collect buffer
   * stats without initializing them. */
  rep_hist_add_buffer_stats(2.0, 2.0, 20);
  s = rep_hist_format_buffer_stats(now + 86400);
  test_assert(!s);

  /* Initialize stats, add statistics for a single circuit, and generate
   * the history string. */
  rep_hist_buffer_stats_init(now);
  rep_hist_add_buffer_stats(2.0, 2.0, 20);
  s = rep_hist_format_buffer_stats(now + 86400);
  test_streq("cell-stats-end 2010-08-12 13:27:30 (86400 s)\n"
             "cell-processed-cells 20,0,0,0,0,0,0,0,0,0\n"
             "cell-queued-cells 2.00,0.00,0.00,0.00,0.00,0.00,0.00,0.00,"
                               "0.00,0.00\n"
             "cell-time-in-queue 2,0,0,0,0,0,0,0,0,0\n"
             "cell-circuits-per-decile 1\n", s);
  tor_free(s);

  /* Add nineteen more circuit statistics to the one that's already in the
   * history to see that the math works correctly. */
  for (i = 21; i < 30; i++)
    rep_hist_add_buffer_stats(2.0, 2.0, i);
  for (i = 20; i < 30; i++)
    rep_hist_add_buffer_stats(3.5, 3.5, i);
  s = rep_hist_format_buffer_stats(now + 86400);
  test_streq("cell-stats-end 2010-08-12 13:27:30 (86400 s)\n"
             "cell-processed-cells 29,28,27,26,25,24,23,22,21,20\n"
             "cell-queued-cells 2.75,2.75,2.75,2.75,2.75,2.75,2.75,2.75,"
                               "2.75,2.75\n"
             "cell-time-in-queue 3,3,3,3,3,3,3,3,3,3\n"
             "cell-circuits-per-decile 2\n", s);
  tor_free(s);

  /* Stop collecting stats, add statistics for one circuit, and ensure we
   * don't generate a history string. */
  rep_hist_buffer_stats_term();
  rep_hist_add_buffer_stats(2.0, 2.0, 20);
  s = rep_hist_format_buffer_stats(now + 86400);
  test_assert(!s);

  /* Re-start stats, add statistics for one circuit, reset stats, and make
   * sure that the history has all zeros. */
  rep_hist_buffer_stats_init(now);
  rep_hist_add_buffer_stats(2.0, 2.0, 20);
  rep_hist_reset_buffer_stats(now);
  s = rep_hist_format_buffer_stats(now + 86400);
  test_streq("cell-stats-end 2010-08-12 13:27:30 (86400 s)\n"
             "cell-processed-cells 0,0,0,0,0,0,0,0,0,0\n"
             "cell-queued-cells 0.00,0.00,0.00,0.00,0.00,0.00,0.00,0.00,"
                               "0.00,0.00\n"
             "cell-time-in-queue 0,0,0,0,0,0,0,0,0,0\n"
             "cell-circuits-per-decile 0\n", s);

 done:
  tor_free(s);
}

static void *
legacy_test_setup(const struct testcase_t *testcase)
{
  return testcase->setup_data;
}

void
legacy_test_helper(void *data)
{
  void (*fn)(void) = data;
  fn();
}

static int
legacy_test_cleanup(const struct testcase_t *testcase, void *ptr)
{
  (void)ptr;
  (void)testcase;
  return 1;
}

const struct testcase_setup_t legacy_setup = {
  legacy_test_setup, legacy_test_cleanup
};

#define ENT(name)                                                       \
  { #name, legacy_test_helper, 0, &legacy_setup, test_ ## name }
#define FORK(name)                                                      \
  { #name, legacy_test_helper, TT_FORK, &legacy_setup, test_ ## name }

static struct testcase_t test_array[] = {
  ENT(onion_handshake),
  { "bad_onion_handshake", test_bad_onion_handshake, 0, NULL, NULL },
  ENT(onion_queues),
#ifdef CURVE25519_ENABLED
  { "ntor_handshake", test_ntor_handshake, 0, NULL, NULL },
#endif
  ENT(circuit_timeout),
  ENT(policies),
  ENT(rend_fns),
  ENT(geoip),
  FORK(geoip_with_pt),
  FORK(stats),

  END_OF_TESTCASES
};

extern struct testcase_t addr_tests[];
extern struct testcase_t buffer_tests[];
extern struct testcase_t crypto_tests[];
extern struct testcase_t container_tests[];
extern struct testcase_t util_tests[];
extern struct testcase_t dir_tests[];
extern struct testcase_t microdesc_tests[];
extern struct testcase_t pt_tests[];
extern struct testcase_t config_tests[];
extern struct testcase_t introduce_tests[];
extern struct testcase_t replaycache_tests[];
extern struct testcase_t cell_format_tests[];
extern struct testcase_t circuitlist_tests[];
extern struct testcase_t circuitmux_tests[];
extern struct testcase_t cell_queue_tests[];
extern struct testcase_t options_tests[];
<<<<<<< HEAD
extern struct testcase_t socks_tests[];
extern struct testcase_t extorport_tests[];
extern struct testcase_t controller_event_tests[];
=======
extern struct testcase_t logging_tests[];
extern struct testcase_t backtrace_tests[];
>>>>>>> c81f64ab

static struct testgroup_t testgroups[] = {
  { "", test_array },
  { "buffer/", buffer_tests },
  { "socks/", socks_tests },
  { "addr/", addr_tests },
  { "crypto/", crypto_tests },
  { "container/", container_tests },
  { "util/", util_tests },
  { "util/logging/", logging_tests },
  { "cellfmt/", cell_format_tests },
  { "cellqueue/", cell_queue_tests },
  { "dir/", dir_tests },
  { "dir/md/", microdesc_tests },
  { "pt/", pt_tests },
  { "config/", config_tests },
  { "replaycache/", replaycache_tests },
  { "introduce/", introduce_tests },
  { "circuitlist/", circuitlist_tests },
  { "circuitmux/", circuitmux_tests },
  { "options/", options_tests },
  { "extorport/", extorport_tests },
  { "control/", controller_event_tests },
  END_OF_GROUPS
};

/** Main entry point for unit test code: parse the command line, and run
 * some unit tests. */
int
main(int c, const char **v)
{
  or_options_t *options;
  char *errmsg = NULL;
  int i, i_out;
  int loglevel = LOG_ERR;

#ifdef USE_DMALLOC
  {
    int r = CRYPTO_set_mem_ex_functions(tor_malloc_, tor_realloc_, tor_free_);
    tor_assert(r);
  }
#endif

  update_approx_time(time(NULL));
  options = options_new();
  tor_threads_init();
  init_logging();

  for (i_out = i = 1; i < c; ++i) {
    if (!strcmp(v[i], "--warn")) {
      loglevel = LOG_WARN;
    } else if (!strcmp(v[i], "--notice")) {
      loglevel = LOG_NOTICE;
    } else if (!strcmp(v[i], "--info")) {
      loglevel = LOG_INFO;
    } else if (!strcmp(v[i], "--debug")) {
      loglevel = LOG_DEBUG;
    } else {
      v[i_out++] = v[i];
    }
  }
  c = i_out;

  {
    log_severity_list_t s;
    memset(&s, 0, sizeof(s));
    set_log_severity_config(loglevel, LOG_ERR, &s);
    add_stream_log(&s, "", fileno(stdout));
  }

  options->command = CMD_RUN_UNITTESTS;
  if (crypto_global_init(0, NULL, NULL)) {
    printf("Can't initialize crypto subsystem; exiting.\n");
    return 1;
  }
  crypto_set_tls_dh_prime(NULL);
  crypto_seed_rng(1);
  rep_hist_init();
  network_init();
  setup_directory();
  options_init(options);
  options->DataDirectory = tor_strdup(temp_dir);
  options->EntryStatistics = 1;
  if (set_options(options, &errmsg) < 0) {
    printf("Failed to set initial options: %s\n", errmsg);
    tor_free(errmsg);
    return 1;
  }

  atexit(remove_directory);

  have_failed = (tinytest_main(c, v, testgroups) != 0);

  free_pregenerated_keys();
#ifdef USE_DMALLOC
  tor_free_all(0);
  dmalloc_log_unfreed();
#endif

  if (have_failed)
    return 1;
  else
    return 0;
}
<|MERGE_RESOLUTION|>--- conflicted
+++ resolved
@@ -1618,14 +1618,11 @@
 extern struct testcase_t circuitmux_tests[];
 extern struct testcase_t cell_queue_tests[];
 extern struct testcase_t options_tests[];
-<<<<<<< HEAD
 extern struct testcase_t socks_tests[];
 extern struct testcase_t extorport_tests[];
 extern struct testcase_t controller_event_tests[];
-=======
 extern struct testcase_t logging_tests[];
 extern struct testcase_t backtrace_tests[];
->>>>>>> c81f64ab
 
 static struct testgroup_t testgroups[] = {
   { "", test_array },
