--- conflicted
+++ resolved
@@ -50,12 +50,6 @@
 #include <assert.h>
 
 /** Convert the tor_addr_t in <b>a</b>, with port in <b>port</b>, into a
-<<<<<<< HEAD
- * socklen object in *<b>sa_out</b> of object size <b>len</b>.  If not enough
- * room is free, or on error, return -1.  Else return the length of the
- * sockaddr. */
-int
-=======
  * sockaddr object in *<b>sa_out</b> of object size <b>len</b>.  If not enough
  * room is available in sa_out, or on error, return 0.  On success, return
  * the length of the sockaddr.
@@ -64,7 +58,6 @@
  * since socklen_t is unsigned on some platforms.
  **/
 socklen_t
->>>>>>> ba0cd809
 tor_addr_to_sockaddr(const tor_addr_t *a,
                      uint16_t port,
                      struct sockaddr *sa_out,
