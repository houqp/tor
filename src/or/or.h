/* Copyright (c) 2001 Matej Pfajfar.
 * Copyright (c) 2001-2004, Roger Dingledine.
 * Copyright (c) 2004-2006, Roger Dingledine, Nick Mathewson.
 * Copyright (c) 2007-2011, The Tor Project, Inc. */
/* See LICENSE for licensing information */

/**
 * \file or.h
 * \brief Master header file for Tor-specific functionality.
 **/

#ifndef _TOR_OR_H
#define _TOR_OR_H

#include "orconfig.h"

#ifdef __COVERITY__
/* If we're building for a static analysis, turn on all the off-by-default
 * features. */
#ifndef INSTRUMENT_DOWNLOADS
#define INSTRUMENT_DOWNLOADS 1
#endif
#endif

#ifdef MS_WINDOWS
#define WIN32_WINNT 0x400
#define _WIN32_WINNT 0x400
#define WIN32_LEAN_AND_MEAN
#endif

#ifdef HAVE_UNISTD_H
#include <unistd.h>
#endif
#ifdef HAVE_SIGNAL_H
#include <signal.h>
#endif
#ifdef HAVE_NETDB_H
#include <netdb.h>
#endif
#ifdef HAVE_SYS_PARAM_H
#include <sys/param.h> /* FreeBSD needs this to know what version it is */
#endif
#include "torint.h"
#ifdef HAVE_SYS_WAIT_H
#include <sys/wait.h>
#endif
#ifdef HAVE_SYS_FCNTL_H
#include <sys/fcntl.h>
#endif
#ifdef HAVE_FCNTL_H
#include <fcntl.h>
#endif
#ifdef HAVE_SYS_IOCTL_H
#include <sys/ioctl.h>
#endif
#ifdef HAVE_SYS_UN_H
#include <sys/un.h>
#endif
#ifdef HAVE_SYS_STAT_H
#include <sys/stat.h>
#endif
#ifdef HAVE_NETINET_IN_H
#include <netinet/in.h>
#endif
#ifdef HAVE_ARPA_INET_H
#include <arpa/inet.h>
#endif
#ifdef HAVE_ERRNO_H
#include <errno.h>
#endif
#ifdef HAVE_ASSERT_H
#include <assert.h>
#endif
#ifdef HAVE_TIME_H
#include <time.h>
#endif

#ifdef MS_WINDOWS
#include <io.h>
#include <process.h>
#include <direct.h>
#include <windows.h>
#define snprintf _snprintf
#endif

#include "tortls.h"
#include "../common/torlog.h"
#include "container.h"
#include "torgzip.h"
#include "address.h"
#include "compat_libevent.h"
#include "ht.h"

/* These signals are defined to help control_signal_act work.
 */
#ifndef SIGHUP
#define SIGHUP 1
#endif
#ifndef SIGINT
#define SIGINT 2
#endif
#ifndef SIGUSR1
#define SIGUSR1 10
#endif
#ifndef SIGUSR2
#define SIGUSR2 12
#endif
#ifndef SIGTERM
#define SIGTERM 15
#endif
/* Controller signals start at a high number so we don't
 * conflict with system-defined signals. */
#define SIGNEWNYM 129
#define SIGCLEARDNSCACHE 130

#if (SIZEOF_CELL_T != 0)
/* On Irix, stdlib.h defines a cell_t type, so we need to make sure
 * that our stuff always calls cell_t something different. */
#define cell_t tor_cell_t
#endif

/** Length of longest allowable configured nickname. */
#define MAX_NICKNAME_LEN 19
/** Length of a router identity encoded as a hexadecimal digest, plus
 * possible dollar sign. */
#define MAX_HEX_NICKNAME_LEN (HEX_DIGEST_LEN+1)
/** Maximum length of verbose router identifier: dollar sign, hex ID digest,
 * equal sign or tilde, nickname. */
#define MAX_VERBOSE_NICKNAME_LEN (1+HEX_DIGEST_LEN+1+MAX_NICKNAME_LEN)

/** Maximum size, in bytes, for resized buffers. */
#define MAX_BUF_SIZE ((1<<24)-1) /* 16MB-1 */
/** Maximum size, in bytes, for any directory object that we've downloaded. */
#define MAX_DIR_DL_SIZE MAX_BUF_SIZE

/** For HTTP parsing: Maximum number of bytes we'll accept in the headers
 * of an HTTP request or response. */
#define MAX_HEADERS_SIZE 50000
/** Maximum size, in bytes, for any directory object that we're accepting
 * as an upload. */
#define MAX_DIR_UL_SIZE MAX_BUF_SIZE

/** Maximum size, in bytes, of a single router descriptor uploaded to us
 * as a directory authority. Caches and clients fetch whatever descriptors
 * the authorities tell them to fetch, and don't care about size. */
#define MAX_DESCRIPTOR_UPLOAD_SIZE 20000

/** Maximum size of a single extrainfo document, as above. */
#define MAX_EXTRAINFO_UPLOAD_SIZE 50000

/** How long do we keep DNS cache entries before purging them (regardless of
 * their TTL)? */
#define MAX_DNS_ENTRY_AGE (30*60)
/** How long do we cache/tell clients to cache DNS records when no TTL is
 * known? */
#define DEFAULT_DNS_TTL (30*60)
/** How long can a TTL be before we stop believing it? */
#define MAX_DNS_TTL (3*60*60)
/** How small can a TTL be before we stop believing it?  Provides rudimentary
 * pinning. */
#define MIN_DNS_TTL 60

/** How often do we rotate onion keys? */
#define MIN_ONION_KEY_LIFETIME (7*24*60*60)
/** How often do we rotate TLS contexts? */
#define MAX_SSL_KEY_LIFETIME (2*60*60)

/** How old do we allow a router to get before removing it
 * from the router list? In seconds. */
#define ROUTER_MAX_AGE (60*60*48)
/** How old can a router get before we (as a server) will no longer
 * consider it live? In seconds. */
#define ROUTER_MAX_AGE_TO_PUBLISH (60*60*20)
/** How old do we let a saved descriptor get before force-removing it? */
#define OLD_ROUTER_DESC_MAX_AGE (60*60*24*5)

/** Possible rules for generating circuit IDs on an OR connection. */
typedef enum {
  CIRC_ID_TYPE_LOWER=0, /**< Pick from 0..1<<15-1. */
  CIRC_ID_TYPE_HIGHER=1, /**< Pick from 1<<15..1<<16-1. */
  /** The other side of a connection is an OP: never create circuits to it,
   * and let it use any circuit ID it wants. */
  CIRC_ID_TYPE_NEITHER=2
} circ_id_type_t;

#define _CONN_TYPE_MIN 3
/** Type for sockets listening for OR connections. */
#define CONN_TYPE_OR_LISTENER 3
/** A bidirectional TLS connection transmitting a sequence of cells.
 * May be from an OR to an OR, or from an OP to an OR. */
#define CONN_TYPE_OR 4
/** A TCP connection from an onion router to a stream's destination. */
#define CONN_TYPE_EXIT 5
/** Type for sockets listening for SOCKS connections. */
#define CONN_TYPE_AP_LISTENER 6
/** A SOCKS proxy connection from the user application to the onion
 * proxy. */
#define CONN_TYPE_AP 7
/** Type for sockets listening for HTTP connections to the directory server. */
#define CONN_TYPE_DIR_LISTENER 8
/** Type for HTTP connections to the directory server. */
#define CONN_TYPE_DIR 9
/** Connection from the main process to a CPU worker process. */
#define CONN_TYPE_CPUWORKER 10
/** Type for listening for connections from user interface process. */
#define CONN_TYPE_CONTROL_LISTENER 11
/** Type for connections from user interface process. */
#define CONN_TYPE_CONTROL 12
/** Type for sockets listening for transparent connections redirected by pf or
 * netfilter. */
#define CONN_TYPE_AP_TRANS_LISTENER 13
/** Type for sockets listening for transparent connections redirected by
 * natd. */
#define CONN_TYPE_AP_NATD_LISTENER 14
/** Type for sockets listening for DNS requests. */
#define CONN_TYPE_AP_DNS_LISTENER 15
#define _CONN_TYPE_MAX 15
/* !!!! If _CONN_TYPE_MAX is ever over 15, we must grow the type field in
 * connection_t. */

/* Proxy client types */
#define PROXY_NONE 0
#define PROXY_CONNECT 1
#define PROXY_SOCKS4 2
#define PROXY_SOCKS5 3

/* Proxy client handshake states */
#define PROXY_HTTPS_WANT_CONNECT_OK 1
#define PROXY_SOCKS4_WANT_CONNECT_OK 2
#define PROXY_SOCKS5_WANT_AUTH_METHOD_NONE 3
#define PROXY_SOCKS5_WANT_AUTH_METHOD_RFC1929 4
#define PROXY_SOCKS5_WANT_AUTH_RFC1929_OK 5
#define PROXY_SOCKS5_WANT_CONNECT_OK 6
#define PROXY_CONNECTED 7

/** True iff <b>x</b> is an edge connection. */
#define CONN_IS_EDGE(x) \
  ((x)->type == CONN_TYPE_EXIT || (x)->type == CONN_TYPE_AP)

/** State for any listener connection. */
#define LISTENER_STATE_READY 0

#define _CPUWORKER_STATE_MIN 1
/** State for a connection to a cpuworker process that's idle. */
#define CPUWORKER_STATE_IDLE 1
/** State for a connection to a cpuworker process that's processing a
 * handshake. */
#define CPUWORKER_STATE_BUSY_ONION 2
#define _CPUWORKER_STATE_MAX 2

#define CPUWORKER_TASK_ONION CPUWORKER_STATE_BUSY_ONION

#define _OR_CONN_STATE_MIN 1
/** State for a connection to an OR: waiting for connect() to finish. */
#define OR_CONN_STATE_CONNECTING 1
/** State for a connection to an OR: waiting for proxy handshake to complete */
#define OR_CONN_STATE_PROXY_HANDSHAKING 2
/** State for a connection to an OR or client: SSL is handshaking, not done
 * yet. */
#define OR_CONN_STATE_TLS_HANDSHAKING 3
/** State for a connection to an OR: We're doing a second SSL handshake for
 * renegotiation purposes. */
#define OR_CONN_STATE_TLS_CLIENT_RENEGOTIATING 4
/** State for a connection at an OR: We're waiting for the client to
 * renegotiate. */
#define OR_CONN_STATE_TLS_SERVER_RENEGOTIATING 5
/** State for a connection to an OR: We're done with our SSL handshake, but we
 * haven't yet negotiated link protocol versions and sent a netinfo cell.
 */
#define OR_CONN_STATE_OR_HANDSHAKING 6
/** State for a connection to an OR: Ready to send/receive cells. */
#define OR_CONN_STATE_OPEN 7
#define _OR_CONN_STATE_MAX 7

#define _EXIT_CONN_STATE_MIN 1
/** State for an exit connection: waiting for response from DNS farm. */
#define EXIT_CONN_STATE_RESOLVING 1
/** State for an exit connection: waiting for connect() to finish. */
#define EXIT_CONN_STATE_CONNECTING 2
/** State for an exit connection: open and ready to transmit data. */
#define EXIT_CONN_STATE_OPEN 3
/** State for an exit connection: waiting to be removed. */
#define EXIT_CONN_STATE_RESOLVEFAILED 4
#define _EXIT_CONN_STATE_MAX 4

/* The AP state values must be disjoint from the EXIT state values. */
#define _AP_CONN_STATE_MIN 5
/** State for a SOCKS connection: waiting for SOCKS request. */
#define AP_CONN_STATE_SOCKS_WAIT 5
/** State for a SOCKS connection: got a y.onion URL; waiting to receive
 * rendezvous descriptor. */
#define AP_CONN_STATE_RENDDESC_WAIT 6
/** The controller will attach this connection to a circuit; it isn't our
 * job to do so. */
#define AP_CONN_STATE_CONTROLLER_WAIT 7
/** State for a SOCKS connection: waiting for a completed circuit. */
#define AP_CONN_STATE_CIRCUIT_WAIT 8
/** State for a SOCKS connection: sent BEGIN, waiting for CONNECTED. */
#define AP_CONN_STATE_CONNECT_WAIT 9
/** State for a SOCKS connection: sent RESOLVE, waiting for RESOLVED. */
#define AP_CONN_STATE_RESOLVE_WAIT 10
/** State for a SOCKS connection: ready to send and receive. */
#define AP_CONN_STATE_OPEN 11
/** State for a transparent natd connection: waiting for original
 * destination. */
#define AP_CONN_STATE_NATD_WAIT 12
#define _AP_CONN_STATE_MAX 12

/** True iff the AP_CONN_STATE_* value <b>s</b> means that the corresponding
 * edge connection is not attached to any circuit. */
#define AP_CONN_STATE_IS_UNATTACHED(s) \
  ((s) <= AP_CONN_STATE_CIRCUIT_WAIT || (s) == AP_CONN_STATE_NATD_WAIT)

#define _DIR_CONN_STATE_MIN 1
/** State for connection to directory server: waiting for connect(). */
#define DIR_CONN_STATE_CONNECTING 1
/** State for connection to directory server: sending HTTP request. */
#define DIR_CONN_STATE_CLIENT_SENDING 2
/** State for connection to directory server: reading HTTP response. */
#define DIR_CONN_STATE_CLIENT_READING 3
/** State for connection to directory server: happy and finished. */
#define DIR_CONN_STATE_CLIENT_FINISHED 4
/** State for connection at directory server: waiting for HTTP request. */
#define DIR_CONN_STATE_SERVER_COMMAND_WAIT 5
/** State for connection at directory server: sending HTTP response. */
#define DIR_CONN_STATE_SERVER_WRITING 6
#define _DIR_CONN_STATE_MAX 6

/** True iff the purpose of <b>conn</b> means that it's a server-side
 * directory connection. */
#define DIR_CONN_IS_SERVER(conn) ((conn)->purpose == DIR_PURPOSE_SERVER)

#define _CONTROL_CONN_STATE_MIN 1
/** State for a control connection: Authenticated and accepting v1 commands. */
#define CONTROL_CONN_STATE_OPEN 1
/** State for a control connection: Waiting for authentication; speaking
 * protocol v1. */
#define CONTROL_CONN_STATE_NEEDAUTH 2
#define _CONTROL_CONN_STATE_MAX 2

#define _DIR_PURPOSE_MIN 3
/** A connection to a directory server: download a rendezvous
 * descriptor. */
#define DIR_PURPOSE_FETCH_RENDDESC 3
/** A connection to a directory server: set after a rendezvous
 * descriptor is downloaded. */
#define DIR_PURPOSE_HAS_FETCHED_RENDDESC 4
/** A connection to a directory server: download one or more v2
 * network-status objects */
#define DIR_PURPOSE_FETCH_V2_NETWORKSTATUS 5
/** A connection to a directory server: download one or more server
 * descriptors. */
#define DIR_PURPOSE_FETCH_SERVERDESC 6
/** A connection to a directory server: download one or more extra-info
 * documents. */
#define DIR_PURPOSE_FETCH_EXTRAINFO 7
/** A connection to a directory server: upload a server descriptor. */
#define DIR_PURPOSE_UPLOAD_DIR 8
/** A connection to a directory server: upload a rendezvous
 * descriptor. */
#define DIR_PURPOSE_UPLOAD_RENDDESC 9
/** A connection to a directory server: upload a v3 networkstatus vote. */
#define DIR_PURPOSE_UPLOAD_VOTE 10
/** A connection to a directory server: upload a v3 consensus signature */
#define DIR_PURPOSE_UPLOAD_SIGNATURES 11
/** A connection to a directory server: download one or more v3 networkstatus
 * votes. */
#define DIR_PURPOSE_FETCH_STATUS_VOTE 12
/** A connection to a directory server: download a v3 detached signatures
 * object for a consensus. */
#define DIR_PURPOSE_FETCH_DETACHED_SIGNATURES 13
/** A connection to a directory server: download a v3 networkstatus
 * consensus. */
#define DIR_PURPOSE_FETCH_CONSENSUS 14
/** A connection to a directory server: download one or more directory
 * authority certificates. */
#define DIR_PURPOSE_FETCH_CERTIFICATE 15

/** Purpose for connection at a directory server. */
#define DIR_PURPOSE_SERVER 16
/** A connection to a hidden service directory server: upload a v2 rendezvous
 * descriptor. */
#define DIR_PURPOSE_UPLOAD_RENDDESC_V2 17
/** A connection to a hidden service directory server: download a v2 rendezvous
 * descriptor. */
#define DIR_PURPOSE_FETCH_RENDDESC_V2 18
#define _DIR_PURPOSE_MAX 18

/** True iff <b>p</b> is a purpose corresponding to uploading data to a
 * directory server. */
#define DIR_PURPOSE_IS_UPLOAD(p)                \
  ((p)==DIR_PURPOSE_UPLOAD_DIR ||               \
   (p)==DIR_PURPOSE_UPLOAD_RENDDESC ||          \
   (p)==DIR_PURPOSE_UPLOAD_VOTE ||              \
   (p)==DIR_PURPOSE_UPLOAD_SIGNATURES)

#define _EXIT_PURPOSE_MIN 1
/** This exit stream wants to do an ordinary connect. */
#define EXIT_PURPOSE_CONNECT 1
/** This exit stream wants to do a resolve (either normal or reverse). */
#define EXIT_PURPOSE_RESOLVE 2
#define _EXIT_PURPOSE_MAX 2

/* !!!! If any connection purpose is ever over 31, we must grow the type
 * field in connection_t. */

/** Circuit state: I'm the origin, still haven't done all my handshakes. */
#define CIRCUIT_STATE_BUILDING 0
/** Circuit state: Waiting to process the onionskin. */
#define CIRCUIT_STATE_ONIONSKIN_PENDING 1
/** Circuit state: I'd like to deliver a create, but my n_conn is still
 * connecting. */
#define CIRCUIT_STATE_OR_WAIT 2
/** Circuit state: onionskin(s) processed, ready to send/receive cells. */
#define CIRCUIT_STATE_OPEN 3

#define _CIRCUIT_PURPOSE_MIN 1

/* these circuits were initiated elsewhere */
#define _CIRCUIT_PURPOSE_OR_MIN 1
/** OR-side circuit purpose: normal circuit, at OR. */
#define CIRCUIT_PURPOSE_OR 1
/** OR-side circuit purpose: At OR, from Bob, waiting for intro from Alices. */
#define CIRCUIT_PURPOSE_INTRO_POINT 2
/** OR-side circuit purpose: At OR, from Alice, waiting for Bob. */
#define CIRCUIT_PURPOSE_REND_POINT_WAITING 3
/** OR-side circuit purpose: At OR, both circuits have this purpose. */
#define CIRCUIT_PURPOSE_REND_ESTABLISHED 4
#define _CIRCUIT_PURPOSE_OR_MAX 4

/* these circuits originate at this node */

/* here's how circ client-side purposes work:
 *   normal circuits are C_GENERAL.
 *   circuits that are c_introducing are either on their way to
 *     becoming open, or they are open and waiting for a
 *     suitable rendcirc before they send the intro.
 *   circuits that are c_introduce_ack_wait have sent the intro,
 *     but haven't gotten a response yet.
 *   circuits that are c_establish_rend are either on their way
 *     to becoming open, or they are open and have sent the
 *     establish_rendezvous cell but haven't received an ack.
 *   circuits that are c_rend_ready are open and have received a
 *     rend ack, but haven't heard from bob yet. if they have a
 *     buildstate->pending_final_cpath then they're expecting a
 *     cell from bob, else they're not.
 *   circuits that are c_rend_ready_intro_acked are open, and
 *     some intro circ has sent its intro and received an ack.
 *   circuits that are c_rend_joined are open, have heard from
 *     bob, and are talking to him.
 */
/** Client-side circuit purpose: Normal circuit, with cpath. */
#define CIRCUIT_PURPOSE_C_GENERAL 5
/** Client-side circuit purpose: at Alice, connecting to intro point. */
#define CIRCUIT_PURPOSE_C_INTRODUCING 6
/** Client-side circuit purpose: at Alice, sent INTRODUCE1 to intro point,
 * waiting for ACK/NAK. */
#define CIRCUIT_PURPOSE_C_INTRODUCE_ACK_WAIT 7
/** Client-side circuit purpose: at Alice, introduced and acked, closing. */
#define CIRCUIT_PURPOSE_C_INTRODUCE_ACKED 8
/** Client-side circuit purpose: at Alice, waiting for ack. */
#define CIRCUIT_PURPOSE_C_ESTABLISH_REND 9
/** Client-side circuit purpose: at Alice, waiting for Bob. */
#define CIRCUIT_PURPOSE_C_REND_READY 10
/** Client-side circuit purpose: at Alice, waiting for Bob, INTRODUCE
 * has been acknowledged. */
#define CIRCUIT_PURPOSE_C_REND_READY_INTRO_ACKED 11
/** Client-side circuit purpose: at Alice, rendezvous established. */
#define CIRCUIT_PURPOSE_C_REND_JOINED 12
/** This circuit is used for build time measurement only */
#define CIRCUIT_PURPOSE_C_MEASURE_TIMEOUT 13
#define _CIRCUIT_PURPOSE_C_MAX 13
/** Hidden-service-side circuit purpose: at Bob, waiting for introductions. */
#define CIRCUIT_PURPOSE_S_ESTABLISH_INTRO 14
/** Hidden-service-side circuit purpose: at Bob, successfully established
 * intro. */
#define CIRCUIT_PURPOSE_S_INTRO 15
/** Hidden-service-side circuit purpose: at Bob, connecting to rend point. */
#define CIRCUIT_PURPOSE_S_CONNECT_REND 16
/** Hidden-service-side circuit purpose: at Bob, rendezvous established. */
#define CIRCUIT_PURPOSE_S_REND_JOINED 17
/** A testing circuit; not meant to be used for actual traffic. */
#define CIRCUIT_PURPOSE_TESTING 18
/** A controller made this circuit and Tor should not use it. */
#define CIRCUIT_PURPOSE_CONTROLLER 19
#define _CIRCUIT_PURPOSE_MAX 19
/** A catch-all for unrecognized purposes. Currently we don't expect
 * to make or see any circuits with this purpose. */
#define CIRCUIT_PURPOSE_UNKNOWN 255

/** True iff the circuit purpose <b>p</b> is for a circuit that
 * originated at this node. */
#define CIRCUIT_PURPOSE_IS_ORIGIN(p) ((p)>_CIRCUIT_PURPOSE_OR_MAX)
/** True iff the circuit purpose <b>p</b> is for a circuit that originated
 * here to serve as a client.  (Hidden services don't count here.) */
#define CIRCUIT_PURPOSE_IS_CLIENT(p)  \
  ((p)> _CIRCUIT_PURPOSE_OR_MAX &&    \
   (p)<=_CIRCUIT_PURPOSE_C_MAX)
/** True iff the circuit_t <b>c</b> is actually an origin_circuit_t. */
#define CIRCUIT_IS_ORIGIN(c) (CIRCUIT_PURPOSE_IS_ORIGIN((c)->purpose))
/** True iff the circuit purpose <b>p</b> is for an established rendezvous
 * circuit. */
#define CIRCUIT_PURPOSE_IS_ESTABLISHED_REND(p) \
  ((p) == CIRCUIT_PURPOSE_C_REND_JOINED ||     \
   (p) == CIRCUIT_PURPOSE_S_REND_JOINED)

/** How many circuits do we want simultaneously in-progress to handle
 * a given stream? */
#define MIN_CIRCUITS_HANDLING_STREAM 2

/* These RELAY_COMMAND constants define values for relay cell commands, and
* must match those defined in tor-spec.txt. */
#define RELAY_COMMAND_BEGIN 1
#define RELAY_COMMAND_DATA 2
#define RELAY_COMMAND_END 3
#define RELAY_COMMAND_CONNECTED 4
#define RELAY_COMMAND_SENDME 5
#define RELAY_COMMAND_EXTEND 6
#define RELAY_COMMAND_EXTENDED 7
#define RELAY_COMMAND_TRUNCATE 8
#define RELAY_COMMAND_TRUNCATED 9
#define RELAY_COMMAND_DROP 10
#define RELAY_COMMAND_RESOLVE 11
#define RELAY_COMMAND_RESOLVED 12
#define RELAY_COMMAND_BEGIN_DIR 13

#define RELAY_COMMAND_ESTABLISH_INTRO 32
#define RELAY_COMMAND_ESTABLISH_RENDEZVOUS 33
#define RELAY_COMMAND_INTRODUCE1 34
#define RELAY_COMMAND_INTRODUCE2 35
#define RELAY_COMMAND_RENDEZVOUS1 36
#define RELAY_COMMAND_RENDEZVOUS2 37
#define RELAY_COMMAND_INTRO_ESTABLISHED 38
#define RELAY_COMMAND_RENDEZVOUS_ESTABLISHED 39
#define RELAY_COMMAND_INTRODUCE_ACK 40

/* Reasons why an OR connection is closed. */
#define END_OR_CONN_REASON_DONE           1
#define END_OR_CONN_REASON_REFUSED        2 /* connection refused */
#define END_OR_CONN_REASON_OR_IDENTITY    3
#define END_OR_CONN_REASON_CONNRESET      4 /* connection reset by peer */
#define END_OR_CONN_REASON_TIMEOUT        5
#define END_OR_CONN_REASON_NO_ROUTE       6 /* no route to host/net */
#define END_OR_CONN_REASON_IO_ERROR       7 /* read/write error */
#define END_OR_CONN_REASON_RESOURCE_LIMIT 8 /* sockets, buffers, etc */
#define END_OR_CONN_REASON_MISC           9

/* Reasons why we (or a remote OR) might close a stream. See tor-spec.txt for
 * documentation of these.  The values must match. */
#define END_STREAM_REASON_MISC 1
#define END_STREAM_REASON_RESOLVEFAILED 2
#define END_STREAM_REASON_CONNECTREFUSED 3
#define END_STREAM_REASON_EXITPOLICY 4
#define END_STREAM_REASON_DESTROY 5
#define END_STREAM_REASON_DONE 6
#define END_STREAM_REASON_TIMEOUT 7
#define END_STREAM_REASON_NOROUTE 8
#define END_STREAM_REASON_HIBERNATING 9
#define END_STREAM_REASON_INTERNAL 10
#define END_STREAM_REASON_RESOURCELIMIT 11
#define END_STREAM_REASON_CONNRESET 12
#define END_STREAM_REASON_TORPROTOCOL 13
#define END_STREAM_REASON_NOTDIRECTORY 14
#define END_STREAM_REASON_ENTRYPOLICY 15

/* These high-numbered end reasons are not part of the official spec,
 * and are not intended to be put in relay end cells. They are here
 * to be more informative when sending back socks replies to the
 * application. */
/* XXXX 256 is no longer used; feel free to reuse it. */
/** We were unable to attach the connection to any circuit at all. */
/* XXXX the ways we use this one don't make a lot of sense. */
#define END_STREAM_REASON_CANT_ATTACH 257
/** We can't connect to any directories at all, so we killed our streams
 * before they can time out. */
#define END_STREAM_REASON_NET_UNREACHABLE 258
/** This is a SOCKS connection, and the client used (or misused) the SOCKS
 * protocol in a way we couldn't handle. */
#define END_STREAM_REASON_SOCKSPROTOCOL 259
/** This is a transparent proxy connection, but we can't extract the original
 * target address:port. */
#define END_STREAM_REASON_CANT_FETCH_ORIG_DEST 260
/** This is a connection on the NATD port, and the destination IP:Port was
 * either ill-formed or out-of-range. */
#define END_STREAM_REASON_INVALID_NATD_DEST 261
/** The target address is in a private network (like 127.0.0.1 or 10.0.0.1);
 * you don't want to do that over a randomly chosen exit */
#define END_STREAM_REASON_PRIVATE_ADDR 262

/** Bitwise-and this value with endreason to mask out all flags. */
#define END_STREAM_REASON_MASK 511

/** Bitwise-or this with the argument to control_event_stream_status
 * to indicate that the reason came from an END cell. */
#define END_STREAM_REASON_FLAG_REMOTE 512
/** Bitwise-or this with the argument to control_event_stream_status
 * to indicate that we already sent a CLOSED stream event. */
#define END_STREAM_REASON_FLAG_ALREADY_SENT_CLOSED 1024
/** Bitwise-or this with endreason to indicate that we already sent
 * a socks reply, and no further reply needs to be sent from
 * connection_mark_unattached_ap(). */
#define END_STREAM_REASON_FLAG_ALREADY_SOCKS_REPLIED 2048

/** Reason for remapping an AP connection's address: we have a cached
 * answer. */
#define REMAP_STREAM_SOURCE_CACHE 1
/** Reason for remapping an AP connection's address: the exit node told us an
 * answer. */
#define REMAP_STREAM_SOURCE_EXIT 2

/* 'type' values to use in RESOLVED cells.  Specified in tor-spec.txt. */
#define RESOLVED_TYPE_HOSTNAME 0
#define RESOLVED_TYPE_IPV4 4
#define RESOLVED_TYPE_IPV6 6
#define RESOLVED_TYPE_ERROR_TRANSIENT 0xF0
#define RESOLVED_TYPE_ERROR 0xF1

/* Negative reasons are internal: we never send them in a DESTROY or TRUNCATE
 * call; they only go to the controller for tracking  */
/** Our post-timeout circuit time measurement period expired.
 * We must give up now */
#define END_CIRC_REASON_MEASUREMENT_EXPIRED -3

/** We couldn't build a path for this circuit. */
#define END_CIRC_REASON_NOPATH          -2
/** Catch-all "other" reason for closing origin circuits. */
#define END_CIRC_AT_ORIGIN              -1

/* Reasons why we (or a remote OR) might close a circuit. See tor-spec.txt for
 * documentation of these. */
#define _END_CIRC_REASON_MIN            0
#define END_CIRC_REASON_NONE            0
#define END_CIRC_REASON_TORPROTOCOL     1
#define END_CIRC_REASON_INTERNAL        2
#define END_CIRC_REASON_REQUESTED       3
#define END_CIRC_REASON_HIBERNATING     4
#define END_CIRC_REASON_RESOURCELIMIT   5
#define END_CIRC_REASON_CONNECTFAILED   6
#define END_CIRC_REASON_OR_IDENTITY     7
#define END_CIRC_REASON_OR_CONN_CLOSED  8
#define END_CIRC_REASON_FINISHED        9
#define END_CIRC_REASON_TIMEOUT         10
#define END_CIRC_REASON_DESTROYED       11
#define END_CIRC_REASON_NOSUCHSERVICE   12
#define _END_CIRC_REASON_MAX            12

/** Bitwise-OR this with the argument to circuit_mark_for_close() or
 * control_event_circuit_status() to indicate that the reason was
 * passed through from a destroy or truncate cell. */
#define END_CIRC_REASON_FLAG_REMOTE     512

/** Length of 'y' portion of 'y.onion' URL. */
#define REND_SERVICE_ID_LEN_BASE32 16

/** Length of 'y.onion' including '.onion' URL. */
#define REND_SERVICE_ADDRESS_LEN (16+1+5)

/** Length of a binary-encoded rendezvous service ID. */
#define REND_SERVICE_ID_LEN 10

/** Time period for which a v2 descriptor will be valid. */
#define REND_TIME_PERIOD_V2_DESC_VALIDITY (24*60*60)

/** Time period within which two sets of v2 descriptors will be uploaded in
 * parallel. */
#define REND_TIME_PERIOD_OVERLAPPING_V2_DESCS (60*60)

/** Number of non-consecutive replicas (i.e. distributed somewhere
 * in the ring) for a descriptor. */
#define REND_NUMBER_OF_NON_CONSECUTIVE_REPLICAS 2

/** Number of consecutive replicas for a descriptor. */
#define REND_NUMBER_OF_CONSECUTIVE_REPLICAS 3

/** Length of v2 descriptor ID (32 base32 chars = 160 bits). */
#define REND_DESC_ID_V2_LEN_BASE32 32

/** Length of the base32-encoded secret ID part of versioned hidden service
 * descriptors. */
#define REND_SECRET_ID_PART_LEN_BASE32 32

/** Length of the base32-encoded hash of an introduction point's
 * identity key. */
#define REND_INTRO_POINT_ID_LEN_BASE32 32

/** Length of the descriptor cookie that is used for client authorization
 * to hidden services. */
#define REND_DESC_COOKIE_LEN 16

/** Length of the base64-encoded descriptor cookie that is used for
 * exchanging client authorization between hidden service and client. */
#define REND_DESC_COOKIE_LEN_BASE64 22

/** Length of client identifier in encrypted introduction points for hidden
 * service authorization type 'basic'. */
#define REND_BASIC_AUTH_CLIENT_ID_LEN 4

/** Multiple of the number of clients to which the real number of clients
 * is padded with fake clients for hidden service authorization type
 * 'basic'. */
#define REND_BASIC_AUTH_CLIENT_MULTIPLE 16

/** Length of client entry consisting of client identifier and encrypted
 * session key for hidden service authorization type 'basic'. */
#define REND_BASIC_AUTH_CLIENT_ENTRY_LEN (REND_BASIC_AUTH_CLIENT_ID_LEN \
                                          + CIPHER_KEY_LEN)

/** Maximum size of v2 hidden service descriptors. */
#define REND_DESC_MAX_SIZE (20 * 1024)

/** Legal characters for use in authorized client names for a hidden
 * service. */
#define REND_LEGAL_CLIENTNAME_CHARACTERS \
  "abcdefghijklmnopqrstuvwxyzABCDEFGHIJKLMNOPQRSTUVWXYZ0123456789+-_"

/** Maximum length of authorized client names for a hidden service. */
#define REND_CLIENTNAME_MAX_LEN 16

/** Length of the rendezvous cookie that is used to connect circuits at the
 * rendezvous point. */
#define REND_COOKIE_LEN DIGEST_LEN

/** Client authorization type that a hidden service performs. */
typedef enum rend_auth_type_t {
  REND_NO_AUTH      = 0,
  REND_BASIC_AUTH   = 1,
  REND_STEALTH_AUTH = 2,
} rend_auth_type_t;

/** Client-side configuration of authorization for a hidden service. */
typedef struct rend_service_authorization_t {
  char descriptor_cookie[REND_DESC_COOKIE_LEN];
  char onion_address[REND_SERVICE_ADDRESS_LEN+1];
  rend_auth_type_t auth_type;
} rend_service_authorization_t;

/** Client- and server-side data that is used for hidden service connection
 * establishment. Not all fields contain data depending on where this struct
 * is used. */
typedef struct rend_data_t {
  /** Onion address (without the .onion part) that a client requests. */
  char onion_address[REND_SERVICE_ID_LEN_BASE32+1];

  /** (Optional) descriptor cookie that is used by a client. */
  char descriptor_cookie[REND_DESC_COOKIE_LEN];

  /** Authorization type for accessing a service used by a client. */
  rend_auth_type_t auth_type;

  /** Hash of the hidden service's PK used by a service. */
  char rend_pk_digest[DIGEST_LEN];

  /** Rendezvous cookie used by both, client and service. */
  char rend_cookie[REND_COOKIE_LEN];
} rend_data_t;

/** Time interval for tracking possible replays of INTRODUCE2 cells.
 * Incoming cells with timestamps half of this interval in the past or
 * future are dropped immediately. */
#define REND_REPLAY_TIME_INTERVAL (60 * 60)

/** Used to indicate which way a cell is going on a circuit. */
typedef enum {
  CELL_DIRECTION_IN=1, /**< The cell is moving towards the origin. */
  CELL_DIRECTION_OUT=2, /**< The cell is moving away from the origin. */
} cell_direction_t;

/** Initial value for both sides of a circuit transmission window when the
 * circuit is initialized.  Measured in cells. */
#define CIRCWINDOW_START 1000
#define CIRCWINDOW_START_MIN 100
#define CIRCWINDOW_START_MAX 1000
/** Amount to increment a circuit window when we get a circuit SENDME. */
#define CIRCWINDOW_INCREMENT 100
/** Initial value on both sides of a stream transmission window when the
 * stream is initialized.  Measured in cells. */
#define STREAMWINDOW_START 500
/** Amount to increment a stream window when we get a stream SENDME. */
#define STREAMWINDOW_INCREMENT 50

/* Cell commands.  These values are defined in tor-spec.txt. */
#define CELL_PADDING 0
#define CELL_CREATE 1
#define CELL_CREATED 2
#define CELL_RELAY 3
#define CELL_DESTROY 4
#define CELL_CREATE_FAST 5
#define CELL_CREATED_FAST 6
#define CELL_VERSIONS 7
#define CELL_NETINFO 8
#define CELL_RELAY_EARLY 9

/** True iff the cell command <b>x</b> is one that implies a variable-length
 * cell. */
#define CELL_COMMAND_IS_VAR_LENGTH(x) ((x) == CELL_VERSIONS)

/** How long to test reachability before complaining to the user. */
#define TIMEOUT_UNTIL_UNREACHABILITY_COMPLAINT (20*60)

/** Legal characters in a nickname. */
#define LEGAL_NICKNAME_CHARACTERS \
  "abcdefghijklmnopqrstuvwxyzABCDEFGHIJKLMNOPQRSTUVWXYZ0123456789"

/** Name to use in client TLS certificates if no nickname is given. Once
 * Tor 0.1.2.x is obsolete, we can remove this. */
#define DEFAULT_CLIENT_NICKNAME "client"

/** Number of bytes in a SOCKS4 header. */
#define SOCKS4_NETWORK_LEN 8

/*
 * Relay payload:
 *         Relay command           [1 byte]
 *         Recognized              [2 bytes]
 *         Stream ID               [2 bytes]
 *         Partial SHA-1           [4 bytes]
 *         Length                  [2 bytes]
 *         Relay payload           [498 bytes]
 */

/** Number of bytes in a cell, minus cell header. */
#define CELL_PAYLOAD_SIZE 509
/** Number of bytes in a cell transmitted over the network. */
#define CELL_NETWORK_SIZE 512

/** Length of a header on a variable-length cell. */
#define VAR_CELL_HEADER_SIZE 5

/** Number of bytes in a relay cell's header (not including general cell
 * header). */
#define RELAY_HEADER_SIZE (1+2+2+4+2)
/** Largest number of bytes that can fit in a relay cell payload. */
#define RELAY_PAYLOAD_SIZE (CELL_PAYLOAD_SIZE-RELAY_HEADER_SIZE)

/** Identifies a circuit on an or_connection */
typedef uint16_t circid_t;
/** Identifies a stream on a circuit */
typedef uint16_t streamid_t;

/** Parsed onion routing cell.  All communication between nodes
 * is via cells. */
typedef struct cell_t {
  circid_t circ_id; /**< Circuit which received the cell. */
  uint8_t command; /**< Type of the cell: one of CELL_PADDING, CELL_CREATE,
                    * CELL_DESTROY, etc */
  uint8_t payload[CELL_PAYLOAD_SIZE]; /**< Cell body. */
} cell_t;

/** Parsed variable-length onion routing cell. */
typedef struct var_cell_t {
  /** Type of the cell: CELL_VERSIONS, etc. */
  uint8_t command;
  /** Circuit thich received the cell */
  circid_t circ_id;
  /** Number of bytes actually stored in <b>payload</b> */
  uint16_t payload_len;
  /** Payload of this cell */
  uint8_t payload[1];
} var_cell_t;

/** A cell as packed for writing to the network. */
typedef struct packed_cell_t {
  struct packed_cell_t *next; /**< Next cell queued on this circuit. */
  char body[CELL_NETWORK_SIZE]; /**< Cell as packed for network. */
} packed_cell_t;

/** Number of cells added to a circuit queue including their insertion
 * time on 10 millisecond detail; used for buffer statistics. */
typedef struct insertion_time_elem_t {
  struct insertion_time_elem_t *next; /**< Next element in queue. */
  uint32_t insertion_time; /**< When were cells inserted (in 10 ms steps
                             * starting at 0:00 of the current day)? */
  unsigned counter; /**< How many cells were inserted? */
} insertion_time_elem_t;

/** Queue of insertion times. */
typedef struct insertion_time_queue_t {
  struct insertion_time_elem_t *first; /**< First element in queue. */
  struct insertion_time_elem_t *last; /**< Last element in queue. */
} insertion_time_queue_t;

/** A queue of cells on a circuit, waiting to be added to the
 * or_connection_t's outbuf. */
typedef struct cell_queue_t {
  packed_cell_t *head; /**< The first cell, or NULL if the queue is empty. */
  packed_cell_t *tail; /**< The last cell, or NULL if the queue is empty. */
  int n; /**< The number of cells in the queue. */
  insertion_time_queue_t *insertion_times; /**< Insertion times of cells. */
} cell_queue_t;

/** Beginning of a RELAY cell payload. */
typedef struct {
  uint8_t command; /**< The end-to-end relay command. */
  uint16_t recognized; /**< Used to tell whether cell is for us. */
  streamid_t stream_id; /**< Which stream is this cell associated with? */
  char integrity[4]; /**< Used to tell whether cell is corrupted. */
  uint16_t length; /**< How long is the payload body? */
} relay_header_t;

typedef struct buf_t buf_t;
typedef struct socks_request_t socks_request_t;

/* Values for connection_t.magic: used to make sure that downcasts (casts from
* connection_t to foo_connection_t) are safe. */
#define BASE_CONNECTION_MAGIC 0x7C3C304Eu
#define OR_CONNECTION_MAGIC 0x7D31FF03u
#define EDGE_CONNECTION_MAGIC 0xF0374013u
#define DIR_CONNECTION_MAGIC 0x9988ffeeu
#define CONTROL_CONNECTION_MAGIC 0x8abc765du

/** Description of a connection to another host or process, and associated
 * data.
 *
 * A connection is named based on what it's connected to -- an "OR
 * connection" has a Tor node on the other end, an "exit
 * connection" has a website or other server on the other end, and an
 * "AP connection" has an application proxy (and thus a user) on the
 * other end.
 *
 * Every connection has a type and a state.  Connections never change
 * their type, but can go through many state changes in their lifetime.
 *
 * Every connection has two associated input and output buffers.
 * Listeners don't use them.  For non-listener connections, incoming
 * data is appended to conn->inbuf, and outgoing data is taken from
 * conn->outbuf.  Connections differ primarily in the functions called
 * to fill and drain these buffers.
 */
typedef struct connection_t {
  uint32_t magic; /**< For memory debugging: must equal one of
                   * *_CONNECTION_MAGIC. */

  uint8_t state; /**< Current state of this connection. */
  unsigned int type:4; /**< What kind of connection is this? */
  unsigned int purpose:5; /**< Only used for DIR and EXIT types currently. */

  /* The next fields are all one-bit booleans. Some are only applicable to
   * connection subtypes, but we hold them here anyway, to save space.
   */
  unsigned int read_blocked_on_bw:1; /**< Boolean: should we start reading
                            * again once the bandwidth throttler allows it? */
  unsigned int write_blocked_on_bw:1; /**< Boolean: should we start writing
                             * again once the bandwidth throttler allows
                             * writes? */
  unsigned int hold_open_until_flushed:1; /**< Despite this connection's being
                                      * marked for close, do we flush it
                                      * before closing it? */
  unsigned int inbuf_reached_eof:1; /**< Boolean: did read() return 0 on this
                                     * conn? */
  /** Set to 1 when we're inside connection_flushed_some to keep us from
   * calling connection_handle_write() recursively. */
  unsigned int in_flushed_some:1;

  /* For linked connections:
   */
  unsigned int linked:1; /**< True if there is, or has been, a linked_conn. */
  /** True iff we'd like to be notified about read events from the
   * linked conn. */
  unsigned int reading_from_linked_conn:1;
  /** True iff we're willing to write to the linked conn. */
  unsigned int writing_to_linked_conn:1;
  /** True iff we're currently able to read on the linked conn, and our
   * read_event should be made active with libevent. */
  unsigned int active_on_link:1;
  /** True iff we've called connection_close_immediate() on this linked
   * connection. */
  unsigned int linked_conn_is_closed:1;

  /** CONNECT/SOCKS proxy client handshake state (for outgoing connections). */
  unsigned int proxy_state:4;

  /** Our socket; -1 if this connection is closed, or has no socket. */
  evutil_socket_t s;
  int conn_array_index; /**< Index into the global connection array. */
  struct event *read_event; /**< Libevent event structure. */
  struct event *write_event; /**< Libevent event structure. */
  buf_t *inbuf; /**< Buffer holding data read over this connection. */
  buf_t *outbuf; /**< Buffer holding data to write over this connection. */
  size_t outbuf_flushlen; /**< How much data should we try to flush from the
                           * outbuf? */
  time_t timestamp_lastread; /**< When was the last time libevent said we could
                              * read? */
  time_t timestamp_lastwritten; /**< When was the last time libevent said we
                                 * could write? */
  time_t timestamp_created; /**< When was this connection_t created? */

  /* XXXX_IP6 make this IPv6-capable */
  int socket_family; /**< Address family of this connection's socket.  Usually
                      * AF_INET, but it can also be AF_UNIX, or in the future
                      * AF_INET6 */
  tor_addr_t addr; /**< IP of the other side of the connection; used to
                    * identify routers, along with port. */
  uint16_t port; /**< If non-zero, port on the other end
                  * of the connection. */
  uint16_t marked_for_close; /**< Should we close this conn on the next
                              * iteration of the main loop? (If true, holds
                              * the line number where this connection was
                              * marked.) */
  const char *marked_for_close_file; /**< For debugging: in which file were
                                      * we marked for close? */
  char *address; /**< FQDN (or IP) of the guy on the other end.
                  * strdup into this, because free_connection() frees it. */
  /** Another connection that's connected to this one in lieu of a socket. */
  struct connection_t *linked_conn;

  /** Unique identifier for this connection on this Tor instance. */
  uint64_t global_identifier;

  /* XXXX023 move this field, and all the listener-only fields (just
     socket_family, I think), into a new listener_connection_t subtype. */
  /** If the connection is a CONN_TYPE_AP_DNS_LISTENER, this field points
   * to the evdns_server_port is uses to listen to and answer connections. */
  struct evdns_server_port *dns_server_port;

  /** Unique ID for measuring tunneled network status requests. */
  uint64_t dirreq_id;
} connection_t;

/** Stores flags and information related to the portion of a v2 Tor OR
 * connection handshake that happens after the TLS handshake is finished.
 */
typedef struct or_handshake_state_t {
  /** When was the VERSIONS cell sent on this connection?  Used to get
   * an estimate of the skew in the returning NETINFO reply. */
  time_t sent_versions_at;
  /** True iff we originated this connection */
  unsigned int started_here : 1;
  /** True iff we have received and processed a VERSIONS cell. */
  unsigned int received_versions : 1;
} or_handshake_state_t;

/** Subtype of connection_t for an "OR connection" -- that is, one that speaks
 * cells over TLS. */
typedef struct or_connection_t {
  connection_t _base;

  /** Hash of the public RSA key for the other side's identity key, or zeroes
   * if the other side hasn't shown us a valid identity key. */
  char identity_digest[DIGEST_LEN];
  char *nickname; /**< Nickname of OR on other side (if any). */

  tor_tls_t *tls; /**< TLS connection state. */
  int tls_error; /**< Last tor_tls error code. */
  /** When we last used this conn for any client traffic. If not
   * recent, we can rate limit it further. */
  time_t client_used;

  tor_addr_t real_addr; /**< The actual address that this connection came from
                       * or went to.  The <b>addr</b> field is prone to
                       * getting overridden by the address from the router
                       * descriptor matching <b>identity_digest</b>. */

  circ_id_type_t circ_id_type:2; /**< When we send CREATE cells along this
                                  * connection, which half of the space should
                                  * we use? */
  /** Should this connection be used for extending circuits to the server
   * matching the <b>identity_digest</b> field?  Set to true if we're pretty
   * sure we aren't getting MITMed, either because we're connected to an
   * address listed in a server descriptor, or because an authenticated
   * NETINFO cell listed the address we're connected to as recognized. */
  unsigned int is_canonical:1;
  /** True iff this connection shouldn't get any new circs attached to it,
   * because the connection is too old, or because there's a better one.
   * More generally, this flag is used to note an unhealthy connection;
   * for example, if a bad connection fails we shouldn't assume that the
   * router itself has a problem.
   */
  unsigned int is_bad_for_new_circs:1;
  uint8_t link_proto; /**< What protocol version are we using? 0 for
                       * "none negotiated yet." */
  circid_t next_circ_id; /**< Which circ_id do we try to use next on
                          * this connection?  This is always in the
                          * range 0..1<<15-1. */

  or_handshake_state_t *handshake_state; /**< If we are setting this connection
                                          * up, state information to do so. */
  time_t timestamp_lastempty; /**< When was the outbuf last completely empty?*/
  time_t timestamp_last_added_nonpadding; /** When did we last add a
                                           * non-padding cell to the outbuf? */

  /* bandwidth* and *_bucket only used by ORs in OPEN state: */
  int bandwidthrate; /**< Bytes/s added to the bucket. (OPEN ORs only.) */
  int bandwidthburst; /**< Max bucket size for this conn. (OPEN ORs only.) */
  int read_bucket; /**< When this hits 0, stop receiving. Every second we
                    * add 'bandwidthrate' to this, capping it at
                    * bandwidthburst. (OPEN ORs only) */
  int write_bucket; /**< When this hits 0, stop writing. Like read_bucket. */
  int n_circuits; /**< How many circuits use this connection as p_conn or
                   * n_conn ? */

  /** Double-linked ring of circuits with queued cells waiting for room to
   * free up on this connection's outbuf.  Every time we pull cells from a
   * circuit, we advance this pointer to the next circuit in the ring. */
  struct circuit_t *active_circuits;
  /** Priority queue of cell_ewma_t for circuits with queued cells waiting for
   * room to free up on this connection's outbuf.  Kept in heap order
   * according to EWMA.
   *
   * This is redundant with active_circuits; if we ever decide only to use the
   * cell_ewma algorithm for choosing circuits, we can remove active_circuits.
   */
  smartlist_t *active_circuit_pqueue;
  /** The tick on which the cell_ewma_ts in active_circuit_pqueue last had
   * their ewma values rescaled. */
  unsigned active_circuit_pqueue_last_recalibrated;
  struct or_connection_t *next_with_same_id; /**< Next connection with same
                                              * identity digest as this one. */
} or_connection_t;

/** Subtype of connection_t for an "edge connection" -- that is, a socks (ap)
 * connection, or an exit. */
typedef struct edge_connection_t {
  connection_t _base;

  struct edge_connection_t *next_stream; /**< Points to the next stream at this
                                          * edge, if any */
  struct crypt_path_t *cpath_layer; /**< A pointer to which node in the circ
                                     * this conn exits at. */
  int package_window; /**< How many more relay cells can I send into the
                       * circuit? */
  int deliver_window; /**< How many more relay cells can end at me? */

  /** Nickname of planned exit node -- used with .exit support. */
  char *chosen_exit_name;

  socks_request_t *socks_request; /**< SOCKS structure describing request (AP
                                   * only.) */
  struct circuit_t *on_circuit; /**< The circuit (if any) that this edge
                                 * connection is using. */

  uint32_t address_ttl; /**< TTL for address-to-addr mapping on exit
                         * connection.  Exit connections only. */

  streamid_t stream_id; /**< The stream ID used for this edge connection on its
                         * circuit */

  /** The reason why this connection is closing; passed to the controller. */
  uint16_t end_reason;

  /** Bytes read since last call to control_event_stream_bandwidth_used() */
  uint32_t n_read;

  /** Bytes written since last call to control_event_stream_bandwidth_used() */
  uint32_t n_written;

  /** What rendezvous service are we querying for? (AP only) */
  rend_data_t *rend_data;

  /** Number of times we've reassigned this application connection to
   * a new circuit. We keep track because the timeout is longer if we've
   * already retried several times. */
  uint8_t num_socks_retries;

  /** True iff this connection is for a DNS request only. */
  unsigned int is_dns_request:1;

  /** True iff this stream must attach to a one-hop circuit (e.g. for
   * begin_dir). */
  unsigned int want_onehop:1;
  /** True iff this stream should use a BEGIN_DIR relay command to establish
   * itself rather than BEGIN (either via onehop or via a whole circuit). */
  unsigned int use_begindir:1;

  unsigned int edge_has_sent_end:1; /**< For debugging; only used on edge
                         * connections.  Set once we've set the stream end,
                         * and check in connection_about_to_close_connection().
                         */
  /** True iff we've blocked reading until the circuit has fewer queued
   * cells. */
  unsigned int edge_blocked_on_circ:1;
  /** For AP connections only. If 1, and we fail to reach the chosen exit,
   * stop requiring it. */
  unsigned int chosen_exit_optional:1;
  /** For AP connections only. If non-zero, this exit node was picked as
   * a result of the TrackHostExit, and the value decrements every time
   * we fail to complete a circuit to our chosen exit -- if it reaches
   * zero, abandon the associated mapaddress. */
  unsigned int chosen_exit_retries:3;

  /** True iff this is an AP connection that came from a transparent or
   * NATd connection */
  unsigned int is_transparent_ap:1;

  /** If this is a DNSPort connection, this field holds the pending DNS
   * request that we're going to try to answer.  */
  struct evdns_server_request *dns_server_request;

} edge_connection_t;

/** Subtype of connection_t for an "directory connection" -- that is, an HTTP
 * connection to retrieve or serve directory material. */
typedef struct dir_connection_t {
  connection_t _base;

  char *requested_resource; /**< Which 'resource' did we ask the directory
                             * for? */
  unsigned int dirconn_direct:1; /**< Is this dirconn direct, or via Tor? */

  /* Used only for server sides of some dir connections, to implement
   * "spooling" of directory material to the outbuf.  Otherwise, we'd have
   * to append everything to the outbuf in one enormous chunk. */
  /** What exactly are we spooling right now? */
  enum {
    DIR_SPOOL_NONE=0, DIR_SPOOL_SERVER_BY_DIGEST, DIR_SPOOL_SERVER_BY_FP,
    DIR_SPOOL_EXTRA_BY_DIGEST, DIR_SPOOL_EXTRA_BY_FP,
    DIR_SPOOL_CACHED_DIR, DIR_SPOOL_NETWORKSTATUS,
    DIR_SPOOL_MICRODESC, /* NOTE: if we add another entry, add another bit. */
  } dir_spool_src : 3;
  /** If we're fetching descriptors, what router purpose shall we assign
   * to them? */
  uint8_t router_purpose;
  /** List of fingerprints for networkstatuses or descriptors to be spooled. */
  smartlist_t *fingerprint_stack;
  /** A cached_dir_t object that we're currently spooling out */
  struct cached_dir_t *cached_dir;
  /** The current offset into cached_dir. */
  off_t cached_dir_offset;
  /** The zlib object doing on-the-fly compression for spooled data. */
  tor_zlib_state_t *zlib_state;

  /** What rendezvous service are we querying for? */
  rend_data_t *rend_data;

  char identity_digest[DIGEST_LEN]; /**< Hash of the public RSA key for
                                     * the directory server's signing key. */

} dir_connection_t;

/** Subtype of connection_t for an connection to a controller. */
typedef struct control_connection_t {
  connection_t _base;

  uint32_t event_mask; /**< Bitfield: which events does this controller
                        * care about? */

  /** True if we have sent a protocolinfo reply on this connection. */
  unsigned int have_sent_protocolinfo:1;

  /** Amount of space allocated in incoming_cmd. */
  uint32_t incoming_cmd_len;
  /** Number of bytes currently stored in incoming_cmd. */
  uint32_t incoming_cmd_cur_len;
  /** A control command that we're reading from the inbuf, but which has not
   * yet arrived completely. */
  char *incoming_cmd;
} control_connection_t;

/** Cast a connection_t subtype pointer to a connection_t **/
#define TO_CONN(c) (&(((c)->_base)))
/** Helper macro: Given a pointer to to._base, of type from*, return &to. */
#define DOWNCAST(to, ptr) ((to*)SUBTYPE_P(ptr, to, _base))

/** Convert a connection_t* to an or_connection_t*; assert if the cast is
 * invalid. */
static or_connection_t *TO_OR_CONN(connection_t *);
/** Convert a connection_t* to a dir_connection_t*; assert if the cast is
 * invalid. */
static dir_connection_t *TO_DIR_CONN(connection_t *);
/** Convert a connection_t* to an edge_connection_t*; assert if the cast is
 * invalid. */
static edge_connection_t *TO_EDGE_CONN(connection_t *);
/** Convert a connection_t* to an control_connection_t*; assert if the cast is
 * invalid. */
static control_connection_t *TO_CONTROL_CONN(connection_t *);

static INLINE or_connection_t *TO_OR_CONN(connection_t *c)
{
  tor_assert(c->magic == OR_CONNECTION_MAGIC);
  return DOWNCAST(or_connection_t, c);
}
static INLINE dir_connection_t *TO_DIR_CONN(connection_t *c)
{
  tor_assert(c->magic == DIR_CONNECTION_MAGIC);
  return DOWNCAST(dir_connection_t, c);
}
static INLINE edge_connection_t *TO_EDGE_CONN(connection_t *c)
{
  tor_assert(c->magic == EDGE_CONNECTION_MAGIC);
  return DOWNCAST(edge_connection_t, c);
}
static INLINE control_connection_t *TO_CONTROL_CONN(connection_t *c)
{
  tor_assert(c->magic == CONTROL_CONNECTION_MAGIC);
  return DOWNCAST(control_connection_t, c);
}

/** What action type does an address policy indicate: accept or reject? */
typedef enum {
  ADDR_POLICY_ACCEPT=1,
  ADDR_POLICY_REJECT=2,
} addr_policy_action_t;

/** A reference-counted address policy rule. */
typedef struct addr_policy_t {
  int refcnt; /**< Reference count */
  addr_policy_action_t policy_type:2;/**< What to do when the policy matches.*/
  unsigned int is_private:1; /**< True iff this is the pseudo-address,
                              * "private". */
  unsigned int is_canonical:1; /**< True iff this policy is the canonical
                                * copy (stored in a hash table to avoid
                                * duplication of common policies) */
  maskbits_t maskbits; /**< Accept/reject all addresses <b>a</b> such that the
                 * first <b>maskbits</b> bits of <b>a</b> match
                 * <b>addr</b>. */
  tor_addr_t addr; /**< Base address to accept or reject. */
  uint16_t prt_min; /**< Lowest port number to accept/reject. */
  uint16_t prt_max; /**< Highest port number to accept/reject. */
} addr_policy_t;

/** A cached_dir_t represents a cacheable directory object, along with its
 * compressed form. */
typedef struct cached_dir_t {
  char *dir; /**< Contents of this object, NUL-terminated. */
  char *dir_z; /**< Compressed contents of this object. */
  size_t dir_len; /**< Length of <b>dir</b> (not counting its NUL). */
  size_t dir_z_len; /**< Length of <b>dir_z</b>. */
  time_t published; /**< When was this object published. */
  digests_t digests; /**< Digests of this object (networkstatus only) */
  int refcnt; /**< Reference count for this cached_dir_t. */
} cached_dir_t;

/** Enum used to remember where a signed_descriptor_t is stored and how to
 * manage the memory for signed_descriptor_body.  */
typedef enum {
  /** The descriptor isn't stored on disk at all: the copy in memory is
   * canonical; the saved_offset field is meaningless. */
  SAVED_NOWHERE=0,
  /** The descriptor is stored in the cached_routers file: the
   * signed_descriptor_body is meaningless; the signed_descriptor_len and
   * saved_offset are used to index into the mmaped cache file. */
  SAVED_IN_CACHE,
  /** The descriptor is stored in the cached_routers.new file: the
   * signed_descriptor_body and saved_offset fields are both set. */
  /* FFFF (We could also mmap the file and grow the mmap as needed, or
   * lazy-load the descriptor text by using seek and read.  We don't, for
   * now.)
   */
  SAVED_IN_JOURNAL
} saved_location_t;

/** Enumeration: what kind of download schedule are we using for a given
 * object? */
typedef enum {
  DL_SCHED_GENERIC = 0,
  DL_SCHED_CONSENSUS = 1,
  DL_SCHED_BRIDGE = 2,
} download_schedule_t;

/** Information about our plans for retrying downloads for a downloadable
 * object. */
typedef struct download_status_t {
  time_t next_attempt_at; /**< When should we try downloading this descriptor
                           * again? */
  uint8_t n_download_failures; /**< Number of failures trying to download the
                                * most recent descriptor. */
  download_schedule_t schedule : 8;
} download_status_t;

/** If n_download_failures is this high, the download can never happen. */
#define IMPOSSIBLE_TO_DOWNLOAD 255

/** The max size we expect router descriptor annotations we create to
 * be. We'll accept larger ones if we see them on disk, but we won't
 * create any that are larger than this. */
#define ROUTER_ANNOTATION_BUF_LEN 256

/** Information need to cache an onion router's descriptor. */
typedef struct signed_descriptor_t {
  /** Pointer to the raw server descriptor, preceded by annotations.  Not
   * necessarily NUL-terminated.  If saved_location is SAVED_IN_CACHE, this
   * pointer is null. */
  char *signed_descriptor_body;
  /** Length of the annotations preceding the server descriptor. */
  size_t annotations_len;
  /** Length of the server descriptor. */
  size_t signed_descriptor_len;
  /** Digest of the server descriptor, computed as specified in
   * dir-spec.txt. */
  char signed_descriptor_digest[DIGEST_LEN];
  /** Identity digest of the router. */
  char identity_digest[DIGEST_LEN];
  /** Declared publication time of the descriptor. */
  time_t published_on;
  /** For routerdescs only: digest of the corresponding extrainfo. */
  char extra_info_digest[DIGEST_LEN];
  /** For routerdescs only: Status of downloading the corresponding
   * extrainfo. */
  download_status_t ei_dl_status;
  /** Where is the descriptor saved? */
  saved_location_t saved_location;
  /** If saved_location is SAVED_IN_CACHE or SAVED_IN_JOURNAL, the offset of
   * this descriptor in the corresponding file. */
  off_t saved_offset;
  /** What position is this descriptor within routerlist->routers or
   * routerlist->old_routers? -1 for none. */
  int routerlist_index;
  /** The valid-until time of the most recent consensus that listed this
   * descriptor, or a bit after the publication time of the most recent v2
   * networkstatus that listed it.  0 for "never listed in a consensus or
   * status, so far as we know." */
  time_t last_listed_as_valid_until;
#ifdef TRACK_SERVED_TIME
  /** The last time we served anybody this descriptor.  Used for internal
   * testing to see whether we're holding on to descriptors too long. */
  time_t last_served_at; /*XXXX remove if not useful. */
#endif
  /* If true, we do not ever try to save this object in the cache. */
  unsigned int do_not_cache : 1;
  /* If true, this item is meant to represent an extrainfo. */
  unsigned int is_extrainfo : 1;
  /* If true, we got an extrainfo for this item, and the digest was right,
   * but it was incompatible. */
  unsigned int extrainfo_is_bogus : 1;
  /* If true, we are willing to transmit this item unencrypted. */
  unsigned int send_unencrypted : 1;
} signed_descriptor_t;

/** A signed integer representing a country code. */
typedef int16_t country_t;

/** Information about another onion router in the network. */
typedef struct {
  signed_descriptor_t cache_info;
  char *address; /**< Location of OR: either a hostname or an IP address. */
  char *nickname; /**< Human-readable OR name. */

  uint32_t addr; /**< IPv4 address of OR, in host order. */
  uint16_t or_port; /**< Port for TLS connections. */
  uint16_t dir_port; /**< Port for HTTP directory connections. */

  crypto_pk_env_t *onion_pkey; /**< Public RSA key for onions. */
  crypto_pk_env_t *identity_pkey;  /**< Public RSA key for signing. */

  char *platform; /**< What software/operating system is this OR using? */

  /* link info */
  uint32_t bandwidthrate; /**< How many bytes does this OR add to its token
                           * bucket per second? */
  uint32_t bandwidthburst; /**< How large is this OR's token bucket? */
  /** How many bytes/s is this router known to handle? */
  uint32_t bandwidthcapacity;
  smartlist_t *exit_policy; /**< What streams will this OR permit
                             * to exit?  NULL for 'reject *:*'. */
  long uptime; /**< How many seconds the router claims to have been up */
  smartlist_t *declared_family; /**< Nicknames of router which this router
                                 * claims are its family. */
  char *contact_info; /**< Declared contact info for this router. */
  unsigned int is_hibernating:1; /**< Whether the router claims to be
                                  * hibernating */
  unsigned int has_old_dnsworkers:1; /**< Whether the router is using
                                      * dnsworker code. */
  unsigned int caches_extra_info:1; /**< Whether the router caches and serves
                                     * extrainfo documents. */
  unsigned int allow_single_hop_exits:1;  /**< Whether the router allows
                                     * single hop exits. */

  /* local info */
  unsigned int is_running:1; /**< As far as we know, is this OR currently
                              * running? */
  unsigned int is_valid:1; /**< Has a trusted dirserver validated this OR?
                               *  (For Authdir: Have we validated this OR?)
                               */
  unsigned int is_named:1; /**< Do we believe the nickname that this OR gives
                            * us? */
  unsigned int is_fast:1; /** Do we think this is a fast OR? */
  unsigned int is_stable:1; /** Do we think this is a stable OR? */
  unsigned int is_possible_guard:1; /**< Do we think this is an OK guard? */
  unsigned int is_exit:1; /**< Do we think this is an OK exit? */
  unsigned int is_bad_exit:1; /**< Do we think this exit is censored, borked,
                               * or otherwise nasty? */
  unsigned int is_bad_directory:1; /**< Do we think this directory is junky,
                                    * underpowered, or otherwise useless? */
  unsigned int wants_to_be_hs_dir:1; /**< True iff this router claims to be
                                      * a hidden service directory. */
  unsigned int is_hs_dir:1; /**< True iff this router is a hidden service
                             * directory according to the authorities. */
  unsigned int policy_is_reject_star:1; /**< True iff the exit policy for this
                                         * router rejects everything. */
  /** True if, after we have added this router, we should re-launch
   * tests for it. */
  unsigned int needs_retest_if_added:1;

/** Tor can use this router for general positions in circuits. */
#define ROUTER_PURPOSE_GENERAL 0
/** Tor should avoid using this router for circuit-building. */
#define ROUTER_PURPOSE_CONTROLLER 1
/** Tor should use this router only for bridge positions in circuits. */
#define ROUTER_PURPOSE_BRIDGE 2
/** Tor should not use this router; it was marked in cached-descriptors with
 * a purpose we didn't recognize. */
#define ROUTER_PURPOSE_UNKNOWN 255

  uint8_t purpose; /** What positions in a circuit is this router good for? */

  /* The below items are used only by authdirservers for
   * reachability testing. */
  /** When was the last time we could reach this OR? */
  time_t last_reachable;
  /** When did we start testing reachability for this OR? */
  time_t testing_since;
  /** According to the geoip db what country is this router in? */
  country_t country;
} routerinfo_t;

/** Information needed to keep and cache a signed extra-info document. */
typedef struct extrainfo_t {
  signed_descriptor_t cache_info;
  /** The router's nickname. */
  char nickname[MAX_NICKNAME_LEN+1];
  /** True iff we found the right key for this extra-info, verified the
   * signature, and found it to be bad. */
  unsigned int bad_sig : 1;
  /** If present, we didn't have the right key to verify this extra-info,
   * so this is a copy of the signature in the document. */
  char *pending_sig;
  /** Length of pending_sig. */
  size_t pending_sig_len;
} extrainfo_t;

/** Contents of a single router entry in a network status object.
 */
typedef struct routerstatus_t {
  time_t published_on; /**< When was this router published? */
  char nickname[MAX_NICKNAME_LEN+1]; /**< The nickname this router says it
                                      * has. */
  char identity_digest[DIGEST_LEN]; /**< Digest of the router's identity
                                     * key. */
  char descriptor_digest[DIGEST_LEN]; /**< Digest of the router's most recent
                                       * descriptor. */
  uint32_t addr; /**< IPv4 address for this router. */
  uint16_t or_port; /**< OR port for this router. */
  uint16_t dir_port; /**< Directory port for this router. */
  unsigned int is_authority:1; /**< True iff this router is an authority. */
  unsigned int is_exit:1; /**< True iff this router is a good exit. */
  unsigned int is_stable:1; /**< True iff this router stays up a long time. */
  unsigned int is_fast:1; /**< True iff this router has good bandwidth. */
  unsigned int is_running:1; /**< True iff this router is up. */
  unsigned int is_named:1; /**< True iff "nickname" belongs to this router. */
  unsigned int is_unnamed:1; /**< True iff "nickname" belongs to another
                              * router. */
  unsigned int is_valid:1; /**< True iff this router isn't invalid. */
  unsigned int is_v2_dir:1; /**< True iff this router can serve directory
                             * information with v2 of the directory
                             * protocol. (All directory caches cache v1
                             * directories.)  */
  unsigned int is_possible_guard:1; /**< True iff this router would be a good
                                     * choice as an entry guard. */
  unsigned int is_bad_exit:1; /**< True iff this node is a bad choice for
                               * an exit node. */
  unsigned int is_bad_directory:1; /**< Do we think this directory is junky,
                                    * underpowered, or otherwise useless? */
  unsigned int is_hs_dir:1; /**< True iff this router is a v2-or-later hidden
                             * service directory. */
  /** True iff we know version info for this router. (i.e., a "v" entry was
   * included.)  We'll replace all these with a big tor_version_t or a char[]
   * if the number of traits we care about ever becomes incredibly big. */
  unsigned int version_known:1;
  /** True iff this router is a version that supports BEGIN_DIR cells. */
  unsigned int version_supports_begindir:1;
  /** True iff this router is a version that supports conditional consensus
   *  downloads (signed by list of authorities). */
  unsigned int version_supports_conditional_consensus:1;
  /** True iff this router is a version that we can post extrainfo docs to. */
  unsigned int version_supports_extrainfo_upload:1;
  /** True iff this router is a version that, if it caches directory info,
   * we can get v3 downloads from. */
  unsigned int version_supports_v3_dir:1;

  unsigned int has_bandwidth:1; /**< The vote/consensus had bw info */
  unsigned int has_exitsummary:1; /**< The vote/consensus had exit summaries */
  unsigned int has_measured_bw:1; /**< The vote/consensus had a measured bw */

  uint32_t measured_bw; /**< Measured bandwidth (capacity) of the router */

  uint32_t bandwidth; /**< Bandwidth (capacity) of the router as reported in
                       * the vote/consensus, in kilobytes/sec. */
  char *exitsummary; /**< exit policy summary -
                      * XXX weasel: this probably should not stay a string. */

  /* ---- The fields below aren't derived from the networkstatus; they
   * hold local information only. */

  /** True if we, as a directory mirror, want to download the corresponding
   * routerinfo from the authority who gave us this routerstatus.  (That is,
   * if we don't have the routerinfo, and if we haven't already tried to get it
   * from this authority.)  Applies in v2 networkstatus document only.
   */
  unsigned int need_to_mirror:1;
  unsigned int name_lookup_warned:1; /**< Have we warned the user for referring
                                      * to this (unnamed) router by nickname?
                                      */
  time_t last_dir_503_at; /**< When did this router last tell us that it
                           * was too busy to serve directory info? */
  download_status_t dl_status;

} routerstatus_t;

/** A microdescriptor is the smallest amount of information needed to build a
 * circuit through a router.  They are generated by the directory authorities,
 * using information from the uploaded routerinfo documents.  They are not
 * self-signed, but are rather authenticated by having their hash in a signed
 * networkstatus document. */
typedef struct microdesc_t {
  /** Hashtable node, used to look up the microdesc by its digest. */
  HT_ENTRY(microdesc_t) node;

  /* Cache information */

  /**  When was this microdescriptor last listed in a consensus document?
   * Once a microdesc has been unlisted long enough, we can drop it.
   */
  time_t last_listed;
  /** Where is this microdescriptor currently stored? */
  saved_location_t saved_location : 3;
  /** If true, do not attempt to cache this microdescriptor on disk. */
  unsigned int no_save : 1;
  /** If saved_location == SAVED_IN_CACHE, this field holds the offset of the
   * microdescriptor in the cache. */
  off_t off;

  /* The string containing the microdesc. */

  /** A pointer to the encoded body of the microdescriptor.  If the
   * saved_location is SAVED_IN_CACHE, then the body is a pointer into an
   * mmap'd region.  Otherwise, it is a malloc'd string.  The string might not
   * be NUL-terminated; take the length from <b>bodylen</b>. */
  char *body;
  /** The length of the microdescriptor in <b>body</b>. */
  size_t bodylen;
  /** A SHA256-digest of the microdescriptor. */
  char digest[DIGEST256_LEN];

  /* Fields in the microdescriptor. */

  /** As routerinfo_t.onion_pkey */
  crypto_pk_env_t *onion_pkey;
  /** As routerinfo_t.family */
  smartlist_t *family;
  /** Encoded exit policy summary */
  char *exitsummary; /**< exit policy summary -
                      * XXX this probably should not stay a string. */
} microdesc_t;

/** How many times will we try to download a router's descriptor before giving
 * up? */
#define MAX_ROUTERDESC_DOWNLOAD_FAILURES 8

/** Contents of a v2 (non-consensus, non-vote) network status object. */
typedef struct networkstatus_v2_t {
  /** When did we receive the network-status document? */
  time_t received_on;

  /** What was the digest of the document? */
  char networkstatus_digest[DIGEST_LEN];

  /* These fields come from the actual network-status document.*/
  time_t published_on; /**< Declared publication date. */

  char *source_address; /**< Canonical directory server hostname. */
  uint32_t source_addr; /**< Canonical directory server IP. */
  uint16_t source_dirport; /**< Canonical directory server dirport. */

  unsigned int binds_names:1; /**< True iff this directory server binds
                               * names. */
  unsigned int recommends_versions:1; /**< True iff this directory server
                                       * recommends client and server software
                                       * versions. */
  unsigned int lists_bad_exits:1; /**< True iff this directory server marks
                                   * malfunctioning exits as bad. */
  /** True iff this directory server marks malfunctioning directories as
   * bad. */
  unsigned int lists_bad_directories:1;

  char identity_digest[DIGEST_LEN]; /**< Digest of signing key. */
  char *contact; /**< How to contact directory admin? (may be NULL). */
  crypto_pk_env_t *signing_key; /**< Key used to sign this directory. */
  char *client_versions; /**< comma-separated list of recommended client
                          * versions. */
  char *server_versions; /**< comma-separated list of recommended server
                          * versions. */

  smartlist_t *entries; /**< List of routerstatus_t*.   This list is kept
                         * sorted by identity_digest. */
} networkstatus_v2_t;

/** Linked list of microdesc hash lines for a single router in a directory
 * vote.
 */
typedef struct vote_microdesc_hash_t {
  /** Next element in the list, or NULL. */
  struct vote_microdesc_hash_t *next;
  /** The raw contents of the microdesc hash line, excluding the "m". */
  char *microdesc_hash_line;
} vote_microdesc_hash_t;

/** The claim about a single router, made in a vote. */
typedef struct vote_routerstatus_t {
  routerstatus_t status; /**< Underlying 'status' object for this router.
                          * Flags are redundant. */
  uint64_t flags; /**< Bit-field for all recognized flags; index into
                   * networkstatus_t.known_flags. */
  char *version; /**< The version that the authority says this router is
                  * running. */
  /** The hash or hashes that the authority claims this microdesc has. */
  vote_microdesc_hash_t *microdesc;
} vote_routerstatus_t;

/** A signature of some document by an authority. */
typedef struct document_signature_t {
  /** Declared SHA-1 digest of this voter's identity key */
  char identity_digest[DIGEST_LEN];
  /** Declared SHA-1 digest of signing key used by this voter. */
  char signing_key_digest[DIGEST_LEN];
  /** Algorithm used to compute the digest of the document. */
  digest_algorithm_t alg;
  /** Signature of the signed thing. */
  char *signature;
  /** Length of <b>signature</b> */
  int signature_len;
  unsigned int bad_signature : 1; /**< Set to true if we've tried to verify
                                   * the sig, and we know it's bad. */
  unsigned int good_signature : 1; /**< Set to true if we've verified the sig
                                     * as good. */
} document_signature_t;

/** Information about a single voter in a vote or a consensus. */
typedef struct networkstatus_voter_info_t {
  /** Declared SHA-1 digest of this voter's identity key */
  char identity_digest[DIGEST_LEN];
  char *nickname; /**< Nickname of this voter */
  /** Digest of this voter's "legacy" identity key, if any.  In vote only; for
   * consensuses, we treat legacy keys as additional signers. */
  char legacy_id_digest[DIGEST_LEN];
  char *address; /**< Address of this voter, in string format. */
  uint32_t addr; /**< Address of this voter, in IPv4, in host order. */
  uint16_t dir_port; /**< Directory port of this voter */
  uint16_t or_port; /**< OR port of this voter */
  char *contact; /**< Contact information for this voter. */
  char vote_digest[DIGEST_LEN]; /**< Digest of this voter's vote, as signed. */

  /* Nothing from here on is signed. */
  /** The signature of the document and the signature's status. */
  smartlist_t *sigs;
} networkstatus_voter_info_t;

/** Enumerates the possible seriousness values of a networkstatus document. */
typedef enum {
  NS_TYPE_VOTE,
  NS_TYPE_CONSENSUS,
  NS_TYPE_OPINION,
} networkstatus_type_t;

/** Enumerates recognized flavors of a consensus networkstatus document.  All
 * flavors of a consensus are generated from the same set of votes, but they
 * present different types information to different versions of Tor. */
typedef enum {
  FLAV_NS = 0,
  FLAV_MICRODESC = 1,
} consensus_flavor_t;

/** Which consensus flavor do we actually want to use to build circuits? */
#define USABLE_CONSENSUS_FLAVOR FLAV_NS

/** How many different consensus flavors are there? */
#define N_CONSENSUS_FLAVORS ((int)(FLAV_MICRODESC)+1)

/** A common structure to hold a v3 network status vote, or a v3 network
 * status consensus. */
typedef struct networkstatus_t {
  networkstatus_type_t type : 8; /**< Vote, consensus, or opinion? */
  consensus_flavor_t flavor : 8; /**< If a consensus, what kind? */
  time_t published; /**< Vote only: Time when vote was written. */
  time_t valid_after; /**< Time after which this vote or consensus applies. */
  time_t fresh_until; /**< Time before which this is the most recent vote or
                       * consensus. */
  time_t valid_until; /**< Time after which this vote or consensus should not
                       * be used. */

  /** Consensus only: what method was used to produce this consensus? */
  int consensus_method;
  /** Vote only: what methods is this voter willing to use? */
  smartlist_t *supported_methods;

  /** How long does this vote/consensus claim that authorities take to
   * distribute their votes to one another? */
  int vote_seconds;
  /** How long does this vote/consensus claim that authorities take to
   * distribute their consensus signatures to one another? */
  int dist_seconds;

  /** Comma-separated list of recommended client software, or NULL if this
   * voter has no opinion. */
  char *client_versions;
  char *server_versions;
  /** List of flags that this vote/consensus applies to routers.  If a flag is
   * not listed here, the voter has no opinion on what its value should be. */
  smartlist_t *known_flags;

  /** List of key=value strings for the parameters in this vote or
   * consensus, sorted by key. */
  smartlist_t *net_params;

  /** List of key=value strings for the bw weight parameters in the
   * consensus. */
  smartlist_t *weight_params;

  /** List of networkstatus_voter_info_t.  For a vote, only one element
   * is included.  For a consensus, one element is included for every voter
   * whose vote contributed to the consensus. */
  smartlist_t *voters;

  struct authority_cert_t *cert; /**< Vote only: the voter's certificate. */

  /** Digests of this document, as signed. */
  digests_t digests;

  /** List of router statuses, sorted by identity digest.  For a vote,
   * the elements are vote_routerstatus_t; for a consensus, the elements
   * are routerstatus_t. */
  smartlist_t *routerstatus_list;

  /** If present, a map from descriptor digest to elements of
   * routerstatus_list. */
  digestmap_t *desc_digest_map;
} networkstatus_t;

/** A set of signatures for a networkstatus consensus.  Unless otherwise
 * noted, all fields are as for networkstatus_t. */
typedef struct ns_detached_signatures_t {
  time_t valid_after;
  time_t fresh_until;
  time_t valid_until;
  strmap_t *digests; /**< Map from flavor name to digestset_t */
  strmap_t *signatures; /**< Map from flavor name to list of
                         * document_signature_t */
} ns_detached_signatures_t;

/** Allowable types of desc_store_t. */
typedef enum store_type_t {
  ROUTER_STORE = 0,
  EXTRAINFO_STORE = 1
} store_type_t;

/** A 'store' is a set of descriptors saved on disk, with accompanying
 * journal, mmaped as needed, rebuilt as needed. */
typedef struct desc_store_t {
  /** Filename (within DataDir) for the store.  We append .tmp to this
   * filename for a temporary file when rebuilding the store, and .new to this
   * filename for the journal. */
  const char *fname_base;
  /** Alternative (obsolete) value for fname_base: if the file named by
   * fname_base isn't present, we read from here instead, but we never write
   * here. */
  const char *fname_alt_base;
  /** Human-readable description of what this store contains. */
  const char *description;

  tor_mmap_t *mmap; /**< A mmap for the main file in the store. */

  store_type_t type; /**< What's stored in this store? */

  /** The size of the router log, in bytes. */
  size_t journal_len;
  /** The size of the router store, in bytes. */
  size_t store_len;
  /** Total bytes dropped since last rebuild: this is space currently
   * used in the cache and the journal that could be freed by a rebuild. */
  size_t bytes_dropped;
} desc_store_t;

/** Contents of a directory of onion routers. */
typedef struct {
  /** Map from server identity digest to a member of routers. */
  struct digest_ri_map_t *identity_map;
  /** Map from server descriptor digest to a signed_descriptor_t from
   * routers or old_routers. */
  struct digest_sd_map_t *desc_digest_map;
  /** Map from extra-info digest to an extrainfo_t.  Only exists for
   * routers in routers or old_routers. */
  struct digest_ei_map_t *extra_info_map;
  /** Map from extra-info digests to a signed_descriptor_t for a router
   * descriptor having that extra-info digest.  Only exists for
   * routers in routers or old_routers. */
  struct digest_sd_map_t *desc_by_eid_map;
  /** List of routerinfo_t for all currently live routers we know. */
  smartlist_t *routers;
  /** List of signed_descriptor_t for older router descriptors we're
   * caching. */
  smartlist_t *old_routers;
  /** Store holding server descriptors.  If present, any router whose
   * cache_info.saved_location == SAVED_IN_CACHE is stored in this file
   * starting at cache_info.saved_offset */
  desc_store_t desc_store;
  /** Store holding extra-info documents. */
  desc_store_t extrainfo_store;
} routerlist_t;

/** Information on router used when extending a circuit. We don't need a
 * full routerinfo_t to extend: we only need addr:port:keyid to build an OR
 * connection, and onion_key to create the onionskin. Note that for onehop
 * general-purpose tunnels, the onion_key is NULL. */
typedef struct extend_info_t {
  char nickname[MAX_HEX_NICKNAME_LEN+1]; /**< This router's nickname for
                                          * display. */
  char identity_digest[DIGEST_LEN]; /**< Hash of this router's identity key. */
  uint16_t port; /**< OR port. */
  tor_addr_t addr; /**< IP address. */
  crypto_pk_env_t *onion_key; /**< Current onionskin key. */
} extend_info_t;

/** Certificate for v3 directory protocol: binds long-term authority identity
 * keys to medium-term authority signing keys. */
typedef struct authority_cert_t {
  /** Information relating to caching this cert on disk and looking it up. */
  signed_descriptor_t cache_info;
  /** This authority's long-term authority identity key. */
  crypto_pk_env_t *identity_key;
  /** This authority's medium-term signing key. */
  crypto_pk_env_t *signing_key;
  /** The digest of <b>signing_key</b> */
  char signing_key_digest[DIGEST_LEN];
  /** The listed expiration time of this certificate. */
  time_t expires;
  /** This authority's IPv4 address, in host order. */
  uint32_t addr;
  /** This authority's directory port. */
  uint16_t dir_port;
  /** True iff this certificate was cross-certified by signing the identity
   * key with the signing key. */
  uint8_t is_cross_certified;
} authority_cert_t;

/** Bitfield enum type listing types of directory authority/directory
 * server.  */
typedef enum {
  NO_AUTHORITY      = 0,
  /** Serves/signs v1 directory information: Big lists of routers, and short
   * routerstatus documents. */
  V1_AUTHORITY      = 1 << 0,
  /** Serves/signs v2 directory information: i.e. v2 networkstatus documents */
  V2_AUTHORITY      = 1 << 1,
  /** Serves/signs v3 directory information: votes, consensuses, certs */
  V3_AUTHORITY      = 1 << 2,
  /** Serves hidden service descriptors. */
  HIDSERV_AUTHORITY = 1 << 3,
  /** Serves bridge descriptors. */
  BRIDGE_AUTHORITY  = 1 << 4,
  /** Serves extrainfo documents. (XXX Not precisely an authority type)*/
  EXTRAINFO_CACHE   = 1 << 5,
} authority_type_t;

#define CRYPT_PATH_MAGIC 0x70127012u

/** Holds accounting information for a single step in the layered encryption
 * performed by a circuit.  Used only at the client edge of a circuit. */
typedef struct crypt_path_t {
  uint32_t magic;

  /* crypto environments */
  /** Encryption key and counter for cells heading towards the OR at this
   * step. */
  crypto_cipher_env_t *f_crypto;
  /** Encryption key and counter for cells heading back from the OR at this
   * step. */
  crypto_cipher_env_t *b_crypto;

  /** Digest state for cells heading towards the OR at this step. */
  crypto_digest_env_t *f_digest; /* for integrity checking */
  /** Digest state for cells heading away from the OR at this step. */
  crypto_digest_env_t *b_digest;

  /** Current state of Diffie-Hellman key negotiation with the OR at this
   * step. */
  crypto_dh_env_t *dh_handshake_state;
  /** Current state of 'fast' (non-PK) key negotiation with the OR at this
   * step. Used to save CPU when TLS is already providing all the
   * authentication, secrecy, and integrity we need, and we're already
   * distinguishable from an OR.
   */
  uint8_t fast_handshake_state[DIGEST_LEN];
  /** Negotiated key material shared with the OR at this step. */
  char handshake_digest[DIGEST_LEN];/* KH in tor-spec.txt */

  /** Information to extend to the OR at this step. */
  extend_info_t *extend_info;

  /** Is the circuit built to this step?  Must be one of:
   *    - CPATH_STATE_CLOSED (The circuit has not been extended to this step)
   *    - CPATH_STATE_AWAITING_KEYS (We have sent an EXTEND/CREATE to this step
   *      and not received an EXTENDED/CREATED)
   *    - CPATH_STATE_OPEN (The circuit has been extended to this step) */
  uint8_t state;
#define CPATH_STATE_CLOSED 0
#define CPATH_STATE_AWAITING_KEYS 1
#define CPATH_STATE_OPEN 2
  struct crypt_path_t *next; /**< Link to next crypt_path_t in the circuit.
                              * (The list is circular, so the last node
                              * links to the first.) */
  struct crypt_path_t *prev; /**< Link to previous crypt_path_t in the
                              * circuit. */

  int package_window; /**< How many cells are we allowed to originate ending
                       * at this step? */
  int deliver_window; /**< How many cells are we willing to deliver originating
                       * at this step? */
} crypt_path_t;

#define CPATH_KEY_MATERIAL_LEN (20*2+16*2)

#define DH_KEY_LEN DH_BYTES
#define ONIONSKIN_CHALLENGE_LEN (PKCS1_OAEP_PADDING_OVERHEAD+\
                                 CIPHER_KEY_LEN+\
                                 DH_KEY_LEN)
#define ONIONSKIN_REPLY_LEN (DH_KEY_LEN+DIGEST_LEN)

/** Information used to build a circuit. */
typedef struct {
  /** Intended length of the final circuit. */
  int desired_path_len;
  /** How to extend to the planned exit node. */
  extend_info_t *chosen_exit;
  /** Whether every node in the circ must have adequate uptime. */
  int need_uptime;
  /** Whether every node in the circ must have adequate capacity. */
  int need_capacity;
  /** Whether the last hop was picked with exiting in mind. */
  int is_internal;
  /** Did we pick this as a one-hop tunnel (not safe for other conns)?
   * These are for encrypted connections that exit to this router, not
   * for arbitrary exits from the circuit. */
  int onehop_tunnel;
  /** The crypt_path_t to append after rendezvous: used for rendezvous. */
  crypt_path_t *pending_final_cpath;
  /** How many times has building a circuit for this task failed? */
  int failure_count;
  /** At what time should we give up on this task? */
  time_t expiry_time;
} cpath_build_state_t;

/**
 * The cell_ewma_t structure keeps track of how many cells a circuit has
 * transferred recently.  It keeps an EWMA (exponentially weighted moving
 * average) of the number of cells flushed from the circuit queue onto a
 * connection in connection_or_flush_from_first_active_circuit().
 */
typedef struct {
  /** The last 'tick' at which we recalibrated cell_count.
   *
   * A cell sent at exactly the start of this tick has weight 1.0. Cells sent
   * since the start of this tick have weight greater than 1.0; ones sent
   * earlier have less weight. */
  unsigned last_adjusted_tick;
  /** The EWMA of the cell count. */
  double cell_count;
  /** True iff this is the cell count for a circuit's previous
   * connection. */
  unsigned int is_for_p_conn : 1;
  /** The position of the circuit within the OR connection's priority
   * queue. */
  int heap_index;
} cell_ewma_t;

#define ORIGIN_CIRCUIT_MAGIC 0x35315243u
#define OR_CIRCUIT_MAGIC 0x98ABC04Fu

/**
 * A circuit is a path over the onion routing
 * network. Applications can connect to one end of the circuit, and can
 * create exit connections at the other end of the circuit. AP and exit
 * connections have only one circuit associated with them (and thus these
 * connection types are closed when the circuit is closed), whereas
 * OR connections multiplex many circuits at once, and stay standing even
 * when there are no circuits running over them.
 *
 * A circuit_t structure can fill one of two roles.  First, a or_circuit_t
 * links two connections together: either an edge connection and an OR
 * connection, or two OR connections.  (When joined to an OR connection, a
 * circuit_t affects only cells sent to a particular circID on that
 * connection.  When joined to an edge connection, a circuit_t affects all
 * data.)

 * Second, an origin_circuit_t holds the cipher keys and state for sending data
 * along a given circuit.  At the OP, it has a sequence of ciphers, each
 * of which is shared with a single OR along the circuit.  Separate
 * ciphers are used for data going "forward" (away from the OP) and
 * "backward" (towards the OP).  At the OR, a circuit has only two stream
 * ciphers: one for data going forward, and one for data going backward.
 */
typedef struct circuit_t {
  uint32_t magic; /**< For memory and type debugging: must equal
                   * ORIGIN_CIRCUIT_MAGIC or OR_CIRCUIT_MAGIC. */

  /** Queue of cells waiting to be transmitted on n_conn. */
  cell_queue_t n_conn_cells;
  /** The OR connection that is next in this circuit. */
  or_connection_t *n_conn;
  /** The circuit_id used in the next (forward) hop of this circuit. */
  circid_t n_circ_id;

  /** The hop to which we want to extend this circuit.  Should be NULL if
   * the circuit has attached to a connection. */
  extend_info_t *n_hop;

  /** True iff we are waiting for n_conn_cells to become less full before
   * allowing p_streams to add any more cells. (Origin circuit only.) */
  unsigned int streams_blocked_on_n_conn : 1;
  /** True iff we are waiting for p_conn_cells to become less full before
   * allowing n_streams to add any more cells. (OR circuit only.) */
  unsigned int streams_blocked_on_p_conn : 1;

  uint8_t state; /**< Current status of this circuit. */
  uint8_t purpose; /**< Why are we creating this circuit? */

  /** How many relay data cells can we package (read from edge streams)
   * on this circuit before we receive a circuit-level sendme cell asking
   * for more? */
  int package_window;
  /** How many relay data cells will we deliver (write to edge streams)
   * on this circuit? When deliver_window gets low, we send some
   * circuit-level sendme cells to indicate that we're willing to accept
   * more. */
  int deliver_window;

  /** For storage while n_conn is pending
    * (state CIRCUIT_STATE_OR_WAIT). When defined, it is always
    * length ONIONSKIN_CHALLENGE_LEN. */
  char *n_conn_onionskin;

<<<<<<< HEAD
  struct timeval timestamp_created; /**< When was the circuit created? */
  time_t timestamp_dirty; /**< When the circuit was first used, or 0 if the
                           * circuit is clean. */
=======
  time_t timestamp_created; /**< When was this circuit created? */
  /** When the circuit was first used, or 0 if the circuit is clean.
   *
   * XXXX023 Note that some code will artifically adjust this value backward
   * in time in order to indicate that a circuit shouldn't be used for new
   * streams, but that it can stay alive as long as it has streams on it.
   * That's a kludge we should fix.
   */
  time_t timestamp_dirty;
  struct timeval highres_created; /**< When exactly was the circuit created? */
>>>>>>> fc647832

  uint16_t marked_for_close; /**< Should we close this circuit at the end of
                              * the main loop? (If true, holds the line number
                              * where this circuit was marked.) */
  const char *marked_for_close_file; /**< For debugging: in which file was this
                                      * circuit marked for close? */

  /** Next circuit in the doubly-linked ring of circuits waiting to add
   * cells to n_conn.  NULL if we have no cells pending, or if we're not
   * linked to an OR connection. */
  struct circuit_t *next_active_on_n_conn;
  /** Previous circuit in the doubly-linked ring of circuits waiting to add
   * cells to n_conn.  NULL if we have no cells pending, or if we're not
   * linked to an OR connection. */
  struct circuit_t *prev_active_on_n_conn;
  struct circuit_t *next; /**< Next circuit in linked list of all circuits. */

  /** Unique ID for measuring tunneled network status requests. */
  uint64_t dirreq_id;

  /** The EWMA count for the number of cells flushed from the
   * n_conn_cells queue.  Used to determine which circuit to flush from next.
   */
  cell_ewma_t n_cell_ewma;
} circuit_t;

/** Largest number of relay_early cells that we can send on a given
 * circuit. */
#define MAX_RELAY_EARLY_CELLS_PER_CIRCUIT 8

/** An origin_circuit_t holds data necessary to build and use a circuit.
 */
typedef struct origin_circuit_t {
  circuit_t _base;

  /** Linked list of AP streams (or EXIT streams if hidden service)
   * associated with this circuit. */
  edge_connection_t *p_streams;
  /** Build state for this circuit. It includes the intended path
   * length, the chosen exit router, rendezvous information, etc.
   */
  cpath_build_state_t *build_state;
  /** The doubly-linked list of crypt_path_t entries, one per hop,
   * for this circuit. This includes ciphers for each hop,
   * integrity-checking digests for each hop, and package/delivery
   * windows for each hop.
   */
  crypt_path_t *cpath;

  /** Holds all rendezvous data on either client or service side. */
  rend_data_t *rend_data;

  /** How many more relay_early cells can we send on this circuit, according
   * to the specification? */
  unsigned int remaining_relay_early_cells : 4;

  /** Set if this circuit is insanely old and we already informed the user */
  unsigned int is_ancient : 1;

  /** Set if this circuit has already been opened. Used to detect
   * cannibalized circuits. */
  unsigned int has_opened : 1;

  /** What commands were sent over this circuit that decremented the
   * RELAY_EARLY counter? This is for debugging task 878. */
  uint8_t relay_early_commands[MAX_RELAY_EARLY_CELLS_PER_CIRCUIT];

  /** How many RELAY_EARLY cells have been sent over this circuit? This is
   * for debugging task 878, too. */
  int relay_early_cells_sent;

  /** The next stream_id that will be tried when we're attempting to
   * construct a new AP stream originating at this circuit. */
  streamid_t next_stream_id;

  /* The intro key replaces the hidden service's public key if purpose is
   * S_ESTABLISH_INTRO or S_INTRO, provided that no unversioned rendezvous
   * descriptor is used. */
  crypto_pk_env_t *intro_key;

  /** Quasi-global identifier for this circuit; used for control.c */
  /* XXXX NM This can get re-used after 2**32 circuits. */
  uint32_t global_identifier;

} origin_circuit_t;

/** An or_circuit_t holds information needed to implement a circuit at an
 * OR. */
typedef struct or_circuit_t {
  circuit_t _base;

  /** Next circuit in the doubly-linked ring of circuits waiting to add
   * cells to p_conn.  NULL if we have no cells pending, or if we're not
   * linked to an OR connection. */
  struct circuit_t *next_active_on_p_conn;
  /** Previous circuit in the doubly-linked ring of circuits waiting to add
   * cells to p_conn.  NULL if we have no cells pending, or if we're not
   * linked to an OR connection. */
  struct circuit_t *prev_active_on_p_conn;

  /** The circuit_id used in the previous (backward) hop of this circuit. */
  circid_t p_circ_id;
  /** Queue of cells waiting to be transmitted on p_conn. */
  cell_queue_t p_conn_cells;
  /** The OR connection that is previous in this circuit. */
  or_connection_t *p_conn;
  /** Linked list of Exit streams associated with this circuit. */
  edge_connection_t *n_streams;
  /** Linked list of Exit streams associated with this circuit that are
   * still being resolved. */
  edge_connection_t *resolving_streams;
  /** The cipher used by intermediate hops for cells heading toward the
   * OP. */
  crypto_cipher_env_t *p_crypto;
  /** The cipher used by intermediate hops for cells heading away from
   * the OP. */
  crypto_cipher_env_t *n_crypto;

  /** The integrity-checking digest used by intermediate hops, for
   * cells packaged here and heading towards the OP.
   */
  crypto_digest_env_t *p_digest;
  /** The integrity-checking digest used by intermediate hops, for
   * cells packaged at the OP and arriving here.
   */
  crypto_digest_env_t *n_digest;

  /** Points to spliced circuit if purpose is REND_ESTABLISHED, and circuit
   * is not marked for close. */
  struct or_circuit_t *rend_splice;

#if REND_COOKIE_LEN >= DIGEST_LEN
#define REND_TOKEN_LEN REND_COOKIE_LEN
#else
#define REND_TOKEN_LEN DIGEST_LEN
#endif

  /** A hash of location-hidden service's PK if purpose is INTRO_POINT, or a
   * rendezvous cookie if purpose is REND_POINT_WAITING. Filled with zeroes
   * otherwise.
   * ???? move to a subtype or adjunct structure? Wastes 20 bytes. -NM
   */
  char rend_token[REND_TOKEN_LEN];

  /* ???? move to a subtype or adjunct structure? Wastes 20 bytes -NM */
  char handshake_digest[DIGEST_LEN]; /**< Stores KH for the handshake. */

  /** How many more relay_early cells can we send on this circuit, according
   * to the specification? */
  unsigned int remaining_relay_early_cells : 4;

  /** True iff this circuit was made with a CREATE_FAST cell. */
  unsigned int is_first_hop : 1;

  /** Number of cells that were removed from circuit queue; reset every
   * time when writing buffer stats to disk. */
  uint32_t processed_cells;

  /** Total time in milliseconds that cells spent in both app-ward and
   * exit-ward queues of this circuit; reset every time when writing
   * buffer stats to disk. */
  uint64_t total_cell_waiting_time;

  /** The EWMA count for the number of cells flushed from the
   * p_conn_cells queue. */
  cell_ewma_t p_cell_ewma;
} or_circuit_t;

/** Convert a circuit subtype to a circuit_t.*/
#define TO_CIRCUIT(x)  (&((x)->_base))

/** Convert a circuit_t* to a pointer to the enclosing or_circuit_t.  Asserts
 * if the cast is impossible. */
static or_circuit_t *TO_OR_CIRCUIT(circuit_t *);
/** Convert a circuit_t* to a pointer to the enclosing origin_circuit_t.
 * Asserts if the cast is impossible. */
static origin_circuit_t *TO_ORIGIN_CIRCUIT(circuit_t *);

static INLINE or_circuit_t *TO_OR_CIRCUIT(circuit_t *x)
{
  tor_assert(x->magic == OR_CIRCUIT_MAGIC);
  return DOWNCAST(or_circuit_t, x);
}
static INLINE origin_circuit_t *TO_ORIGIN_CIRCUIT(circuit_t *x)
{
  tor_assert(x->magic == ORIGIN_CIRCUIT_MAGIC);
  return DOWNCAST(origin_circuit_t, x);
}

/** Bitfield type: things that we're willing to use invalid routers for. */
typedef enum invalid_router_usage_t {
  ALLOW_INVALID_ENTRY       =1,
  ALLOW_INVALID_EXIT        =2,
  ALLOW_INVALID_MIDDLE      =4,
  ALLOW_INVALID_RENDEZVOUS  =8,
  ALLOW_INVALID_INTRODUCTION=16,
} invalid_router_usage_t;

/* limits for TCP send and recv buffer size used for constrained sockets */
#define MIN_CONSTRAINED_TCP_BUFFER 2048
#define MAX_CONSTRAINED_TCP_BUFFER 262144  /* 256k */

/** A linked list of lines in a config file. */
typedef struct config_line_t {
  char *key;
  char *value;
  struct config_line_t *next;
} config_line_t;

typedef struct routerset_t routerset_t;

/** Configuration options for a Tor process. */
typedef struct {
  uint32_t _magic;

  /** What should the tor process actually do? */
  enum {
    CMD_RUN_TOR=0, CMD_LIST_FINGERPRINT, CMD_HASH_PASSWORD,
    CMD_VERIFY_CONFIG, CMD_RUN_UNITTESTS
  } command;
  const char *command_arg; /**< Argument for command-line option. */

  config_line_t *Logs; /**< New-style list of configuration lines
                        * for logs */

  int LogMessageDomains; /**< Boolean: Should we log the domain(s) in which
                          * each log message occurs? */

  char *DebugLogFile; /**< Where to send verbose log messages. */
  char *DataDirectory; /**< OR only: where to store long-term data. */
  char *Nickname; /**< OR only: nickname of this onion router. */
  char *Address; /**< OR only: configured address for this onion router. */
  char *PidFile; /**< Where to store PID of Tor process. */

  routerset_t *ExitNodes; /**< Structure containing nicknames, digests,
                           * country codes and IP address patterns of ORs to
                           * consider as exits. */
  routerset_t *EntryNodes;/**< Structure containing nicknames, digests,
                           * country codes and IP address patterns of ORs to
                           * consider as entry points. */
  int StrictNodes; /**< Boolean: When none of our EntryNodes or ExitNodes
                    * are up, or we need to access a node in ExcludeNodes,
                    * do we just fail instead? */
  routerset_t *ExcludeNodes;/**< Structure containing nicknames, digests,
                             * country codes and IP address patterns of ORs
                             * not to use in circuits. But see StrictNodes
                             * above. */
  routerset_t *ExcludeExitNodes;/**< Structure containing nicknames, digests,
                                 * country codes and IP address patterns of
                                 * ORs not to consider as exits. */

  /** Union of ExcludeNodes and ExcludeExitNodes */
  struct routerset_t *_ExcludeExitNodesUnion;

  int DisableAllSwap; /**< Boolean: Attempt to call mlockall() on our
                       * process for all current and future memory. */

  /** List of "entry", "middle", "exit", "introduction", "rendezvous". */
  smartlist_t *AllowInvalidNodes;
  /** Bitmask; derived from AllowInvalidNodes. */
  invalid_router_usage_t _AllowInvalid;
  config_line_t *ExitPolicy; /**< Lists of exit policy components. */
  int ExitPolicyRejectPrivate; /**< Should we not exit to local addresses? */
  config_line_t *SocksPolicy; /**< Lists of socks policy components */
  config_line_t *DirPolicy; /**< Lists of dir policy components */
  /** Addresses to bind for listening for SOCKS connections. */
  config_line_t *SocksListenAddress;
  /** Addresses to bind for listening for transparent pf/netfilter
   * connections. */
  config_line_t *TransListenAddress;
  /** Addresses to bind for listening for transparent natd connections */
  config_line_t *NATDListenAddress;
  /** Addresses to bind for listening for SOCKS connections. */
  config_line_t *DNSListenAddress;
  /** Addresses to bind for listening for OR connections. */
  config_line_t *ORListenAddress;
  /** Addresses to bind for listening for directory connections. */
  config_line_t *DirListenAddress;
  /** Addresses to bind for listening for control connections. */
  config_line_t *ControlListenAddress;
  /** Local address to bind outbound sockets */
  char *OutboundBindAddress;
  /** Directory server only: which versions of
   * Tor should we tell users to run? */
  config_line_t *RecommendedVersions;
  config_line_t *RecommendedClientVersions;
  config_line_t *RecommendedServerVersions;
  /** Whether dirservers refuse router descriptors with private IPs. */
  int DirAllowPrivateAddresses;
  char *User; /**< Name of user to run Tor as. */
  char *Group; /**< Name of group to run Tor as. */
  int ORPort; /**< Port to listen on for OR connections. */
  int SocksPort; /**< Port to listen on for SOCKS connections. */
  /** Port to listen on for transparent pf/netfilter connections. */
  int TransPort;
  int NATDPort; /**< Port to listen on for transparent natd connections. */
  int ControlPort; /**< Port to listen on for control connections. */
  config_line_t *ControlSocket; /**< List of Unix Domain Sockets to listen on
                                 * for control connections. */
  int DirPort; /**< Port to listen on for directory connections. */
  int DNSPort; /**< Port to listen on for DNS requests. */
  int AssumeReachable; /**< Whether to publish our descriptor regardless. */
  int AuthoritativeDir; /**< Boolean: is this an authoritative directory? */
  int V1AuthoritativeDir; /**< Boolean: is this an authoritative directory
                           * for version 1 directories? */
  int V2AuthoritativeDir; /**< Boolean: is this an authoritative directory
                           * for version 2 directories? */
  int V3AuthoritativeDir; /**< Boolean: is this an authoritative directory
                           * for version 3 directories? */
  int HSAuthoritativeDir; /**< Boolean: does this an authoritative directory
                           * handle hidden service requests? */
  int NamingAuthoritativeDir; /**< Boolean: is this an authoritative directory
                               * that's willing to bind names? */
  int VersioningAuthoritativeDir; /**< Boolean: is this an authoritative
                                   * directory that's willing to recommend
                                   * versions? */
  int BridgeAuthoritativeDir; /**< Boolean: is this an authoritative directory
                               * that aggregates bridge descriptors? */

  /** If set on a bridge authority, it will answer requests on its dirport
   * for bridge statuses -- but only if the requests use this password.
   * If set on a bridge user, request bridge statuses, and use this password
   * when doing so. */
  char *BridgePassword;

  int UseBridges; /**< Boolean: should we start all circuits with a bridge? */
  config_line_t *Bridges; /**< List of bootstrap bridge addresses. */

  int BridgeRelay; /**< Boolean: are we acting as a bridge relay? We make
                    * this explicit so we can change how we behave in the
                    * future. */

  /** Boolean: if we know the bridge's digest, should we get new
   * descriptors from the bridge authorities or from the bridge itself? */
  int UpdateBridgesFromAuthority;

  int AvoidDiskWrites; /**< Boolean: should we never cache things to disk?
                        * Not used yet. */
  int ClientOnly; /**< Boolean: should we never evolve into a server role? */
  /** To what authority types do we publish our descriptor? Choices are
   * "v1", "v2", "v3", "bridge", or "". */
  smartlist_t *PublishServerDescriptor;
  /** An authority type, derived from PublishServerDescriptor. */
  authority_type_t _PublishServerDescriptor;
  /** Boolean: do we publish hidden service descriptors to the HS auths? */
  int PublishHidServDescriptors;
  int FetchServerDescriptors; /**< Do we fetch server descriptors as normal? */
  int FetchHidServDescriptors; /** and hidden service descriptors? */
  int HidServDirectoryV2; /**< Do we participate in the HS DHT? */

  int MinUptimeHidServDirectoryV2; /**< As directory authority, accept hidden
                                    * service directories after what time? */
  int FetchUselessDescriptors; /**< Do we fetch non-running descriptors too? */
  int AllDirActionsPrivate; /**< Should every directory action be sent
                             * through a Tor circuit? */

  int ConnLimit; /**< Demanded minimum number of simultaneous connections. */
  int _ConnLimit; /**< Maximum allowed number of simultaneous connections. */
  int RunAsDaemon; /**< If true, run in the background. (Unix only) */
  int FascistFirewall; /**< Whether to prefer ORs reachable on open ports. */
  smartlist_t *FirewallPorts; /**< Which ports our firewall allows
                               * (strings). */
  config_line_t *ReachableAddresses; /**< IP:ports our firewall allows. */
  config_line_t *ReachableORAddresses; /**< IP:ports for OR conns. */
  config_line_t *ReachableDirAddresses; /**< IP:ports for Dir conns. */

  int ConstrainedSockets; /**< Shrink xmit and recv socket buffers. */
  uint64_t ConstrainedSockSize; /**< Size of constrained buffers. */

  /** Whether we should drop exit streams from Tors that we don't know are
   * relays.  One of "0" (never refuse), "1" (always refuse), or "auto" (do
   * what the consensus says, defaulting to 'refuse' if the consensus says
   * nothing). */
  char *RefuseUnknownExits;
  /** Parsed version of RefuseUnknownExits. -1 for auto. */
  int RefuseUnknownExits_;

  /** Application ports that require all nodes in circ to have sufficient
   * uptime. */
  smartlist_t *LongLivedPorts;
  /** Application ports that are likely to be unencrypted and
   * unauthenticated; we reject requests for them to prevent the
   * user from screwing up and leaking plaintext secrets to an
   * observer somewhere on the Internet. */
  smartlist_t *RejectPlaintextPorts;
  /** Related to RejectPlaintextPorts above, except this config option
   * controls whether we warn (in the log and via a controller status
   * event) every time a risky connection is attempted. */
  smartlist_t *WarnPlaintextPorts;
  /** Should we try to reuse the same exit node for a given host */
  smartlist_t *TrackHostExits;
  int TrackHostExitsExpire; /**< Number of seconds until we expire an
                             * addressmap */
  config_line_t *AddressMap; /**< List of address map directives. */
  int AutomapHostsOnResolve; /**< If true, when we get a resolve request for a
                              * hostname ending with one of the suffixes in
                              * <b>AutomapHostsSuffixes</b>, map it to a
                              * virtual address. */
  smartlist_t *AutomapHostsSuffixes; /**< List of suffixes for
                                      * <b>AutomapHostsOnResolve</b>. */
  int RendPostPeriod; /**< How often do we post each rendezvous service
                       * descriptor? Remember to publish them independently. */
  int KeepalivePeriod; /**< How often do we send padding cells to keep
                        * connections alive? */
  int SocksTimeout; /**< How long do we let a socks connection wait
                     * unattached before we fail it? */
  int LearnCircuitBuildTimeout; /**< If non-zero, we attempt to learn a value
                                 * for CircuitBuildTimeout based on timeout
                                 * history */
  int CircuitBuildTimeout; /**< Cull non-open circuits that were born at
                            * least this many seconds ago. Used until
                            * adaptive algorithm learns a new value. */
  int CircuitIdleTimeout; /**< Cull open clean circuits that were born
                           * at least this many seconds ago. */
  int CircuitStreamTimeout; /**< If non-zero, detach streams from circuits
                             * and try a new circuit if the stream has been
                             * waiting for this many seconds. If zero, use
                             * our default internal timeout schedule. */
  int MaxOnionsPending; /**< How many circuit CREATE requests do we allow
                         * to wait simultaneously before we start dropping
                         * them? */
  int NewCircuitPeriod; /**< How long do we use a circuit before building
                         * a new one? */
  int MaxCircuitDirtiness; /**< Never use circs that were first used more than
                                this interval ago. */
  uint64_t BandwidthRate; /**< How much bandwidth, on average, are we willing
                           * to use in a second? */
  uint64_t BandwidthBurst; /**< How much bandwidth, at maximum, are we willing
                            * to use in a second? */
  uint64_t MaxAdvertisedBandwidth; /**< How much bandwidth are we willing to
                                    * tell people we have? */
  uint64_t RelayBandwidthRate; /**< How much bandwidth, on average, are we
                                 * willing to use for all relayed conns? */
  uint64_t RelayBandwidthBurst; /**< How much bandwidth, at maximum, will we
                                 * use in a second for all relayed conns? */
  uint64_t PerConnBWRate; /**< Long-term bw on a single TLS conn, if set. */
  uint64_t PerConnBWBurst; /**< Allowed burst on a single TLS conn, if set. */
  int NumCPUs; /**< How many CPUs should we try to use? */
//int RunTesting; /**< If true, create testing circuits to measure how well the
//                 * other ORs are running. */
  config_line_t *RendConfigLines; /**< List of configuration lines
                                          * for rendezvous services. */
  config_line_t *HidServAuth; /**< List of configuration lines for client-side
                               * authorizations for hidden services */
  char *ContactInfo; /**< Contact info to be published in the directory. */

  char *HTTPProxy; /**< hostname[:port] to use as http proxy, if any. */
  tor_addr_t HTTPProxyAddr; /**< Parsed IPv4 addr for http proxy, if any. */
  uint16_t HTTPProxyPort; /**< Parsed port for http proxy, if any. */
  char *HTTPProxyAuthenticator; /**< username:password string, if any. */

  char *HTTPSProxy; /**< hostname[:port] to use as https proxy, if any. */
  tor_addr_t HTTPSProxyAddr; /**< Parsed addr for https proxy, if any. */
  uint16_t HTTPSProxyPort; /**< Parsed port for https proxy, if any. */
  char *HTTPSProxyAuthenticator; /**< username:password string, if any. */

  char *Socks4Proxy; /**< hostname:port to use as a SOCKS4 proxy, if any. */
  tor_addr_t Socks4ProxyAddr; /**< Derived from Socks4Proxy. */
  uint16_t Socks4ProxyPort; /**< Derived from Socks4Proxy. */

  char *Socks5Proxy; /**< hostname:port to use as a SOCKS5 proxy, if any. */
  tor_addr_t Socks5ProxyAddr; /**< Derived from Sock5Proxy. */
  uint16_t Socks5ProxyPort; /**< Derived from Socks5Proxy. */
  char *Socks5ProxyUsername; /**< Username for SOCKS5 authentication, if any */
  char *Socks5ProxyPassword; /**< Password for SOCKS5 authentication, if any */

  /** List of configuration lines for replacement directory authorities.
   * If you just want to replace one class of authority at a time,
   * use the "Alternate*Authority" options below instead. */
  config_line_t *DirServers;

  /** If set, use these main (currently v3) directory authorities and
   * not the default ones. */
  config_line_t *AlternateDirAuthority;

  /** If set, use these bridge authorities and not the default one. */
  config_line_t *AlternateBridgeAuthority;

  /** If set, use these HS authorities and not the default ones. */
  config_line_t *AlternateHSAuthority;

  char *MyFamily; /**< Declared family for this OR. */
  config_line_t *NodeFamilies; /**< List of config lines for
                                       * node families */
  config_line_t *AuthDirBadDir; /**< Address policy for descriptors to
                                 * mark as bad dir mirrors. */
  config_line_t *AuthDirBadExit; /**< Address policy for descriptors to
                                  * mark as bad exits. */
  config_line_t *AuthDirReject; /**< Address policy for descriptors to
                                 * reject. */
  config_line_t *AuthDirInvalid; /**< Address policy for descriptors to
                                  * never mark as valid. */
  int AuthDirListBadDirs; /**< True iff we should list bad dirs,
                           * and vote for all other dir mirrors as good. */
  int AuthDirListBadExits; /**< True iff we should list bad exits,
                            * and vote for all other exits as good. */
  int AuthDirRejectUnlisted; /**< Boolean: do we reject all routers that
                              * aren't named in our fingerprint file? */
  int AuthDirMaxServersPerAddr; /**< Do not permit more than this
                                 * number of servers per IP address. */
  int AuthDirMaxServersPerAuthAddr; /**< Do not permit more than this
                                     * number of servers per IP address shared
                                     * with an authority. */

  char *AccountingStart; /**< How long is the accounting interval, and when
                          * does it start? */
  uint64_t AccountingMax; /**< How many bytes do we allow per accounting
                           * interval before hibernation?  0 for "never
                           * hibernate." */

  /** Base64-encoded hash of accepted passwords for the control system. */
  config_line_t *HashedControlPassword;
  /** As HashedControlPassword, but not saved. */
  config_line_t *HashedControlSessionPassword;

  int CookieAuthentication; /**< Boolean: do we enable cookie-based auth for
                             * the control system? */
  char *CookieAuthFile; /**< Location of a cookie authentication file. */
  int CookieAuthFileGroupReadable; /**< Boolean: Is the CookieAuthFile g+r? */
  int LeaveStreamsUnattached; /**< Boolean: Does Tor attach new streams to
                          * circuits itself (0), or does it expect a controller
                          * to cope? (1) */
  int DisablePredictedCircuits; /**< Boolean: does Tor preemptively
                                 * make circuits in the background (0),
                                 * or not (1)? */
  int ShutdownWaitLength; /**< When we get a SIGINT and we're a server, how
                           * long do we wait before exiting? */
  char *SafeLogging; /**< Contains "relay", "1", "0" (meaning no scrubbing). */

  /* Derived from SafeLogging */
  enum {
    SAFELOG_SCRUB_ALL, SAFELOG_SCRUB_RELAY, SAFELOG_SCRUB_NONE
  } _SafeLogging;

  int SafeSocks; /**< Boolean: should we outright refuse application
                  * connections that use socks4 or socks5-with-local-dns? */
#define LOG_PROTOCOL_WARN (get_options()->ProtocolWarnings ? \
                           LOG_WARN : LOG_INFO)
  int ProtocolWarnings; /**< Boolean: when other parties screw up the Tor
                         * protocol, is it a warn or an info in our logs? */
  int TestSocks; /**< Boolean: when we get a socks connection, do we loudly
                  * log whether it was DNS-leaking or not? */
  int HardwareAccel; /**< Boolean: Should we enable OpenSSL hardware
                      * acceleration where available? */
  char *AccelName; /**< Optional hardware acceleration engine name. */
  char *AccelDir; /**< Optional hardware acceleration engine search dir. */
  int UseEntryGuards; /**< Boolean: Do we try to enter from a smallish number
                       * of fixed nodes? */
  int NumEntryGuards; /**< How many entry guards do we try to establish? */
  int RephistTrackTime; /**< How many seconds do we keep rephist info? */
  int FastFirstHopPK; /**< If Tor believes it is safe, should we save a third
                       * of our PK time by sending CREATE_FAST cells? */
  /** Should we always fetch our dir info on the mirror schedule (which
   * means directly from the authorities) no matter our other config? */
  int FetchDirInfoEarly;

  /** Should we fetch our dir info at the start of the consensus period? */
  int FetchDirInfoExtraEarly;

  char *VirtualAddrNetwork; /**< Address and mask to hand out for virtual
                             * MAPADDRESS requests. */
  int ServerDNSSearchDomains; /**< Boolean: If set, we don't force exit
                      * addresses to be FQDNs, but rather search for them in
                      * the local domains. */
  int ServerDNSDetectHijacking; /**< Boolean: If true, check for DNS failure
                                 * hijacking. */
  int ServerDNSRandomizeCase; /**< Boolean: Use the 0x20-hack to prevent
                               * DNS poisoning attacks. */
  char *ServerDNSResolvConfFile; /**< If provided, we configure our internal
                     * resolver from the file here rather than from
                     * /etc/resolv.conf (Unix) or the registry (Windows). */
  char *DirPortFrontPage; /**< This is a full path to a file with an html
                    disclaimer. This allows a server administrator to show
                    that they're running Tor and anyone visiting their server
                    will know this without any specialized knowledge. */
  /** Boolean: if set, we start even if our resolv.conf file is missing
   * or broken. */
  int ServerDNSAllowBrokenConfig;

  smartlist_t *ServerDNSTestAddresses; /**< A list of addresses that definitely
                                        * should be resolvable. Used for
                                        * testing our DNS server. */
  int EnforceDistinctSubnets; /**< If true, don't allow multiple routers in the
                               * same network zone in the same circuit. */
  int TunnelDirConns; /**< If true, use BEGIN_DIR rather than BEGIN when
                       * possible. */
  int PreferTunneledDirConns; /**< If true, avoid dirservers that don't
                               * support BEGIN_DIR, when possible. */
  int AllowNonRFC953Hostnames; /**< If true, we allow connections to hostnames
                                * with weird characters. */
  /** If true, we try resolving hostnames with weird characters. */
  int ServerDNSAllowNonRFC953Hostnames;

  /** If true, we try to download extra-info documents (and we serve them,
   * if we are a cache).  For authorities, this is always true. */
  int DownloadExtraInfo;

  /** If true, and we are acting as a relay, allow exit circuits even when
   * we are the first hop of a circuit. */
  int AllowSingleHopExits;
  /** If true, don't allow relays with AllowSingleHopExits=1 to be used in
   * circuits that we build. */
  int ExcludeSingleHopRelays;
  /** If true, and the controller tells us to use a one-hop circuit, and the
   * exit allows it, we use it. */
  int AllowSingleHopCircuits;

  /** If true, we convert "www.google.com.foo.exit" addresses on the
   * socks/trans/natd ports into "www.google.com" addresses that
   * exit from the node "foo". Disabled by default since attacking
   * websites and exit relays can use it to manipulate your path
   * selection. */
  int AllowDotExit;

  /** If true, we will warn if a user gives us only an IP address
   * instead of a hostname. */
  int WarnUnsafeSocks;

  /** If true, the user wants us to collect statistics on clients
   * requesting network statuses from us as directory. */
  int DirReqStatistics;

  /** If true, the user wants us to collect statistics on port usage. */
  int ExitPortStatistics;

  /** If true, the user wants us to collect cell statistics. */
  int CellStatistics;

  /** If true, the user wants us to collect statistics as entry node. */
  int EntryStatistics;

  /** If true, include statistics file contents in extra-info documents. */
  int ExtraInfoStatistics;

  /** If true, do not believe anybody who tells us that a domain resolves
   * to an internal address, or that an internal address has a PTR mapping.
   * Helps avoid some cross-site attacks. */
  int ClientDNSRejectInternalAddresses;

  /** If true, do not accept any requests to connect to internal addresses
   * over randomly chosen exits. */
  int ClientRejectInternalAddresses;

  /** The length of time that we think a consensus should be fresh. */
  int V3AuthVotingInterval;
  /** The length of time we think it will take to distribute votes. */
  int V3AuthVoteDelay;
  /** The length of time we think it will take to distribute signatures. */
  int V3AuthDistDelay;
  /** The number of intervals we think a consensus should be valid. */
  int V3AuthNIntervalsValid;

  /** Should advertise and sign consensuses with a legacy key, for key
   * migration purposes? */
  int V3AuthUseLegacyKey;

  /** Location of bandwidth measurement file */
  char *V3BandwidthsFile;

  /** Authority only: key=value pairs that we add to our networkstatus
   * consensus vote on the 'params' line. */
  char *ConsensusParams;

  /** The length of time that we think an initial consensus should be fresh.
   * Only altered on testing networks. */
  int TestingV3AuthInitialVotingInterval;

  /** The length of time we think it will take to distribute initial votes.
   * Only altered on testing networks. */
  int TestingV3AuthInitialVoteDelay;

  /** The length of time we think it will take to distribute initial
   * signatures.  Only altered on testing networks.*/
  int TestingV3AuthInitialDistDelay;

  /** If an authority has been around for less than this amount of time, it
   * does not believe its reachability information is accurate.  Only
   * altered on testing networks. */
  int TestingAuthDirTimeToLearnReachability;

  /** Clients don't download any descriptor this recent, since it will
   * probably not have propagated to enough caches.  Only altered on testing
   * networks. */
  int TestingEstimatedDescriptorPropagationTime;

  /** If true, we take part in a testing network. Change the defaults of a
   * couple of other configuration options and allow to change the values
   * of certain configuration options. */
  int TestingTorNetwork;

  /** File to check for a consensus networkstatus, if we don't have one
   * cached. */
  char *FallbackNetworkstatusFile;

  /** If true, and we have GeoIP data, and we're a bridge, keep a per-country
   * count of how many client addresses have contacted us so that we can help
   * the bridge authority guess which countries have blocked access to us. */
  int BridgeRecordUsageByCountry;

  /** Optionally, a file with GeoIP data. */
  char *GeoIPFile;

  /** If true, SIGHUP should reload the torrc.  Sometimes controllers want
   * to make this false. */
  int ReloadTorrcOnSIGHUP;

  /* The main parameter for picking circuits within a connection.
   *
   * If this value is positive, when picking a cell to relay on a connection,
   * we always relay from the circuit whose weighted cell count is lowest.
   * Cells are weighted exponentially such that if one cell is sent
   * 'CircuitPriorityHalflife' seconds before another, it counts for half as
   * much.
   *
   * If this value is zero, we're disabling the cell-EWMA algorithm.
   *
   * If this value is negative, we're using the default approach
   * according to either Tor or a parameter set in the consensus.
   */
  double CircuitPriorityHalflife;

  /** Set to true if the TestingTorNetwork configuration option is set.
   * This is used so that options_validate() has a chance to realize that
   * the defaults have changed. */
  int _UsingTestNetworkDefaults;

} or_options_t;

/** Persistent state for an onion router, as saved to disk. */
typedef struct {
  uint32_t _magic;
  /** The time at which we next plan to write the state to the disk.  Equal to
   * TIME_MAX if there are no savable changes, 0 if there are changes that
   * should be saved right away. */
  time_t next_write;

  /** When was the state last written to disk? */
  time_t LastWritten;

  /** Fields for accounting bandwidth use. */
  time_t AccountingIntervalStart;
  uint64_t AccountingBytesReadInInterval;
  uint64_t AccountingBytesWrittenInInterval;
  int AccountingSecondsActive;
  int AccountingSecondsToReachSoftLimit;
  time_t AccountingSoftLimitHitAt;
  uint64_t AccountingBytesAtSoftLimit;
  uint64_t AccountingExpectedUsage;

  /** A list of Entry Guard-related configuration lines. */
  config_line_t *EntryGuards;

  /** These fields hold information on the history of bandwidth usage for
   * servers.  The "Ends" fields hold the time when we last updated the
   * bandwidth usage. The "Interval" fields hold the granularity, in seconds,
   * of the entries of Values.  The "Values" lists hold decimal string
   * representations of the number of bytes read or written in each
   * interval. The "Maxima" list holds decimal strings describing the highest
   * rate achieved during the interval.
   */
  time_t      BWHistoryReadEnds;
  int         BWHistoryReadInterval;
  smartlist_t *BWHistoryReadValues;
  smartlist_t *BWHistoryReadMaxima;
  time_t      BWHistoryWriteEnds;
  int         BWHistoryWriteInterval;
  smartlist_t *BWHistoryWriteValues;
  smartlist_t *BWHistoryWriteMaxima;
  time_t      BWHistoryDirReadEnds;
  int         BWHistoryDirReadInterval;
  smartlist_t *BWHistoryDirReadValues;
  smartlist_t *BWHistoryDirReadMaxima;
  time_t      BWHistoryDirWriteEnds;
  int         BWHistoryDirWriteInterval;
  smartlist_t *BWHistoryDirWriteValues;
  smartlist_t *BWHistoryDirWriteMaxima;

  /** Build time histogram */
  config_line_t * BuildtimeHistogram;
  unsigned int TotalBuildTimes;
  unsigned int CircuitBuildAbandonedCount;

  /** What version of Tor wrote this state file? */
  char *TorVersion;

  /** Holds any unrecognized values we found in the state file, in the order
   * in which we found them. */
  config_line_t *ExtraLines;

  /** When did we last rotate our onion key?  "0" for 'no idea'. */
  time_t LastRotatedOnionKey;
} or_state_t;

/** Change the next_write time of <b>state</b> to <b>when</b>, unless the
 * state is already scheduled to be written to disk earlier than <b>when</b>.
 */
static INLINE void or_state_mark_dirty(or_state_t *state, time_t when)
{
  if (state->next_write > when)
    state->next_write = when;
}

#define MAX_SOCKS_REPLY_LEN 1024
#define MAX_SOCKS_ADDR_LEN 256

/** Please open a TCP connection to this addr:port. */
#define SOCKS_COMMAND_CONNECT       0x01
/** Please turn this FQDN into an IP address, privately. */
#define SOCKS_COMMAND_RESOLVE       0xF0
/** Please turn this IP address into an FQDN, privately. */
#define SOCKS_COMMAND_RESOLVE_PTR   0xF1

#define SOCKS_COMMAND_IS_CONNECT(c) ((c)==SOCKS_COMMAND_CONNECT)
#define SOCKS_COMMAND_IS_RESOLVE(c) ((c)==SOCKS_COMMAND_RESOLVE || \
                                     (c)==SOCKS_COMMAND_RESOLVE_PTR)

/** State of a SOCKS request from a user to an OP.  Also used to encode other
 * information for non-socks user request (such as those on TransPort and
 * DNSPort) */
struct socks_request_t {
  /** Which version of SOCKS did the client use? One of "0, 4, 5" -- where
   * 0 means that no socks handshake ever took place, and this is just a
   * stub connection (e.g. see connection_ap_make_link()). */
  char socks_version;
  int command; /**< What is this stream's goal? One from the above list. */
  size_t replylen; /**< Length of <b>reply</b>. */
  char reply[MAX_SOCKS_REPLY_LEN]; /**< Write an entry into this string if
                                    * we want to specify our own socks reply,
                                    * rather than using the default socks4 or
                                    * socks5 socks reply. We use this for the
                                    * two-stage socks5 handshake.
                                    */
  char address[MAX_SOCKS_ADDR_LEN]; /**< What address did the client ask to
                                       connect to/resolve? */
  uint16_t port; /**< What port did the client ask to connect to? */
  unsigned int has_finished : 1; /**< Has the SOCKS handshake finished? Used to
                              * make sure we send back a socks reply for
                              * every connection. */
};

/* all the function prototypes go here */

/********************************* circuitbuild.c **********************/

/** How many hops does a general-purpose circuit have by default? */
#define DEFAULT_ROUTE_LEN 3

/* Circuit Build Timeout "public" structures. */

/** Precision multiplier for the Bw weights */
#define BW_WEIGHT_SCALE   10000
#define BW_MIN_WEIGHT_SCALE 1
#define BW_MAX_WEIGHT_SCALE INT32_MAX

/** Total size of the circuit timeout history to accumulate.
 * 1000 is approx 2.5 days worth of continual-use circuits. */
#define CBT_NCIRCUITS_TO_OBSERVE 1000

/** Width of the histogram bins in milliseconds */
#define CBT_BIN_WIDTH ((build_time_t)50)

/** Number of modes to use in the weighted-avg computation of Xm */
#define CBT_DEFAULT_NUM_XM_MODES 3
#define CBT_MIN_NUM_XM_MODES 1
#define CBT_MAX_NUM_XM_MODES 20

/** A build_time_t is milliseconds */
typedef uint32_t build_time_t;

/**
 * CBT_BUILD_ABANDONED is our flag value to represent a force-closed
 * circuit (Aka a 'right-censored' pareto value).
 */
#define CBT_BUILD_ABANDONED ((build_time_t)(INT32_MAX-1))
#define CBT_BUILD_TIME_MAX ((build_time_t)(INT32_MAX))

/** Save state every 10 circuits */
#define CBT_SAVE_STATE_EVERY 10

/* Circuit build times consensus parameters */

/**
 * How long to wait before actually closing circuits that take too long to
 * build in terms of CDF quantile.
 */
#define CBT_DEFAULT_CLOSE_QUANTILE 95
#define CBT_MIN_CLOSE_QUANTILE CBT_MIN_QUANTILE_CUTOFF
#define CBT_MAX_CLOSE_QUANTILE CBT_MAX_QUANTILE_CUTOFF

/**
 * How many circuits count as recent when considering if the
 * connection has gone gimpy or changed.
 */
#define CBT_DEFAULT_RECENT_CIRCUITS 20
#define CBT_MIN_RECENT_CIRCUITS 3
#define CBT_MAX_RECENT_CIRCUITS 1000

/**
 * Maximum count of timeouts that finish the first hop in the past
 * RECENT_CIRCUITS before calculating a new timeout.
 *
 * This tells us whether to abandon timeout history and set
 * the timeout back to whatever circuit_build_times_get_initial_timeout()
 * gives us.
 */
#define CBT_DEFAULT_MAX_RECENT_TIMEOUT_COUNT (CBT_DEFAULT_RECENT_CIRCUITS*9/10)
#define CBT_MIN_MAX_RECENT_TIMEOUT_COUNT 3
#define CBT_MAX_MAX_RECENT_TIMEOUT_COUNT 10000

/** Minimum circuits before estimating a timeout */
#define CBT_DEFAULT_MIN_CIRCUITS_TO_OBSERVE 100
#define CBT_MIN_MIN_CIRCUITS_TO_OBSERVE 1
#define CBT_MAX_MIN_CIRCUITS_TO_OBSERVE 10000

/** Cutoff percentile on the CDF for our timeout estimation. */
#define CBT_DEFAULT_QUANTILE_CUTOFF 80
#define CBT_MIN_QUANTILE_CUTOFF 10
#define CBT_MAX_QUANTILE_CUTOFF 99
double circuit_build_times_quantile_cutoff(void);

/** How often in seconds should we build a test circuit */
#define CBT_DEFAULT_TEST_FREQUENCY 60
#define CBT_MIN_TEST_FREQUENCY 1
#define CBT_MAX_TEST_FREQUENCY INT32_MAX

/** Lowest allowable value for CircuitBuildTimeout in milliseconds */
#define CBT_DEFAULT_TIMEOUT_MIN_VALUE (1500)
#define CBT_MIN_TIMEOUT_MIN_VALUE 500
#define CBT_MAX_TIMEOUT_MIN_VALUE INT32_MAX

/** Initial circuit build timeout in milliseconds */
#define CBT_DEFAULT_TIMEOUT_INITIAL_VALUE (60*1000)
#define CBT_MIN_TIMEOUT_INITIAL_VALUE CBT_MIN_TIMEOUT_MIN_VALUE
#define CBT_MAX_TIMEOUT_INITIAL_VALUE INT32_MAX
int32_t circuit_build_times_initial_timeout(void);

#if CBT_DEFAULT_MAX_RECENT_TIMEOUT_COUNT < CBT_MIN_MAX_RECENT_TIMEOUT_COUNT
#error "RECENT_CIRCUITS is set too low."
#endif

/** Information about the state of our local network connection */
typedef struct {
  /** The timestamp we last completed a TLS handshake or received a cell */
  time_t network_last_live;
  /** If the network is not live, how many timeouts has this caused? */
  int nonlive_timeouts;
  /** Circular array of circuits that have made it to the first hop. Slot is
   * 1 if circuit timed out, 0 if circuit succeeded */
  int8_t *timeouts_after_firsthop;
  /** Number of elements allocated for the above array */
  int num_recent_circs;
  /** Index into circular array. */
  int after_firsthop_idx;
} network_liveness_t;

/** Structure for circuit build times history */
typedef struct {
  /** The circular array of recorded build times in milliseconds */
  build_time_t circuit_build_times[CBT_NCIRCUITS_TO_OBSERVE];
  /** Current index in the circuit_build_times circular array */
  int build_times_idx;
  /** Total number of build times accumulated. Max CBT_NCIRCUITS_TO_OBSERVE */
  int total_build_times;
  /** Information about the state of our local network connection */
  network_liveness_t liveness;
  /** Last time we built a circuit. Used to decide to build new test circs */
  time_t last_circ_at;
  /** "Minimum" value of our pareto distribution (actually mode) */
  build_time_t Xm;
  /** alpha exponent for pareto dist. */
  double alpha;
  /** Have we computed a timeout? */
  int have_computed_timeout;
  /** The exact value for that timeout in milliseconds. Stored as a double
   * to maintain precision from calculations to and from quantile value. */
  double timeout_ms;
  /** How long we wait before actually closing the circuit. */
  double close_ms;
} circuit_build_times_t;

/********************************* config.c ***************************/

/** An error from options_trial_assign() or options_init_from_string(). */
typedef enum setopt_err_t {
  SETOPT_OK = 0,
  SETOPT_ERR_MISC = -1,
  SETOPT_ERR_PARSE = -2,
  SETOPT_ERR_TRANSITION = -3,
  SETOPT_ERR_SETTING = -4,
} setopt_err_t;

/********************************* connection_edge.c *************************/

/** Enumerates possible origins of a client-side address mapping. */
typedef enum {
  /** We're remapping this address because the controller told us to. */
  ADDRMAPSRC_CONTROLLER,
  /** We're remapping this address because our configuration (via torrc, the
   * command line, or a SETCONF command) told us to. */
  ADDRMAPSRC_TORRC,
  /** We're remapping this address because we have TrackHostExit configured,
   * and we want to remember to use the same exit next time. */
  ADDRMAPSRC_TRACKEXIT,
  /** We're remapping this address because we got a DNS resolution from a
   * Tor server that told us what its value was. */
  ADDRMAPSRC_DNS,
} addressmap_entry_source_t;

/********************************* control.c ***************************/

/** Used to indicate the type of a circuit event passed to the controller.
 * The various types are defined in control-spec.txt */
typedef enum circuit_status_event_t {
  CIRC_EVENT_LAUNCHED = 0,
  CIRC_EVENT_BUILT    = 1,
  CIRC_EVENT_EXTENDED = 2,
  CIRC_EVENT_FAILED   = 3,
  CIRC_EVENT_CLOSED   = 4,
} circuit_status_event_t;

/** Used to indicate the type of a stream event passed to the controller.
 * The various types are defined in control-spec.txt */
typedef enum stream_status_event_t {
  STREAM_EVENT_SENT_CONNECT = 0,
  STREAM_EVENT_SENT_RESOLVE = 1,
  STREAM_EVENT_SUCCEEDED    = 2,
  STREAM_EVENT_FAILED       = 3,
  STREAM_EVENT_CLOSED       = 4,
  STREAM_EVENT_NEW          = 5,
  STREAM_EVENT_NEW_RESOLVE  = 6,
  STREAM_EVENT_FAILED_RETRIABLE = 7,
  STREAM_EVENT_REMAP        = 8
} stream_status_event_t;

/** Used to indicate the type of an OR connection event passed to the
 * controller.  The various types are defined in control-spec.txt */
typedef enum or_conn_status_event_t {
  OR_CONN_EVENT_LAUNCHED     = 0,
  OR_CONN_EVENT_CONNECTED    = 1,
  OR_CONN_EVENT_FAILED       = 2,
  OR_CONN_EVENT_CLOSED       = 3,
  OR_CONN_EVENT_NEW          = 4,
} or_conn_status_event_t;

/** Used to indicate the type of a buildtime event */
typedef enum buildtimeout_set_event_t {
  BUILDTIMEOUT_SET_EVENT_COMPUTED  = 0,
  BUILDTIMEOUT_SET_EVENT_RESET     = 1,
  BUILDTIMEOUT_SET_EVENT_SUSPENDED = 2,
  BUILDTIMEOUT_SET_EVENT_DISCARD = 3,
  BUILDTIMEOUT_SET_EVENT_RESUME = 4
} buildtimeout_set_event_t;

/** Execute the statement <b>stmt</b>, which may log events concerning the
 * connection <b>conn</b>.  To prevent infinite loops, disable log messages
 * being sent to controllers if <b>conn</b> is a control connection.
 *
 * Stmt must not contain any return or goto statements.
 */
#define CONN_LOG_PROTECT(conn, stmt)                                    \
  STMT_BEGIN                                                            \
    int _log_conn_is_control = (conn && conn->type == CONN_TYPE_CONTROL); \
    if (_log_conn_is_control)                                           \
      disable_control_logging();                                        \
  STMT_BEGIN stmt; STMT_END;                                            \
    if (_log_conn_is_control)                                           \
      enable_control_logging();                                         \
  STMT_END

/** Enum describing various stages of bootstrapping, for use with controller
 * bootstrap status events. The values range from 0 to 100. */
typedef enum {
  BOOTSTRAP_STATUS_UNDEF=-1,
  BOOTSTRAP_STATUS_STARTING=0,
  BOOTSTRAP_STATUS_CONN_DIR=5,
  BOOTSTRAP_STATUS_HANDSHAKE=-2,
  BOOTSTRAP_STATUS_HANDSHAKE_DIR=10,
  BOOTSTRAP_STATUS_ONEHOP_CREATE=15,
  BOOTSTRAP_STATUS_REQUESTING_STATUS=20,
  BOOTSTRAP_STATUS_LOADING_STATUS=25,
  BOOTSTRAP_STATUS_LOADING_KEYS=40,
  BOOTSTRAP_STATUS_REQUESTING_DESCRIPTORS=45,
  BOOTSTRAP_STATUS_LOADING_DESCRIPTORS=50,
  BOOTSTRAP_STATUS_CONN_OR=80,
  BOOTSTRAP_STATUS_HANDSHAKE_OR=85,
  BOOTSTRAP_STATUS_CIRCUIT_CREATE=90,
  BOOTSTRAP_STATUS_DONE=100
} bootstrap_status_t;

/********************************* directory.c ***************************/

/** A pair of digests created by dir_split_resource_info_fingerprint_pairs() */
typedef struct {
  char first[DIGEST_LEN];
  char second[DIGEST_LEN];
} fp_pair_t;

/********************************* dirserv.c ***************************/

/** An enum to describe what format we're generating a routerstatus line in.
 */
typedef enum {
  /** For use in a v2 opinion */
  NS_V2,
  /** For use in a consensus networkstatus document (ns flavor) */
  NS_V3_CONSENSUS,
  /** For use in a vote networkstatus document */
  NS_V3_VOTE,
  /** For passing to the controlport in response to a GETINFO request */
  NS_CONTROL_PORT,
  /** For use in a consensus networkstatus document (microdesc flavor) */
  NS_V3_CONSENSUS_MICRODESC
} routerstatus_format_type_t;

#ifdef DIRSERV_PRIVATE
typedef struct measured_bw_line_t {
  char node_id[DIGEST_LEN];
  char node_hex[MAX_HEX_NICKNAME_LEN+1];
  long int bw;
} measured_bw_line_t;

#endif

/********************************* dirvote.c ************************/

/** Describes the schedule by which votes should be generated. */
typedef struct vote_timing_t {
  /** Length in seconds between one consensus becoming valid and the next
   * becoming valid. */
  int vote_interval;
  /** For how many intervals is a consensus valid? */
  int n_intervals_valid;
  /** Time in seconds allowed to propagate votes */
  int vote_delay;
  /** Time in seconds allowed to propagate signatures */
  int dist_delay;
} vote_timing_t;

/********************************* geoip.c **************************/

/** Round all GeoIP results to the next multiple of this value, to avoid
 * leaking information. */
#define DIR_RECORD_USAGE_GRANULARITY 8
/** Time interval: Flush geoip data to disk this often. */
#define DIR_ENTRY_RECORD_USAGE_RETAIN_IPS (24*60*60)
/** How long do we have to have observed per-country request history before
 * we are willing to talk about it? */
#define DIR_RECORD_USAGE_MIN_OBSERVATION_TIME (12*60*60)

/** Indicates an action that we might be noting geoip statistics on.
 * Note that if we're noticing CONNECT, we're a bridge, and if we're noticing
 * the others, we're not.
 */
typedef enum {
  /** We've noticed a connection as a bridge relay or entry guard. */
  GEOIP_CLIENT_CONNECT = 0,
  /** We've served a networkstatus consensus as a directory server. */
  GEOIP_CLIENT_NETWORKSTATUS = 1,
  /** We've served a v2 networkstatus consensus as a directory server. */
  GEOIP_CLIENT_NETWORKSTATUS_V2 = 2,
} geoip_client_action_t;
/** Indicates either a positive reply or a reason for rejectng a network
 * status request that will be included in geoip statistics. */
typedef enum {
  /** Request is answered successfully. */
  GEOIP_SUCCESS = 0,
  /** V3 network status is not signed by a sufficient number of requested
   * authorities. */
  GEOIP_REJECT_NOT_ENOUGH_SIGS = 1,
  /** Requested network status object is unavailable. */
  GEOIP_REJECT_UNAVAILABLE = 2,
  /** Requested network status not found. */
  GEOIP_REJECT_NOT_FOUND = 3,
  /** Network status has not been modified since If-Modified-Since time. */
  GEOIP_REJECT_NOT_MODIFIED = 4,
  /** Directory is busy. */
  GEOIP_REJECT_BUSY = 5,
} geoip_ns_response_t;
#define GEOIP_NS_RESPONSE_NUM 6

/** Directory requests that we are measuring can be either direct or
 * tunneled. */
typedef enum {
  DIRREQ_DIRECT = 0,
  DIRREQ_TUNNELED = 1,
} dirreq_type_t;

/** Possible states for either direct or tunneled directory requests that
 * are relevant for determining network status download times. */
typedef enum {
  /** Found that the client requests a network status; applies to both
   * direct and tunneled requests; initial state of a request that we are
   * measuring. */
  DIRREQ_IS_FOR_NETWORK_STATUS = 0,
  /** Finished writing a network status to the directory connection;
   * applies to both direct and tunneled requests; completes a direct
   * request. */
  DIRREQ_FLUSHING_DIR_CONN_FINISHED = 1,
  /** END cell sent to circuit that initiated a tunneled request. */
  DIRREQ_END_CELL_SENT = 2,
  /** Flushed last cell from queue of the circuit that initiated a
    * tunneled request to the outbuf of the OR connection. */
  DIRREQ_CIRC_QUEUE_FLUSHED = 3,
  /** Flushed last byte from buffer of the OR connection belonging to the
    * circuit that initiated a tunneled request; completes a tunneled
    * request. */
  DIRREQ_OR_CONN_BUFFER_FLUSHED = 4
} dirreq_state_t;

#define WRITE_STATS_INTERVAL (24*60*60)

/********************************* microdesc.c *************************/

typedef struct microdesc_cache_t microdesc_cache_t;

/********************************* networkstatus.c *********************/

/** Location where we found a v2 networkstatus. */
typedef enum {
  NS_FROM_CACHE, NS_FROM_DIR_BY_FP, NS_FROM_DIR_ALL, NS_GENERATED
} v2_networkstatus_source_t;

/** Possible statuses of a version of Tor, given opinions from the directory
 * servers. */
typedef enum version_status_t {
  VS_RECOMMENDED=0, /**< This version is listed as recommended. */
  VS_OLD=1, /**< This version is older than any recommended version. */
  VS_NEW=2, /**< This version is newer than any recommended version. */
  VS_NEW_IN_SERIES=3, /**< This version is newer than any recommended version
                       * in its series, but later recommended versions exist.
                       */
  VS_UNRECOMMENDED=4, /**< This version is not recommended (general case). */
  VS_EMPTY=5, /**< The version list was empty; no agreed-on versions. */
  VS_UNKNOWN, /**< We have no idea. */
} version_status_t;

/********************************* policies.c ************************/

/** Outcome of applying an address policy to an address. */
typedef enum {
  /** The address was accepted */
  ADDR_POLICY_ACCEPTED=0,
  /** The address was rejected */
  ADDR_POLICY_REJECTED=-1,
  /** Part of the address was unknown, but as far as we can tell, it was
   * accepted. */
  ADDR_POLICY_PROBABLY_ACCEPTED=1,
  /** Part of the address was unknown, but as far as we can tell, it was
   * rejected. */
  ADDR_POLICY_PROBABLY_REJECTED=2
} addr_policy_result_t;

/********************************* rephist.c ***************************/

/** Possible public/private key operations in Tor: used to keep track of where
 * we're spending our time. */
typedef enum {
  SIGN_DIR, SIGN_RTR,
  VERIFY_DIR, VERIFY_RTR,
  ENC_ONIONSKIN, DEC_ONIONSKIN,
  TLS_HANDSHAKE_C, TLS_HANDSHAKE_S,
  REND_CLIENT, REND_MID, REND_SERVER,
} pk_op_t;

/********************************* rendcommon.c ***************************/

/** Hidden-service side configuration of client authorization. */
typedef struct rend_authorized_client_t {
  char *client_name;
  char descriptor_cookie[REND_DESC_COOKIE_LEN];
  crypto_pk_env_t *client_key;
} rend_authorized_client_t;

/** ASCII-encoded v2 hidden service descriptor. */
typedef struct rend_encoded_v2_service_descriptor_t {
  char desc_id[DIGEST_LEN]; /**< Descriptor ID. */
  char *desc_str; /**< Descriptor string. */
} rend_encoded_v2_service_descriptor_t;

/** Introduction point information. */
typedef struct rend_intro_point_t {
  extend_info_t *extend_info; /**< Extend info of this introduction point. */
  crypto_pk_env_t *intro_key; /**< Introduction key that replaces the service
                               * key, if this descriptor is V2. */
} rend_intro_point_t;

/** Information used to connect to a hidden service. */
typedef struct rend_service_descriptor_t {
  crypto_pk_env_t *pk; /**< This service's public key. */
  int version; /**< Version of the descriptor format: 0 or 2. */
  time_t timestamp; /**< Time when the descriptor was generated. */
  uint16_t protocols; /**< Bitmask: which rendezvous protocols are supported?
                       * (We allow bits '0', '1', and '2' to be set.) */
  /** List of the service's introduction points.  Elements are removed if
   * introduction attempts fail. */
  smartlist_t *intro_nodes;
  /** Has descriptor been uploaded to all hidden service directories? */
  int all_uploads_performed;
  /** List of hidden service directories to which an upload request for
   * this descriptor could be sent. Smartlist exists only when at least one
   * of the previous upload requests failed (otherwise it's not important
   * to know which uploads succeeded and which not). */
  smartlist_t *successful_uploads;
} rend_service_descriptor_t;

/** A cached rendezvous descriptor. */
typedef struct rend_cache_entry_t {
  size_t len; /**< Length of <b>desc</b> */
  time_t received; /**< When was the descriptor received? */
  char *desc; /**< Service descriptor */
  rend_service_descriptor_t *parsed; /**< Parsed value of 'desc' */
} rend_cache_entry_t;

/********************************* routerlist.c ***************************/

/** Represents information about a single trusted directory server. */
typedef struct trusted_dir_server_t {
  char *description;
  char *nickname;
  char *address; /**< Hostname. */
  uint32_t addr; /**< IPv4 address. */
  uint16_t dir_port; /**< Directory port. */
  uint16_t or_port; /**< OR port: Used for tunneling connections. */
  char digest[DIGEST_LEN]; /**< Digest of identity key. */
  char v3_identity_digest[DIGEST_LEN]; /**< Digest of v3 (authority only,
                                        * high-security) identity key. */

  unsigned int is_running:1; /**< True iff we think this server is running. */

  /** True iff this server has accepted the most recent server descriptor
   * we tried to upload to it. */
  unsigned int has_accepted_serverdesc:1;

  /** What kind of authority is this? (Bitfield.) */
  authority_type_t type;

  download_status_t v2_ns_dl_status; /**< Status of downloading this server's
                               * v2 network status. */
  time_t addr_current_at; /**< When was the document that we derived the
                           * address information from published? */

  routerstatus_t fake_status; /**< Used when we need to pass this trusted
                               * dir_server_t to directory_initiate_command_*
                               * as a routerstatus_t.  Not updated by the
                               * router-status management code!
                               **/
} trusted_dir_server_t;

#define ROUTER_REQUIRED_MIN_BANDWIDTH (20*1024)

#define ROUTER_MAX_DECLARED_BANDWIDTH INT32_MAX

/* Flags for pick_directory_server and pick_trusteddirserver. */
/** Flag to indicate that we should not automatically be willing to use
 * ourself to answer a directory request.
 * Passed to router_pick_directory_server (et al).*/
#define PDS_ALLOW_SELF                 (1<<0)
/** Flag to indicate that if no servers seem to be up, we should mark all
 * directory servers as up and try again.
 * Passed to router_pick_directory_server (et al).*/
#define PDS_RETRY_IF_NO_SERVERS        (1<<1)
/** Flag to indicate that we should not exclude directory servers that
 * our ReachableAddress settings would exclude.  This usually means that
 * we're going to connect to the server over Tor, and so we don't need to
 * worry about our firewall telling us we can't.
 * Passed to router_pick_directory_server (et al).*/
#define PDS_IGNORE_FASCISTFIREWALL     (1<<2)
/** Flag to indicate that we should not use any directory authority to which
 * we have an existing directory connection for downloading server descriptors
 * or extrainfo documents.
 *
 * Passed to router_pick_directory_server (et al)
 *
 * [XXXX NOTE: This option is only implemented for pick_trusteddirserver,
 *  not pick_directory_server.  If we make it work on pick_directory_server
 *  too, we could conservatively make it only prevent multiple fetches to
 *  the same authority, or we could aggressively make it prevent multiple
 *  fetches to _any_ single directory server.]
 */
#define PDS_NO_EXISTING_SERVERDESC_FETCH (1<<3)
#define _PDS_PREFER_TUNNELED_DIR_CONNS (1<<16)

/** Possible ways to weight routers when choosing one randomly.  See
 * routerlist_sl_choose_by_bandwidth() for more information.*/
typedef enum bandwidth_weight_rule_t {
  NO_WEIGHTING, WEIGHT_FOR_EXIT, WEIGHT_FOR_MID, WEIGHT_FOR_GUARD,
  WEIGHT_FOR_DIR
} bandwidth_weight_rule_t;

/** Flags to be passed to control router_choose_random_node() to indicate what
 * kind of nodes to pick according to what algorithm. */
typedef enum {
  CRN_NEED_UPTIME = 1<<0,
  CRN_NEED_CAPACITY = 1<<1,
  CRN_NEED_GUARD = 1<<2,
  CRN_ALLOW_INVALID = 1<<3,
  /* XXXX not used, apparently. */
  CRN_WEIGHT_AS_EXIT = 1<<5
} router_crn_flags_t;

/** Return value for router_add_to_routerlist() and dirserv_add_descriptor() */
typedef enum was_router_added_t {
  ROUTER_ADDED_SUCCESSFULLY = 1,
  ROUTER_ADDED_NOTIFY_GENERATOR = 0,
  ROUTER_BAD_EI = -1,
  ROUTER_WAS_NOT_NEW = -2,
  ROUTER_NOT_IN_CONSENSUS = -3,
  ROUTER_NOT_IN_CONSENSUS_OR_NETWORKSTATUS = -4,
  ROUTER_AUTHDIR_REJECTS = -5,
  ROUTER_WAS_NOT_WANTED = -6
} was_router_added_t;

/********************************* routerparse.c ************************/

#define MAX_STATUS_TAG_LEN 32
/** Structure to hold parsed Tor versions.  This is a little messier
 * than we would like it to be, because we changed version schemes with 0.1.0.
 *
 * See version-spec.txt for the whole business.
 */
typedef struct tor_version_t {
  int major;
  int minor;
  int micro;
  /** Release status.  For version in the post-0.1 format, this is always
   * VER_RELEASE. */
  enum { VER_PRE=0, VER_RC=1, VER_RELEASE=2, } status;
  int patchlevel;
  char status_tag[MAX_STATUS_TAG_LEN];
  int svn_revision;

  int git_tag_len;
  char git_tag[DIGEST_LEN];
} tor_version_t;

#endif
<|MERGE_RESOLUTION|>--- conflicted
+++ resolved
@@ -2126,12 +2126,7 @@
     * length ONIONSKIN_CHALLENGE_LEN. */
   char *n_conn_onionskin;
 
-<<<<<<< HEAD
   struct timeval timestamp_created; /**< When was the circuit created? */
-  time_t timestamp_dirty; /**< When the circuit was first used, or 0 if the
-                           * circuit is clean. */
-=======
-  time_t timestamp_created; /**< When was this circuit created? */
   /** When the circuit was first used, or 0 if the circuit is clean.
    *
    * XXXX023 Note that some code will artifically adjust this value backward
@@ -2140,8 +2135,6 @@
    * That's a kludge we should fix.
    */
   time_t timestamp_dirty;
-  struct timeval highres_created; /**< When exactly was the circuit created? */
->>>>>>> fc647832
 
   uint16_t marked_for_close; /**< Should we close this circuit at the end of
                               * the main loop? (If true, holds the line number
