--- conflicted
+++ resolved
@@ -754,13 +754,8 @@
           log_info(LD_APP,
                  "Exitrouter %s seems to be more restrictive than its exit "
                  "policy. Not using this router as exit for now.",
-<<<<<<< HEAD
-                 node_get_nickname(exitrouter));
+                 node_describe(exitrouter));
           policies_set_node_exitpolicy_to_reject_all(exitrouter);
-=======
-                 router_describe(exitrouter));
-          policies_set_router_exitpolicy_to_reject_all(exitrouter);
->>>>>>> 7f0fb8e6
         }
         /* rewrite it to an IP if we learned one. */
         if (addressmap_rewrite(conn->socks_request->address,
