--- conflicted
+++ resolved
@@ -470,15 +470,12 @@
     tor_free(edge_conn->original_dest_address);
     if (edge_conn->socks_request)
       socks_request_free(edge_conn->socks_request);
-<<<<<<< HEAD
-=======
     if (edge_conn->pending_optimistic_data) {
       generic_buffer_free(edge_conn->pending_optimistic_data);
     }
     if (edge_conn->sending_optimistic_data) {
       generic_buffer_free(edge_conn->sending_optimistic_data);
     }
->>>>>>> 9a7c16fb
     rend_data_free(edge_conn->rend_data);
   }
   if (conn->type == CONN_TYPE_CONTROL) {
