--- conflicted
+++ resolved
@@ -1519,20 +1519,12 @@
   }
   changed = smartlist_create();
 
-<<<<<<< HEAD
   SMARTLIST_FOREACH_JOIN(
                      old_c->routerstatus_list, const routerstatus_t *, rs_old,
                      new_c->routerstatus_list, const routerstatus_t *, rs_new,
-                     memcmp(rs_old->identity_digest,
+                     tor_memcmp(rs_old->identity_digest,
                             rs_new->identity_digest, DIGEST_LEN),
                      smartlist_add(changed, (void*) rs_new)) {
-=======
-  SMARTLIST_FOREACH_JOIN(old_c->routerstatus_list, routerstatus_t *, rs_old,
-                         new_c->routerstatus_list, routerstatus_t *, rs_new,
-                         tor_memcmp(rs_old->identity_digest,
-                                rs_new->identity_digest, DIGEST_LEN),
-                         smartlist_add(changed, rs_new)) {
->>>>>>> 8fb38331
     if (routerstatus_has_changed(rs_old, rs_new))
       smartlist_add(changed, (void*)rs_new);
   } SMARTLIST_FOREACH_JOIN_END(rs_old, rs_new);
