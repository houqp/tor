--- conflicted
+++ resolved
@@ -1277,14 +1277,9 @@
         return -1;
       }
     } else {
-<<<<<<< HEAD
-      /* XXXX022 Duplicates checks in connection_ap_handshake_attach_circuit */
-      const node_t *node = node_get_by_nickname(conn->chosen_exit_name, 1);
-=======
       /* XXXX023 Duplicates checks in connection_ap_handshake_attach_circuit:
        * refactor into a single function? */
-      routerinfo_t *router = router_get_by_nickname(conn->chosen_exit_name, 1);
->>>>>>> ba0cd809
+      const node_t *node = node_get_by_nickname(conn->chosen_exit_name, 1);
       int opt = conn->chosen_exit_optional;
       if (node && !connection_ap_can_use_exit(conn, node, 0)) {
         log_fn(opt ? LOG_INFO : LOG_WARN, LD_APP,
