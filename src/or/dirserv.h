--- conflicted
+++ resolved
@@ -123,7 +123,6 @@
 
 int measured_bw_line_apply(measured_bw_line_t *parsed_line,
                            smartlist_t *routerstatuses);
-<<<<<<< HEAD
 
 void dirserv_cache_measured_bw(const measured_bw_line_t *parsed_line,
                                time_t as_of);
@@ -133,9 +132,7 @@
 int dirserv_query_measured_bw_cache_kb(const char *node_id, long *bw_out,
                                        time_t *as_of_out);
 int dirserv_has_measured_bw(const char *node_id);
-=======
 cached_dir_t *generate_v2_networkstatus_opinion(void);
->>>>>>> 4b15606f
 #endif
 
 int dirserv_read_measured_bandwidths(const char *from_file,
