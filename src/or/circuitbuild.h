/* Copyright (c) 2001 Matej Pfajfar.
 * Copyright (c) 2001-2004, Roger Dingledine.
 * Copyright (c) 2004-2006, Roger Dingledine, Nick Mathewson.
 * Copyright (c) 2007-2011, The Tor Project, Inc. */
/* See LICENSE for licensing information */

/**
 * \file circuitbuild.h
 * \brief Header file for circuitbuild.c.
 **/

#ifndef _TOR_CIRCUITBUILD_H
#define _TOR_CIRCUITBUILD_H

char *circuit_list_path(origin_circuit_t *circ, int verbose);
char *circuit_list_path_for_controller(origin_circuit_t *circ);
void circuit_log_path(int severity, unsigned int domain,
                      origin_circuit_t *circ);
void circuit_rep_hist_note_result(origin_circuit_t *circ);
origin_circuit_t *origin_circuit_init(uint8_t purpose, int flags);
origin_circuit_t *circuit_establish_circuit(uint8_t purpose,
                                            extend_info_t *exit,
                                            int flags);
int circuit_handle_first_hop(origin_circuit_t *circ);
void circuit_n_conn_done(or_connection_t *or_conn, int status);
int inform_testing_reachability(void);
int circuit_timeout_want_to_count_circ(origin_circuit_t *circ);
int circuit_send_next_onion_skin(origin_circuit_t *circ);
void circuit_note_clock_jumped(int seconds_elapsed);
int circuit_extend(cell_t *cell, circuit_t *circ);
int circuit_init_cpath_crypto(crypt_path_t *cpath, const char *key_data,
                              int reverse);
int circuit_finish_handshake(origin_circuit_t *circ, uint8_t cell_type,
                             const uint8_t *reply);
int circuit_truncated(origin_circuit_t *circ, crypt_path_t *layer);
int onionskin_answer(or_circuit_t *circ, uint8_t cell_type,
                     const char *payload, const char *keys);
int circuit_all_predicted_ports_handled(time_t now, int *need_uptime,
                                        int *need_capacity);

int circuit_append_new_exit(origin_circuit_t *circ, extend_info_t *info);
int circuit_extend_to_new_exit(origin_circuit_t *circ, extend_info_t *info);
void onion_append_to_cpath(crypt_path_t **head_ptr, crypt_path_t *new_hop);
extend_info_t *extend_info_alloc(const char *nickname, const char *digest,
                                 crypto_pk_env_t *onion_key,
                                 const tor_addr_t *addr, uint16_t port);
extend_info_t *extend_info_from_router(const routerinfo_t *r);
extend_info_t *extend_info_from_node(const node_t *node);
extend_info_t *extend_info_dup(extend_info_t *info);
void extend_info_free(extend_info_t *info);
const node_t *build_state_get_exit_node(cpath_build_state_t *state);
const char *build_state_get_exit_nickname(cpath_build_state_t *state);

void entry_guards_compute_status(or_options_t *options, time_t now);
int entry_guard_register_connect_status(const char *digest, int succeeded,
                                        int mark_relay_status, time_t now);
void entry_nodes_should_be_added(void);
int entry_list_is_constrained(or_options_t *options);
const node_t *choose_random_entry(cpath_build_state_t *state);
int entry_guards_parse_state(or_state_t *state, int set, char **msg);
void entry_guards_update_state(or_state_t *state);
int getinfo_helper_entry_guards(control_connection_t *conn,
                                const char *question, char **answer,
                                const char **errmsg);

<<<<<<< HEAD
void clear_bridge_list(void);
int routerinfo_is_a_configured_bridge(const routerinfo_t *ri);
void learned_router_identity(tor_addr_t *addr, uint16_t port,
=======
void mark_bridge_list(void);
void sweep_bridge_list(void);
int routerinfo_is_a_configured_bridge(routerinfo_t *ri);
void learned_router_identity(const tor_addr_t *addr, uint16_t port,
>>>>>>> 2b9c5ee3
                             const char *digest);
void bridge_add_from_config(const tor_addr_t *addr, uint16_t port,
                            const char *digest);
void retry_bridge_descriptor_fetch_directly(const char *digest);
void fetch_bridge_descriptors(or_options_t *options, time_t now);
void learned_bridge_descriptor(routerinfo_t *ri, int from_cache);
int any_bridge_descriptors_known(void);
int any_pending_bridge_descriptor_fetches(void);
int entries_known_but_down(or_options_t *options);
void entries_retry_all(or_options_t *options);

void entry_guards_free_all(void);

extern circuit_build_times_t circ_times;
int circuit_build_times_enough_to_compute(circuit_build_times_t *cbt);
void circuit_build_times_update_state(circuit_build_times_t *cbt,
                                      or_state_t *state);
int circuit_build_times_parse_state(circuit_build_times_t *cbt,
                                    or_state_t *state);
void circuit_build_times_count_timeout(circuit_build_times_t *cbt,
                                       int did_onehop);
int circuit_build_times_count_close(circuit_build_times_t *cbt,
                                    int did_onehop, time_t start_time);
void circuit_build_times_set_timeout(circuit_build_times_t *cbt);
int circuit_build_times_add_time(circuit_build_times_t *cbt,
                                 build_time_t time);
int circuit_build_times_needs_circuits(circuit_build_times_t *cbt);

int circuit_build_times_needs_circuits_now(circuit_build_times_t *cbt);
void circuit_build_times_init(circuit_build_times_t *cbt);
void circuit_build_times_new_consensus_params(circuit_build_times_t *cbt,
                                              networkstatus_t *ns);
double circuit_build_times_timeout_rate(const circuit_build_times_t *cbt);
double circuit_build_times_close_rate(const circuit_build_times_t *cbt);

#ifdef CIRCUIT_PRIVATE
double circuit_build_times_calculate_timeout(circuit_build_times_t *cbt,
                                             double quantile);
build_time_t circuit_build_times_generate_sample(circuit_build_times_t *cbt,
                                                 double q_lo, double q_hi);
void circuit_build_times_initial_alpha(circuit_build_times_t *cbt,
                                       double quantile, double time_ms);
int circuit_build_times_update_alpha(circuit_build_times_t *cbt);
double circuit_build_times_cdf(circuit_build_times_t *cbt, double x);
void circuitbuild_running_unit_tests(void);
void circuit_build_times_reset(circuit_build_times_t *cbt);

/* Network liveness functions */
int circuit_build_times_network_check_changed(circuit_build_times_t *cbt);
#endif

/* Network liveness functions */
void circuit_build_times_network_is_live(circuit_build_times_t *cbt);
int circuit_build_times_network_check_live(circuit_build_times_t *cbt);
void circuit_build_times_network_circ_success(circuit_build_times_t *cbt);

int circuit_build_times_get_bw_scale(networkstatus_t *ns);

#endif
<|MERGE_RESOLUTION|>--- conflicted
+++ resolved
@@ -63,16 +63,10 @@
                                 const char *question, char **answer,
                                 const char **errmsg);
 
-<<<<<<< HEAD
-void clear_bridge_list(void);
-int routerinfo_is_a_configured_bridge(const routerinfo_t *ri);
-void learned_router_identity(tor_addr_t *addr, uint16_t port,
-=======
 void mark_bridge_list(void);
 void sweep_bridge_list(void);
-int routerinfo_is_a_configured_bridge(routerinfo_t *ri);
+int routerinfo_is_a_configured_bridge(const routerinfo_t *ri);
 void learned_router_identity(const tor_addr_t *addr, uint16_t port,
->>>>>>> 2b9c5ee3
                              const char *digest);
 void bridge_add_from_config(const tor_addr_t *addr, uint16_t port,
                             const char *digest);
